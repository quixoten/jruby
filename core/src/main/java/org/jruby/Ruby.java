--- conflicted
+++ resolved
@@ -4683,7 +4683,6 @@
             deduped = string.strDup(this);
             deduped.setFrozen(true);
 
-<<<<<<< HEAD
             final WeakReference<RubyString> weakref = new WeakReference<>(deduped);
 
             // try to insert new
@@ -4702,10 +4701,6 @@
                 unduped = dedupedRef.get();
                 if (unduped != null) return unduped;
             }
-=======
-            // NOTE: This still races because Map.put/computeIfAbsent API is Java 8+.
-            dedupMap.put(deduped, new WeakReference<>(deduped));
->>>>>>> ba678024
         } else if (deduped.getEncoding() != string.getEncoding()) {
             // if encodings don't match, new string loses; can't dedup
             // FIXME: This may never happen, if we are properly considering encoding in RubyString.hashCode
