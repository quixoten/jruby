package org.jruby.internal.runtime.methods;

import org.jruby.MetaClass;
import org.jruby.RubyClass;
import org.jruby.RubyModule;
<<<<<<< HEAD
import org.jruby.compiler.Compilable;
import org.jruby.ir.IRMethod;
import org.jruby.ir.IRScope;
import org.jruby.ir.interpreter.InterpreterContext;
=======
import org.jruby.internal.runtime.AbstractIRMethod;
import org.jruby.ir.IRMethod;
import org.jruby.ir.IRScope;
import org.jruby.ir.interpreter.InterpreterContext;
import org.jruby.ir.persistence.IRDumper;
>>>>>>> 50a06cc4
import org.jruby.ir.runtime.IRRuntimeHelpers;
import org.jruby.parser.StaticScope;
import org.jruby.runtime.ArgumentDescriptor;
import org.jruby.runtime.Arity;
import org.jruby.runtime.Block;
import org.jruby.runtime.Helpers;
import org.jruby.runtime.PositionAware;
import org.jruby.runtime.Signature;
import org.jruby.runtime.ThreadContext;
import org.jruby.runtime.Visibility;
import org.jruby.runtime.builtin.IRubyObject;

import java.lang.invoke.MethodHandle;

<<<<<<< HEAD
import org.jruby.runtime.Helpers;

public class CompiledIRMethod extends DynamicMethod implements IRMethodArgs, PositionAware, Compilable<DynamicMethod> {
    public MethodHandle variable;
=======
public class CompiledIRMethod extends AbstractIRMethod {
    protected final MethodHandle variable;
>>>>>>> 50a06cc4

    public MethodHandle specific;
    protected final int specificArity;

    private final boolean hasExplicitCallProtocol;
    private final boolean hasKwargs;

    public CompiledIRMethod(MethodHandle variable, IRScope method, Visibility visibility,
                            RubyModule implementationClass, boolean hasKwargs) {
        this(variable, null, -1, method, visibility, implementationClass, hasKwargs);
    }

    public CompiledIRMethod(MethodHandle variable, MethodHandle specific, int specificArity, IRScope method,
                            Visibility visibility, RubyModule implementationClass, boolean hasKwargs) {
        super(method, visibility, implementationClass);
        this.variable = variable;
        this.specific = specific;
        // deopt unboxing if we have to process kwargs hash (although this really has nothing to do with arg
        // unboxing -- it was a simple path to hacking this in).
        this.specificArity = hasKwargs ? -1 : specificArity;
        this.method.getStaticScope().determineModule();
        this.hasExplicitCallProtocol = method.hasExplicitCallProtocol();
        this.hasKwargs = hasKwargs;

        setHandle(variable);
    }

    public MethodHandle getHandleFor(int arity) {
        if (specificArity != -1 && arity == specificArity) {
            return specific;
        }

        return null;
    }

    public ArgumentDescriptor[] getArgumentDescriptors() {
        return ((IRMethod)method).getArgumentDescriptors();
    }

    @Override
    public InterpreterContext ensureInstrsReady() {
        // FIXME: duplicated from MixedModeIRMethod
        if (method instanceof IRMethod) {
            return ((IRMethod) method).lazilyAcquireInterpreterContext();
        }

        InterpreterContext ic = method.getInterpreterContext();

        return ic;
    }

    protected void post(ThreadContext context) {
        // update call stacks (pop: ..)
        context.postMethodFrameAndScope();
    }

    protected void pre(ThreadContext context, StaticScope staticScope, RubyModule implementationClass, IRubyObject self, String name, Block block) {
        // update call stacks (push: frame, class, scope, etc.)
        context.preMethodFrameAndScope(implementationClass, name, self, block, staticScope);
    }

    @Override
    public IRubyObject call(ThreadContext context, IRubyObject self, RubyModule clazz, String name, IRubyObject[] args, Block block) {
        if (!hasExplicitCallProtocol) return callNoProtocol(context, self, name, args, block);

        if (hasKwargs) IRRuntimeHelpers.frobnicateKwargsArgument(context, args, getSignature().required());

        return invokeExact(this.variable, context, staticScope, self, args, block, implementationClass, name);
    }

    @Override
    public IRubyObject call(ThreadContext context, IRubyObject self, RubyModule clazz, String name, Block block) {
        if (specificArity != 0) return call(context, self, clazz, name, IRubyObject.NULL_ARRAY, block);

        if (!hasExplicitCallProtocol) return callNoProtocol(context, self, clazz, name, block);

        return invokeExact(this.specific, context, staticScope, self, block, implementationClass, name);
    }

    @Override
    public IRubyObject call(ThreadContext context, IRubyObject self, RubyModule clazz, String name, IRubyObject arg0, Block block) {
        if (!hasExplicitCallProtocol) return callNoProtocol(context, self, clazz, name, arg0, block);

        if (specificArity != 1) return call(context, self, clazz, name, new IRubyObject[]{arg0}, block);

        return invokeExact(this.specific, context, staticScope, self, arg0, block, implementationClass, name);
    }

    @Override
    public IRubyObject call(ThreadContext context, IRubyObject self, RubyModule clazz, String name, IRubyObject arg0, IRubyObject arg1, Block block) {
        if (!hasExplicitCallProtocol) return callNoProtocol(context, self, clazz, name, arg0, arg1, block);

        if (specificArity != 2) return call(context, self, clazz, name, new IRubyObject[] {arg0, arg1}, block);

        return invokeExact(this.specific, context, staticScope, self, arg0, arg1, block, implementationClass, name);
    }

    @Override
    public IRubyObject call(ThreadContext context, IRubyObject self, RubyModule clazz, String name, IRubyObject arg0, IRubyObject arg1, IRubyObject arg2, Block block) {
        if (!hasExplicitCallProtocol) return callNoProtocol(context, self, clazz, name, arg0, arg1, arg2, block);

        if (specificArity != 3) return call(context, self, clazz, name, new IRubyObject[] {arg0, arg1, arg2 }, block);

        return invokeExact(this.specific, context, staticScope, self, arg0, arg1, arg2, block, implementationClass, name);
    }

    private IRubyObject callNoProtocol(ThreadContext context, IRubyObject self, String name, IRubyObject[] args, Block block) {
        StaticScope staticScope = this.staticScope;
        RubyModule implementationClass = this.implementationClass;
        pre(context, staticScope, implementationClass, self, name, block);

        if (hasKwargs) IRRuntimeHelpers.frobnicateKwargsArgument(context, args, getSignature().required());

        try {
            return invokeExact(this.variable, context, staticScope, self, args, block, implementationClass, name);
        }
        finally { post(context); }
    }

    public final IRubyObject callNoProtocol(ThreadContext context, IRubyObject self, RubyModule clazz, String name, Block block) {
        if (specificArity != 0) return call(context, self, clazz, name, IRubyObject.NULL_ARRAY, block);

        StaticScope staticScope = this.staticScope;
        RubyModule implementationClass = this.implementationClass;
        pre(context, staticScope, implementationClass, self, name, block);

        try {
            return invokeExact(this.specific, context, staticScope, self, block, implementationClass, name);
        }
        finally { post(context); }
    }

    public final IRubyObject callNoProtocol(ThreadContext context, IRubyObject self, RubyModule clazz, String name, IRubyObject arg0, Block block) {
        if (specificArity != 1) return call(context, self, clazz, name, Helpers.arrayOf(arg0), block);

        StaticScope staticScope = this.staticScope;
        RubyModule implementationClass = this.implementationClass;
        pre(context, staticScope, implementationClass, self, name, block);

        try {
            return invokeExact(this.specific, context, staticScope, self, arg0, block, implementationClass, name);
        }
        finally { post(context); }
    }

    public final IRubyObject callNoProtocol(ThreadContext context, IRubyObject self, RubyModule clazz, String name, IRubyObject arg0, IRubyObject arg1, Block block) {
        if (specificArity != 2) return call(context, self, clazz, name, Helpers.arrayOf(arg0, arg1), block);

        StaticScope staticScope = this.staticScope;
        RubyModule implementationClass = this.implementationClass;
        pre(context, staticScope, implementationClass, self, name, block);

        try {
            return invokeExact(this.specific, context, staticScope, self, arg0, arg1, block, implementationClass, name);
        }
        finally { post(context); }
    }

    public final IRubyObject callNoProtocol(ThreadContext context, IRubyObject self, RubyModule clazz, String name, IRubyObject arg0, IRubyObject arg1, IRubyObject arg2, Block block) {
        if (specificArity != 3) return call(context, self, clazz, name, Helpers.arrayOf(arg0, arg1, arg2), block);

        StaticScope staticScope = this.staticScope;
        RubyModule implementationClass = this.implementationClass;
        pre(context, staticScope, implementationClass, self, name, block);

        try {
            return invokeExact(this.specific, context, staticScope, self, arg0, arg1, arg2, block, implementationClass, name);
        }
        finally { post(context); }
    }

    @Override
    public DynamicMethod dup() {
        return new CompiledIRMethod(variable, specific, specificArity, method, getVisibility(), implementationClass, hasKwargs);
    }

    @Override
    public void setCallCount(int count) {

    }

    @Override
    public void completeBuild(DynamicMethod buildResult) {

    }

    @Override
    public IRScope getIRScope() {
        return getIRMethod();
    }

    @Override
    public InterpreterContext ensureInstrsReady() {
        return getIRMethod().getFullInterpreterContext();
    }

    @Override
    public String getClassName(ThreadContext context) {
        String className;
        if (implementationClass.isSingleton()) {
            MetaClass metaClass = (MetaClass) implementationClass;
            RubyClass realClass = metaClass.getRealClass();
            // if real class is Class
            if (realClass == context.runtime.getClassClass()) {
                // use the attached class's name
                className = ((RubyClass) metaClass.getAttached()).getName();
            } else {
                // use the real class name
                className = realClass.getName();
            }
        } else {
            // use the class name
            className = implementationClass.getName();
        }
        return className;
    }

    public String getFile() {
        return method.getFileName();
    }

    public int getLine() {
        return method.getLineNumber();
    }

    @Override
<<<<<<< HEAD
    public void setInterpreterContext(InterpreterContext interpreterContext) {
    }
=======
    public String toString() {
        return getClass().getName() + '@' + Integer.toHexString(hashCode()) + ' ' + method + ' ' + getSignature();
    }

    private static IRubyObject invokeExact(MethodHandle method,
            ThreadContext context, StaticScope staticScope, IRubyObject self,
            IRubyObject[] args, Block block,
            RubyModule implementationClass, String name) {
        try {
            return (IRubyObject) method.invokeExact(context, staticScope, self, args, block, implementationClass, name);
        }
        catch (Throwable t) {
            Helpers.throwException(t);
            return null; // not reached
        }
    }

    private static IRubyObject invokeExact(MethodHandle method,
            ThreadContext context, StaticScope staticScope, IRubyObject self,
            Block block,
            RubyModule implementationClass, String name) {
        try {
            return (IRubyObject) method.invokeExact(context, staticScope, self, block, implementationClass, name);
        }
        catch (Throwable t) {
            Helpers.throwException(t);
            return null; // not reached
        }
    }

    private static IRubyObject invokeExact(MethodHandle method,
            ThreadContext context, StaticScope staticScope, IRubyObject self,
            IRubyObject arg0, Block block,
            RubyModule implementationClass, String name) {
        try {
            return (IRubyObject) method.invokeExact(context, staticScope, self, arg0, block, implementationClass, name);
        }
        catch (Throwable t) {
            Helpers.throwException(t);
            return null; // not reached
        }
    }

    private static IRubyObject invokeExact(MethodHandle method,
            ThreadContext context, StaticScope staticScope, IRubyObject self,
            IRubyObject arg0, IRubyObject arg1, Block block,
            RubyModule implementationClass, String name) {
        try {
            return (IRubyObject) method.invokeExact(context, staticScope, self, arg0, arg1, block, implementationClass, name);
        }
        catch (Throwable t) {
            Helpers.throwException(t);
            return null; // not reached
        }
    }

    private static IRubyObject invokeExact(MethodHandle method,
            ThreadContext context, StaticScope staticScope, IRubyObject self,
            IRubyObject arg0, IRubyObject arg1, IRubyObject arg2, Block block,
            RubyModule implementationClass, String name) {
        try {
            return (IRubyObject) method.invokeExact(context, staticScope, self, arg0, arg1, arg2, block, implementationClass, name);
        }
        catch (Throwable t) {
            Helpers.throwException(t);
            return null; // not reached
        }
    }

>>>>>>> 50a06cc4
}<|MERGE_RESOLUTION|>--- conflicted
+++ resolved
@@ -3,41 +3,26 @@
 import org.jruby.MetaClass;
 import org.jruby.RubyClass;
 import org.jruby.RubyModule;
-<<<<<<< HEAD
 import org.jruby.compiler.Compilable;
-import org.jruby.ir.IRMethod;
-import org.jruby.ir.IRScope;
-import org.jruby.ir.interpreter.InterpreterContext;
-=======
 import org.jruby.internal.runtime.AbstractIRMethod;
 import org.jruby.ir.IRMethod;
 import org.jruby.ir.IRScope;
 import org.jruby.ir.interpreter.InterpreterContext;
-import org.jruby.ir.persistence.IRDumper;
->>>>>>> 50a06cc4
 import org.jruby.ir.runtime.IRRuntimeHelpers;
 import org.jruby.parser.StaticScope;
 import org.jruby.runtime.ArgumentDescriptor;
-import org.jruby.runtime.Arity;
 import org.jruby.runtime.Block;
 import org.jruby.runtime.Helpers;
 import org.jruby.runtime.PositionAware;
-import org.jruby.runtime.Signature;
 import org.jruby.runtime.ThreadContext;
 import org.jruby.runtime.Visibility;
 import org.jruby.runtime.builtin.IRubyObject;
 
 import java.lang.invoke.MethodHandle;
 
-<<<<<<< HEAD
-import org.jruby.runtime.Helpers;
-
-public class CompiledIRMethod extends DynamicMethod implements IRMethodArgs, PositionAware, Compilable<DynamicMethod> {
+public class CompiledIRMethod extends AbstractIRMethod implements IRMethodArgs, PositionAware, Compilable<DynamicMethod> {
+    // FIXME: This was final
     public MethodHandle variable;
-=======
-public class CompiledIRMethod extends AbstractIRMethod {
-    protected final MethodHandle variable;
->>>>>>> 50a06cc4
 
     public MethodHandle specific;
     protected final int specificArity;
@@ -77,18 +62,6 @@
         return ((IRMethod)method).getArgumentDescriptors();
     }
 
-    @Override
-    public InterpreterContext ensureInstrsReady() {
-        // FIXME: duplicated from MixedModeIRMethod
-        if (method instanceof IRMethod) {
-            return ((IRMethod) method).lazilyAcquireInterpreterContext();
-        }
-
-        InterpreterContext ic = method.getInterpreterContext();
-
-        return ic;
-    }
-
     protected void post(ThreadContext context) {
         // update call stacks (pop: ..)
         context.postMethodFrameAndScope();
@@ -225,13 +198,8 @@
     }
 
     @Override
-    public IRScope getIRScope() {
-        return getIRMethod();
-    }
-
-    @Override
     public InterpreterContext ensureInstrsReady() {
-        return getIRMethod().getFullInterpreterContext();
+        return getIRScope().getFullInterpreterContext();
     }
 
     @Override
@@ -264,10 +232,9 @@
     }
 
     @Override
-<<<<<<< HEAD
     public void setInterpreterContext(InterpreterContext interpreterContext) {
     }
-=======
+
     public String toString() {
         return getClass().getName() + '@' + Integer.toHexString(hashCode()) + ' ' + method + ' ' + getSignature();
     }
@@ -337,5 +304,4 @@
         }
     }
 
->>>>>>> 50a06cc4
 }