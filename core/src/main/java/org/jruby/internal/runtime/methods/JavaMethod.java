--- conflicted
+++ resolved
@@ -37,10 +37,6 @@
 /**
  */
 public abstract class JavaMethod extends DynamicMethod implements Cloneable, MethodArgs2 {
-<<<<<<< HEAD
-=======
-
->>>>>>> 83c47ba3
     protected Arity arity = Arity.OPTIONAL;
     private String javaName;
     private boolean isSingleton;
@@ -98,11 +94,7 @@
 
     public void init(RubyModule implementationClass, Arity arity, Visibility visibility, StaticScope staticScope, CallConfiguration callConfig) {
         this.staticScope = staticScope;
-<<<<<<< HEAD
-        this.arity = arity;
-=======
         setArity(arity);
->>>>>>> 83c47ba3
         super.init(implementationClass, visibility, callConfig);
     }
 
