--- conflicted
+++ resolved
@@ -266,16 +266,6 @@
             // All errors to sysread should be SystemCallErrors, but on a closed stream
             // Ruby returns an IOError.  Java throws same exception for all errors so
             // we resort to this hack...
-            switch (errorMessage) {
-                case "Bad file descriptor" : return Errno.EBADF;
-                case "File not open" : return null;
-                case "An established connection was aborted by the software in your host machine" : return Errno.ECONNABORTED;
-                case "Broken pipe" : return Errno.EPIPE;
-
-                case "Connection reset by peer" : return Errno.ECONNRESET;
-                case "An existing connection was forcibly closed by the remote host" : return Errno.ECONNRESET;
-
-<<<<<<< HEAD
             switch ( errorMessage ) {
                 case "Bad file descriptor":
                     return Errno.EBADF;
@@ -301,12 +291,7 @@
                     return Errno.EADDRINUSE;
                 case "No space left on device":
                     return Errno.ENOSPC;
-=======
-                case "No space left on device" : return Errno.ENOSPC;
-                case "Too many open files" : return Errno.EMFILE;
->>>>>>> fb427623
-            }
-            if (Platform.IS_WINDOWS && errorMessage.contains("connection was aborted")) return Errno.ECONNRESET;
+            }
         }
         return null;
     }
