--- conflicted
+++ resolved
@@ -13,18 +13,11 @@
 import org.jruby.runtime.InterpretedIRBlockBody;
 
 public enum FrameType {
-<<<<<<< HEAD
     METHOD, BLOCK, EVAL, CLASS, MODULE, METACLASS, ROOT;
-    public static final Set<String> INTERPRETED_CLASSES = new HashSet<String>();
-    public static final Map<String, FrameType> INTERPRETED_FRAMES = new HashMap<String, FrameType>();
-=======
-    METHOD, BLOCK, EVAL, CLASS, ROOT;
-
     @Deprecated // no longer accessed directly
     public static final Set<String> INTERPRETED_CLASSES = new HashSet<String>(4, 1);
     @Deprecated // no longer accessed directly
     public static final Map<String, FrameType> INTERPRETED_FRAMES = new HashMap<String, FrameType>(8, 1);
->>>>>>> 6a8d8ccb
 
     static {
         INTERPRETED_CLASSES.add(Interpreter.class.getName());
