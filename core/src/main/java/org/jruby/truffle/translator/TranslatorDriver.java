/*
 * Copyright (c) 2013 Oracle and/or its affiliates. All rights reserved. This
 * code is released under a tri EPL/GPL/LGPL license. You can use it,
 * redistribute it and/or modify it under the terms of the:
 *
 * Eclipse Public License version 1.0
 * GNU General Public License version 2
 * GNU Lesser General Public License version 2.1
 */
package org.jruby.truffle.translator;

import com.oracle.truffle.api.*;
import com.oracle.truffle.api.frame.*;
import com.oracle.truffle.api.impl.DefaultSourceSection;
import com.oracle.truffle.api.nodes.*;
import org.jruby.runtime.builtin.IRubyObject;
import org.jruby.truffle.nodes.*;
import org.jruby.truffle.nodes.control.*;
import org.jruby.truffle.nodes.literal.*;
import org.jruby.truffle.nodes.methods.*;
import org.jruby.truffle.runtime.*;
import org.jruby.truffle.runtime.control.*;
import org.jruby.truffle.runtime.core.*;
import org.jruby.truffle.runtime.methods.*;

import org.jruby.Ruby;
import org.jruby.runtime.scope.ManyVarsDynamicScope;

import java.io.InputStreamReader;

public class TranslatorDriver {

    public static enum ParserContext {
        TOP_LEVEL, SHELL, MODULE
    }

    private final Ruby jruby;
    private long nextReturnID = 0;

    public TranslatorDriver(Ruby jruby) {
        this.jruby = jruby;
    }

    public MethodDefinitionNode parse(RubyContext context, org.jruby.ast.Node parseTree, org.jruby.ast.ArgsNode argsNode, org.jruby.ast.Node bodyNode) {
        // TODO(cs) should this get a new shared method object or not?
        final TranslatorEnvironment environment = new TranslatorEnvironment(context, environmentForFrame(context, null), this, allocateReturnID(), true, true, new SharedRubyMethod(null));

        // All parsing contexts have a visibility slot at their top level

        environment.addMethodDeclarationSlots();

        // Translate to Ruby Truffle nodes

        final MethodTranslator translator = new MethodTranslator(context, null, environment, false, false, context.getSourceManager().get(bodyNode.getPosition().getFile()));

        return translator.compileFunctionNode(new DefaultSourceSection(context.getSourceManager().get(bodyNode.getPosition().getFile()), "(unknown)", bodyNode.getPosition().getStartLine() + 1, -1, -1, -1), "(unknown)", parseTree, argsNode, bodyNode, false);
    }

    public RubyParserResult parse(RubyContext context, Source source, ParserContext parserContext, MaterializedFrame parentFrame) {
        // Set up the JRuby parser

        final org.jruby.parser.Parser parser = new org.jruby.parser.Parser(jruby);

        final org.jruby.parser.LocalStaticScope staticScope = new org.jruby.parser.LocalStaticScope(null);

        if (parentFrame != null) {
            /*
             * Note that jruby-parser will be mistaken about how deep the existing variables are,
             * but that doesn't matter as we look them up ourselves after being told they're in some
             * parent scope.
             */

            MaterializedFrame frame = parentFrame;

            while (frame != null) {
                for (FrameSlot slot : frame.getFrameDescriptor().getSlots()) {
                    if (slot.getIdentifier() instanceof String) {
                        final String name = (String) slot.getIdentifier();
                        staticScope.addVariableThisScope(name);
                    }
                }

                frame = RubyArguments.getDeclarationFrame(frame.getArguments());
            }
        }

        final org.jruby.parser.ParserConfiguration parserConfiguration = new org.jruby.parser.ParserConfiguration(jruby, 0, false, false, parserContext == ParserContext.TOP_LEVEL, true);

        // Parse to the JRuby AST

        org.jruby.ast.RootNode node;

        try {
            node = (org.jruby.ast.RootNode) parser.parse(source.getName(), source.getCode().getBytes(), new ManyVarsDynamicScope(staticScope), parserConfiguration);
        } catch (Exception e) {
            String message = e.getMessage();

            if (message == null) {
                message = "(no message)";
            }

            throw new RaiseException(new RubyException(context.getCoreLibrary().getSyntaxErrorClass(), message));
        }

        return parse(context, source, parserContext, parentFrame, node);
    }

    public RubyParserResult parse(RubyContext context, Source source, ParserContext parserContext, MaterializedFrame parentFrame, org.jruby.ast.RootNode rootNode) {
        final TranslatorEnvironment environment = new TranslatorEnvironment(context, environmentForFrame(context, parentFrame), this, allocateReturnID(), true, true, new SharedRubyMethod(null));

        // Get the DATA constant

        final Object data = getData(context);

        if (data != null) {
            context.getCoreLibrary().getObjectClass().setConstant("DATA", data);
        }

        // All parsing contexts have a visibility slot at their top level

        environment.addMethodDeclarationSlots();

        // Translate to Ruby Truffle nodes

        final BodyTranslator translator;

        if (parserContext == TranslatorDriver.ParserContext.MODULE) {
            translator = new ModuleTranslator(context, null, environment, source);
        } else {
            translator = new BodyTranslator(context, null, environment, source);
        }

        RubyNode truffleNode;

        if (rootNode.getBodyNode() == null) {
            truffleNode = new NilNode(context, null);
        } else {
            truffleNode = rootNode.getBodyNode().accept(translator);
        }

        // Load flip-flop states

        if (environment.getFlipFlopStates().size() > 0) {
            truffleNode = SequenceNode.sequence(context, truffleNode.getSourceSection(), translator.initFlipFlopStates(truffleNode.getSourceSection()), truffleNode);
        }

        // Catch next

        truffleNode = new CatchNextNode(context, truffleNode.getSourceSection(), truffleNode);

        // Catch return

        truffleNode = new CatchReturnAsErrorNode(context, truffleNode.getSourceSection(), truffleNode);

        // Catch retry

        truffleNode = new CatchRetryAsErrorNode(context, truffleNode.getSourceSection(), truffleNode);

        // Shell result

        if (parserContext == TranslatorDriver.ParserContext.SHELL) {
            truffleNode = new ShellResultNode(context, truffleNode.getSourceSection(), truffleNode);
        }

        // Root Node

        String indicativeName;

        switch (parserContext) {
            case TOP_LEVEL:
                indicativeName = "(main)";
                break;
            case SHELL:
                indicativeName = "(shell)";
                break;
            case MODULE:
                indicativeName = "(module)";
                break;
            default:
                throw new UnsupportedOperationException();
        }

        final RootNode root = new RubyRootNode(truffleNode.getSourceSection(), environment.getFrameDescriptor(), indicativeName, rootNode, truffleNode);

        // Return the root and the frame descriptor

        return new RubyParserResult(root);
    }

    private Object getData(RubyContext context) {
        // TODO(CS) how do we know this has been populated already?

        // TODO(CS) rough translation of File object just to get up and running

        final IRubyObject jrubyData = context.getRuntime().getObject().getConstantNoConstMissing("DATA", false, false);

        if (jrubyData == null) {
            return null;
        }

        final org.jruby.RubyFile jrubyFile = (org.jruby.RubyFile) jrubyData;
        final RubyFile truffleFile = new RubyFile(context.getCoreLibrary().getFileClass(), new InputStreamReader(jrubyFile.getInStream()), null);

        return truffleFile;
    }

    public long allocateReturnID() {
        if (nextReturnID == Long.MAX_VALUE) {
            throw new RuntimeException("Return IDs exhausted");
        }

        final long allocated = nextReturnID;
        nextReturnID++;
        return allocated;
    }

    private TranslatorEnvironment environmentForFrame(RubyContext context, MaterializedFrame frame) {
        if (frame == null) {
            return null;
        } else {
<<<<<<< HEAD
            final MaterializedFrame parent = RubyArguments.getDeclarationFrame(frame.getArguments());
            return new TranslatorEnvironment(context, environmentForFrame(context, parent), frame.getFrameDescriptor(), this, allocateReturnID(), true, true, new UniqueMethodIdentifier());
=======
            final MaterializedFrame parent = frame.getArguments(RubyArguments.class).getDeclarationFrame();
            return new TranslatorEnvironment(context, environmentForFrame(context, parent), frame.getFrameDescriptor(), this, allocateReturnID(), true, true, new SharedRubyMethod(null));
>>>>>>> 7ab26282
        }
    }

}<|MERGE_RESOLUTION|>--- conflicted
+++ resolved
@@ -218,13 +218,8 @@
         if (frame == null) {
             return null;
         } else {
-<<<<<<< HEAD
             final MaterializedFrame parent = RubyArguments.getDeclarationFrame(frame.getArguments());
-            return new TranslatorEnvironment(context, environmentForFrame(context, parent), frame.getFrameDescriptor(), this, allocateReturnID(), true, true, new UniqueMethodIdentifier());
-=======
-            final MaterializedFrame parent = frame.getArguments(RubyArguments.class).getDeclarationFrame();
             return new TranslatorEnvironment(context, environmentForFrame(context, parent), frame.getFrameDescriptor(), this, allocateReturnID(), true, true, new SharedRubyMethod(null));
->>>>>>> 7ab26282
         }
     }
 
