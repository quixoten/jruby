/*
 * Copyright (c) 2013, 2014 Oracle and/or its affiliates. All rights reserved. This
 * code is released under a tri EPL/GPL/LGPL license. You can use it,
 * redistribute it and/or modify it under the terms of the:
 *
 * Eclipse Public License version 1.0
 * GNU General Public License version 2
 * GNU Lesser General Public License version 2.1
 */
package org.jruby.truffle.nodes.core;

import java.math.*;

import com.oracle.truffle.api.*;
import com.oracle.truffle.api.source.*;
import com.oracle.truffle.api.dsl.*;
import com.oracle.truffle.api.frame.*;
import com.oracle.truffle.api.nodes.UnexpectedResultException;
import com.oracle.truffle.api.utilities.*;
import org.jruby.truffle.nodes.RubyRootNode;
import org.jruby.truffle.runtime.*;
import org.jruby.truffle.runtime.core.*;
import org.jruby.truffle.runtime.control.*;
import org.jruby.truffle.runtime.util.RuntimeBigInteger;

@CoreClass(name = "Fixnum")
public abstract class FixnumNodes {

    @CoreMethod(names = "+@")
    public abstract static class PosNode extends CoreMethodNode {

        public PosNode(RubyContext context, SourceSection sourceSection) {
            super(context, sourceSection);
        }

        public PosNode(PosNode prev) {
            super(prev);
        }

        @Specialization
        public int pos(int value) {
            return value;
        }

        @Specialization
        public long pos(long value) {
            return value;
        }

    }

    @CoreMethod(names = "-@")
    public abstract static class NegNode extends CoreMethodNode {

        public NegNode(RubyContext context, SourceSection sourceSection) {
            super(context, sourceSection);
        }

        public NegNode(NegNode prev) {
            super(prev);
        }

        @Specialization(rewriteOn = ArithmeticException.class)
        public int neg(int value) {
            return ExactMath.subtractExact(0, value);
        }

        @Specialization
        public long negWithOverflow(int value) {
            return -(long) (value);
        }

        @Specialization(rewriteOn = ArithmeticException.class)
        public long neg(long value) {
            return ExactMath.subtractExact(0, value);
        }

        @Specialization
        public BigInteger negWithOverflow(long value) {
            return BigInteger.valueOf(value).negate();
        }

    }

    @CoreMethod(names = "+", required = 1)
    public abstract static class AddNode extends CoreMethodNode {

        @Child protected FixnumOrBignumNode fixnumOrBignum;

        public AddNode(RubyContext context, SourceSection sourceSection) {
            super(context, sourceSection);
            fixnumOrBignum = new FixnumOrBignumNode();
        }

        public AddNode(AddNode prev) {
            super(prev);
            fixnumOrBignum = prev.fixnumOrBignum;
        }

        @Specialization(rewriteOn = ArithmeticException.class)
        public int add(int a, int b) {
            return ExactMath.addExact(a, b);
        }

        @Specialization
        public long addWithOverflow(int a, int b) {
            return (long) a + (long) b;
        }

        @Specialization
        public double add(int a, double b) {
            return a + b;
        }

        @Specialization(rewriteOn = ArithmeticException.class)
        public long add(int a, long b) {
            return ExactMath.addExact(a, b);
        }

        @Specialization
        public Object addWithOverflow(int a, long b) {
            return fixnumOrBignum.fixnumOrBignum(RuntimeBigInteger.add(BigInteger.valueOf(a), BigInteger.valueOf(b)));
        }

        @Specialization
        public Object add(int a, BigInteger b) {
            return fixnumOrBignum.fixnumOrBignum(RuntimeBigInteger.add(BigInteger.valueOf(a), b));
        }

        @Specialization(rewriteOn = ArithmeticException.class)
        public long add(long a, int b) {
            return ExactMath.addExact(a, b);
        }

        @Specialization
        public Object addWithOverflow(long a, int b) {
            return fixnumOrBignum.fixnumOrBignum(RuntimeBigInteger.add(BigInteger.valueOf(a), BigInteger.valueOf(b)));
        }

        @Specialization(rewriteOn = ArithmeticException.class)
        public long add(long a, long b) {
            return ExactMath.addExact(a, b);
        }

        @Specialization
        public Object addWithOverflow(long a, long b) {
            return fixnumOrBignum.fixnumOrBignum(RuntimeBigInteger.add(BigInteger.valueOf(a), BigInteger.valueOf(b)));
        }

        @Specialization
        public double add(long a, double b) {
            return a + b;
        }

        @Specialization
        public Object add(long a, BigInteger b) {
            return fixnumOrBignum.fixnumOrBignum(RuntimeBigInteger.add(BigInteger.valueOf(a), b));
        }

    }

    @CoreMethod(names = "-", required = 1)
    public abstract static class SubNode extends CoreMethodNode {

        @Child protected FixnumOrBignumNode fixnumOrBignum;

        public SubNode(RubyContext context, SourceSection sourceSection) {
            super(context, sourceSection);
            fixnumOrBignum = new FixnumOrBignumNode();
        }

        public SubNode(SubNode prev) {
            super(prev);
            fixnumOrBignum = prev.fixnumOrBignum;
        }

        @Specialization(rewriteOn = ArithmeticException.class)
        public int sub(int a, int b) {
            return ExactMath.subtractExact(a, b);
        }

        @Specialization
        public long subWithOverflow(int a, int b) {
            return (long) a - (long) b;
        }

        @Specialization
        public double sub(int a, double b) {
            return a - b;
        }

        @Specialization
        public long sub(int a, long b) {
            return ExactMath.subtractExact(a, b);
        }

        @Specialization
        public Object sub(int a, BigInteger b) {
            return fixnumOrBignum.fixnumOrBignum(RuntimeBigInteger.subtract(BigInteger.valueOf(a), b));
        }

        @Specialization(rewriteOn = ArithmeticException.class)
        public long sub(long a, int b) {
            return ExactMath.subtractExact(a, b);
        }

        @Specialization
        public Object subWithOverflow(long a, int b) {
            return fixnumOrBignum.fixnumOrBignum(BigInteger.valueOf(a).subtract(BigInteger.valueOf(b)));
        }

        @Specialization(rewriteOn = ArithmeticException.class)
        public long sub(long a, long b) {
            return ExactMath.subtractExact(a, b);
        }

        @Specialization
        public Object subWithOverflow(long a, long b) {
            return fixnumOrBignum.fixnumOrBignum(BigInteger.valueOf(a).subtract(BigInteger.valueOf(b)));
        }

        @Specialization
        public double sub(long a, double b) {
            return a - b;
        }

        @Specialization
        public Object sub(long a, BigInteger b) {
            return fixnumOrBignum.fixnumOrBignum(RuntimeBigInteger.subtract(BigInteger.valueOf(a), b));
        }

    }

    @CoreMethod(names = "*", required = 1)
    public abstract static class MulNode extends CoreMethodNode {

        @Child protected FixnumOrBignumNode fixnumOrBignum;

        public MulNode(RubyContext context, SourceSection sourceSection) {
            super(context, sourceSection);
            fixnumOrBignum = new FixnumOrBignumNode();
        }

        public MulNode(MulNode prev) {
            super(prev);
            fixnumOrBignum = prev.fixnumOrBignum;
        }

        @Specialization(rewriteOn = ArithmeticException.class)
        public int mul(int a, int b) {
            return ExactMath.multiplyExact(a, b);
        }

        @Specialization
        public long mulWithOverflow(int a, int b) {
            return (long) a * (long) b;
        }

        @Specialization(rewriteOn = ArithmeticException.class)
        public Object mul(int a, long b) {
            return ExactMath.multiplyExact(a, b);
        }

        @Specialization
        public Object mulWithOverflow(int a, long b) {
            return fixnumOrBignum.fixnumOrBignum(BigInteger.valueOf(a).multiply(BigInteger.valueOf(b)));
        }

        @Specialization
        public double mul(int a, double b) {
            return a * b;
        }

        @Specialization
        public Object mul(int a, BigInteger b) {
            return RubyFixnum.fixnumOrBignum(RuntimeBigInteger.multiply(BigInteger.valueOf(a), b));
        }

        @Specialization(rewriteOn = ArithmeticException.class)
        public long mul(long a, int b) {
            return ExactMath.multiplyExact(a, b);
        }

        @Specialization
        public Object mulWithOverflow(long a, int b) {
            return fixnumOrBignum.fixnumOrBignum(RuntimeBigInteger.multiply(BigInteger.valueOf(a), BigInteger.valueOf(b)));
        }

        @Specialization(rewriteOn = ArithmeticException.class)
        public long mul(long a, long b) {
            return ExactMath.multiplyExact(a, b);
        }

        @Specialization
        public Object mulWithOverflow(long a, long b) {
            return fixnumOrBignum.fixnumOrBignum(RuntimeBigInteger.multiply(BigInteger.valueOf(a), BigInteger.valueOf(b)));
        }

        @Specialization
        public double mul(long a, double b) {
            return a * b;
        }

        @Specialization
        public Object mul(long a, BigInteger b) {
            return fixnumOrBignum.fixnumOrBignum(RuntimeBigInteger.multiply(BigInteger.valueOf(a), b));
        }

    }

    @CoreMethod(names = "**", required = 1, lowerFixnumSelf = true, lowerFixnumParameters = 0)
    public abstract static class PowNode extends CoreMethodNode {

        @Child protected FixnumOrBignumNode fixnumOrBignum;

        public PowNode(RubyContext context, SourceSection sourceSection) {
            super(context, sourceSection);
            fixnumOrBignum = new FixnumOrBignumNode();
        }

        public PowNode(PowNode prev) {
            super(prev);
            fixnumOrBignum = prev.fixnumOrBignum;
        }

        @Specialization(guards = "canShiftIntoInt")
        public int pow2(int a, int b) {
            return 1 << b;
        }

        @Specialization
        public Object pow(int a, int b) {
            return fixnumOrBignum.fixnumOrBignum(RuntimeBigInteger.pow(BigInteger.valueOf(a), b));
        }

        @Specialization
        public double pow(int a, double b) {
            return Math.pow(a, b);
        }

        @Specialization
        public Object pow(int a, BigInteger b) {
            notDesignedForCompilation();

            final BigInteger bigA = BigInteger.valueOf(a);

            BigInteger result = BigInteger.ONE;

            for (BigInteger n = BigInteger.ZERO; b.compareTo(n) < 0; n = n.add(BigInteger.ONE)) {
                result = result.multiply(bigA);
            }

            return result;
        }

        protected static boolean canShiftIntoInt(int a, int b) {
            // Highest bit we can set is the 30th due to sign
            return a == 2 && b <= 30;
        }

    }

    @CoreMethod(names = "/", required = 1)
    public abstract static class DivNode extends CoreMethodNode {

        private final BranchProfile bGreaterZero = BranchProfile.create();
        private final BranchProfile bGreaterZeroAGreaterEqualZero = BranchProfile.create();
        private final BranchProfile bGreaterZeroALessZero = BranchProfile.create();
        private final BranchProfile aGreaterZero = BranchProfile.create();
        private final BranchProfile bMinusOne = BranchProfile.create();
        private final BranchProfile bMinusOneAMinimum = BranchProfile.create();
        private final BranchProfile bMinusOneANotMinimum = BranchProfile.create();
        private final BranchProfile finalCase = BranchProfile.create();

        public DivNode(RubyContext context, SourceSection sourceSection) {
            super(context, sourceSection);
        }

        public DivNode(DivNode prev) {
            super(prev);
        }

        @Specialization(rewriteOn = UnexpectedResultException.class)
        public int div(int a, int b) throws UnexpectedResultException {
            if (b > 0) {
                bGreaterZero.enter();
                if (a >= 0) {
                    bGreaterZeroAGreaterEqualZero.enter();
                    return a / b;
                } else {
                    bGreaterZeroALessZero.enter();
                    return (a + 1) / b - 1;
                }
            } else if (a > 0) {
                aGreaterZero.enter();
                return (a - 1) / b - 1;
            } else if (b == -1) {
                bMinusOne.enter();
                if (a == Integer.MIN_VALUE) {
                    bMinusOneAMinimum.enter();
                    throw new UnexpectedResultException(BigInteger.valueOf(a).negate());
                } else {
                    bMinusOneANotMinimum.enter();
                    return -a;
                }
            } else {
                finalCase.enter();
                return a / b;
            }
        }

        @Specialization
        public Object divEdgeCase(int a, int b) {
            if (b > 0) {
                bGreaterZero.enter();
                if (a >= 0) {
                    bGreaterZeroAGreaterEqualZero.enter();
                    return a / b;
                } else {
                    bGreaterZeroALessZero.enter();
                    return (a + 1) / b - 1;
                }
            } else if (a > 0) {
                aGreaterZero.enter();
                return (a - 1) / b - 1;
            } else if (b == -1) {
                bMinusOne.enter();
                if (a == Integer.MIN_VALUE) {
                    bMinusOneAMinimum.enter();
                    return BigInteger.valueOf(a).negate();
                } else {
                    bMinusOneANotMinimum.enter();
                    return -a;
                }
            } else {
                finalCase.enter();
                return a / b;
            }
        }

        @Specialization(rewriteOn = UnexpectedResultException.class)
        public long div(int a, long b) throws UnexpectedResultException {
            return div((long) a, b);
        }

        @Specialization
        public Object divEdgeCase(int a, long b) {
            return divEdgeCase((long) a, b);
        }

        @Specialization
        public double div(int a, double b) {
            return a / b;
        }

        @Specialization
        public int div(@SuppressWarnings("unused") int a, @SuppressWarnings("unused") BigInteger b) {
            // TODO(CS): not entirely sure this is correct
            return 0;
        }

        @Specialization(rewriteOn = UnexpectedResultException.class)
        public long div(long a, int b) throws UnexpectedResultException {
            return div(a, (long) b);
        }

        @Specialization
        public Object divEdgeCase(long a, int b) {
            return divEdgeCase(a, (long) b);
        }

        @Specialization(rewriteOn = UnexpectedResultException.class)
        public long div(long a, long b) throws UnexpectedResultException {
            if (b > 0) {
                bGreaterZero.enter();
                if (a >= 0) {
                    bGreaterZeroAGreaterEqualZero.enter();
                    return a / b;
                } else {
                    bGreaterZeroALessZero.enter();
                    return (a + 1) / b - 1;
                }
            } else if (a > 0) {
                aGreaterZero.enter();
                return (a - 1) / b - 1;
            } else if (b == -1) {
                bMinusOne.enter();
                if (a == Long.MIN_VALUE) {
                    bMinusOneAMinimum.enter();
                    throw new UnexpectedResultException(BigInteger.valueOf(a).negate());
                } else {
                    bMinusOneANotMinimum.enter();
                    return -a;
                }
            } else {
                finalCase.enter();
                return a / b;
            }
        }

        @Specialization
        public Object divEdgeCase(long a, long b) {
            if (b > 0) {
                bGreaterZero.enter();
                if (a >= 0) {
                    bGreaterZeroAGreaterEqualZero.enter();
                    return a / b;
                } else {
                    bGreaterZeroALessZero.enter();
                    return (a + 1) / b - 1;
                }
            } else if (a > 0) {
                aGreaterZero.enter();
                return (a - 1) / b - 1;
            } else if (b == -1) {
                bMinusOne.enter();
                if (a == Long.MIN_VALUE) {
                    bMinusOneAMinimum.enter();
                    return BigInteger.valueOf(a).negate();
                } else {
                    bMinusOneANotMinimum.enter();
                    return -a;
                }
            } else {
                finalCase.enter();
                return a / b;
            }
        }

        @Specialization
        public double div(long a, double b) {
            return a / b;
        }

        @Specialization
        public int div(@SuppressWarnings("unused") long a, @SuppressWarnings("unused") BigInteger b) {
            // TODO(CS): not entirely sure this is correct
            return 0;
        }
    }

    @CoreMethod(names = "%", required = 1)
    public abstract static class ModNode extends CoreMethodNode {

        private final BranchProfile adjustProfile = BranchProfile.create();

        public ModNode(RubyContext context, SourceSection sourceSection) {
            super(context, sourceSection);
        }

        public ModNode(ModNode prev) {
            super(prev);
        }

        @Specialization
        public int mod(int a, int b) {
            int mod = a % b;

            if (mod < 0 && b > 0 || mod > 0 && b < 0) {
                adjustProfile.enter();
                mod += b;
            }

            return mod;
        }

        @Specialization
        public long mod(int a, long b) {
            return mod((long) a, b);
        }

        @Specialization
        public Object mod(int a, BigInteger b) {
            return mod(BigInteger.valueOf(a), b);
        }

        @Specialization
        public long mod(long a, int b) {
            return mod(a, (long) b);
        }

        @Specialization
        public long mod(long a, long b) {
            long mod = a % b;

            if (mod < 0 && b > 0 || mod > 0 && b < 0) {
                adjustProfile.enter();
                mod += b;
            }

            return mod;
        }

        @Specialization
        public Object mod(long a, BigInteger b) {
            return mod(BigInteger.valueOf(a), b);
        }

        public Object mod(BigInteger a, BigInteger b) {
            notDesignedForCompilation();
            return RubyFixnum.fixnumOrBignum(RuntimeBigInteger.mod(a, b));
        }
    }

    @CoreMethod(names = "divmod", required = 1)
    public abstract static class DivModNode extends CoreMethodNode {

        @Child protected GeneralDivModNode divModNode;

        public DivModNode(RubyContext context, SourceSection sourceSection) {
            super(context, sourceSection);
            divModNode = new GeneralDivModNode(context);
        }

        public DivModNode(DivModNode prev) {
            super(prev);
            divModNode = new GeneralDivModNode(getContext());
        }

        @Specialization
        public RubyArray divMod(int a, int b) {
            return divModNode.execute(a, b);
        }

        @Specialization
        public RubyArray divMod(int a, long b) {
            return divModNode.execute(a, b);
        }

        @Specialization
        public RubyArray divMod(int a, BigInteger b) {
            return divModNode.execute(a, b);
        }

        @Specialization
        public RubyArray divMod(long a, int b) {
            return divModNode.execute(a, b);
        }

        @Specialization
        public RubyArray divMod(long a, long b) {
            return divModNode.execute(a, b);
        }

        @Specialization
        public RubyArray divMod(long a, BigInteger b) {
            return divModNode.execute(a, b);
        }

    }

    @CoreMethod(names = "<", required = 1)
    public abstract static class LessNode extends CoreMethodNode {

        public LessNode(RubyContext context, SourceSection sourceSection) {
            super(context, sourceSection);
        }

        public LessNode(LessNode prev) {
            super(prev);
        }

        @Specialization
        public boolean less(int a, int b) {
            return a < b;
        }

        @Specialization
        public boolean less(int a, long b) {
            return a < b;
        }

        @Specialization
        public boolean less(int a, double b) {
            return a < b;
        }

        @Specialization
        public boolean less(int a, BigInteger b) {
            return RuntimeBigInteger.compareTo(BigInteger.valueOf(a), b) < 0;
        }

        @Specialization
        public boolean less(long a, int b) {
            return a < b;
        }

        @Specialization
        public boolean less(long a, long b) {
            return a < b;
        }

        @Specialization
        public boolean less(long a, double b) {
            return a < b;
        }

        @Specialization
        public boolean less(long a, BigInteger b) {
            return RuntimeBigInteger.compareTo(BigInteger.valueOf(a), b) < 0;
        }
    }

    @CoreMethod(names = "<=", required = 1)
    public abstract static class LessEqualNode extends CoreMethodNode {

        public LessEqualNode(RubyContext context, SourceSection sourceSection) {
            super(context, sourceSection);
        }

        public LessEqualNode(LessEqualNode prev) {
            super(prev);
        }

        @Specialization
        public boolean lessEqual(int a, int b) {
            return a <= b;
        }

        @Specialization
        public boolean lessEqual(int a, long b) {
            return a <= b;
        }

        @Specialization
        public boolean lessEqual(int a, double b) {
            return a <= b;
        }

        @Specialization
        public boolean lessEqual(int a, BigInteger b) {
            return RuntimeBigInteger.compareTo(BigInteger.valueOf(a), b) <= 0;
        }

        @Specialization
        public boolean lessEqual(long a, int b) {
            return a <= b;
        }

        @Specialization
        public boolean lessEqual(long a, long b) {
            return a <= b;
        }

        @Specialization
        public boolean lessEqual(long a, double b) {
            return a <= b;
        }

        @Specialization
        public boolean lessEqual(long a, BigInteger b) {
            return RuntimeBigInteger.compareTo(BigInteger.valueOf(a), b) <= 0;
        }
    }

    @CoreMethod(names = {"==", "==="}, required = 1)
    public abstract static class EqualNode extends CoreMethodNode {

        public EqualNode(RubyContext context, SourceSection sourceSection) {
            super(context, sourceSection);
        }

        public EqualNode(EqualNode prev) {
            super(prev);
        }

        @Specialization
        public boolean equal(int a, int b) {
            return a == b;
        }

        @Specialization
        public boolean equal(int a, long b) {
            return a == b;
        }

        @Specialization
        public boolean equal(int a, double b) {
            return a == b;
        }

        @Specialization
        public boolean equal(int a, BigInteger b) {
<<<<<<< HEAD
            return RuntimeBigInteger.compareTo(BigInteger.valueOf(a), b) == 0;
=======
            return BigInteger.valueOf(a).equals(b);
>>>>>>> 0e4c83c9
        }

        @Specialization
        public boolean equal(long a, int b) {
            return a == b;
        }

        @Specialization
        public boolean equal(long a, long b) {
            return a == b;
        }

        @Specialization
        public boolean equal(long a, double b) {
            return a == b;
        }

        @Specialization
        public boolean equal(long a, BigInteger b) {
<<<<<<< HEAD
            return RuntimeBigInteger.compareTo(BigInteger.valueOf(a), b) == 0;
=======
            return BigInteger.valueOf(a).equals(b);
>>>>>>> 0e4c83c9
        }

        @Fallback
        public boolean equal(Object a, Object b) {
            return false;
        }
    }

    @CoreMethod(names = "<=>", required = 1)
    public abstract static class CompareNode extends CoreMethodNode {

        public CompareNode(RubyContext context, SourceSection sourceSection) {
            super(context, sourceSection);
        }

        public CompareNode(CompareNode prev) {
            super(prev);
        }

        @Specialization
        public int compare(int a, int b) {
            return Integer.compare(a, b);
        }

        @Specialization
        public int compare(int a, long b) {
            return Long.compare(a, b);
        }

        @Specialization
        public int compare(int a, double b) {
            return Double.compare(a, b);
        }

        @Specialization
        public int compare(int a, BigInteger b) {
            return RuntimeBigInteger.compareTo(BigInteger.valueOf(a), b);
        }

        @Specialization
        public int compare(long a, int b) {
            return Long.compare(a, b);
        }

        @Specialization
        public int compare(long a, long b) {
            return Long.compare(a, b);
        }

        @Specialization
        public int compare(long a, double b) {
            return Double.compare(a, b);
        }

        @Specialization
        public int compare(long a, BigInteger b) {
            return RuntimeBigInteger.compareTo(BigInteger.valueOf(a), b);
        }
    }

<<<<<<< HEAD
    @CoreMethod(names = "!=", required = 1)
    public abstract static class NotEqualNode extends CoreMethodNode {

        public NotEqualNode(RubyContext context, SourceSection sourceSection) {
            super(context, sourceSection);
        }

        public NotEqualNode(NotEqualNode prev) {
            super(prev);
        }

        @Specialization
        public boolean notEqual(int a, int b) {
            return a != b;
        }

        @Specialization
        public boolean notEqual(int a, long b) {
            return a != b;
        }

        @Specialization
        public boolean notEqual(int a, double b) {
            return a != b;
        }

        @Specialization
        public boolean notEqual(int a, BigInteger b) {
            return RuntimeBigInteger.compareTo(BigInteger.valueOf(a), b) != 0;
        }

        @Specialization
        public boolean notEqual(long a, int b) {
            return a != b;
        }

        @Specialization
        public boolean notEqual(long a, long b) {
            return a != b;
        }

        @Specialization
        public boolean notEqual(long a, double b) {
            return a != b;
        }

        @Specialization
        public boolean notEqual(long a, BigInteger b) {
            return RuntimeBigInteger.compareTo(BigInteger.valueOf(a), b) != 0;
        }
    }

=======
>>>>>>> 0e4c83c9
    @CoreMethod(names = ">=", required = 1)
    public abstract static class GreaterEqualNode extends CoreMethodNode {

        public GreaterEqualNode(RubyContext context, SourceSection sourceSection) {
            super(context, sourceSection);
        }

        public GreaterEqualNode(GreaterEqualNode prev) {
            super(prev);
        }

        @Specialization
        public boolean greaterEqual(int a, int b) {
            return a >= b;
        }

        @Specialization
        public boolean greaterEqual(int a, long b) {
            return a >= b;
        }

        @Specialization
        public boolean greaterEqual(int a, double b) {
            return a >= b;
        }

        @Specialization
        public boolean greaterEqual(int a, BigInteger b) {
            return RuntimeBigInteger.compareTo(BigInteger.valueOf(a), b) >= 0;
        }

        @Specialization
        public boolean greaterEqual(long a, int b) {
            return a >= b;
        }

        @Specialization
        public boolean greaterEqual(long a, long b) {
            return a >= b;
        }

        @Specialization
        public boolean greaterEqual(long a, double b) {
            return a >= b;
        }

        @Specialization
        public boolean greaterEqual(long a, BigInteger b) {
            return RuntimeBigInteger.compareTo(BigInteger.valueOf(a), b) >= 0;
        }
    }

    @CoreMethod(names = ">", required = 1)
    public abstract static class GreaterNode extends CoreMethodNode {

        public GreaterNode(RubyContext context, SourceSection sourceSection) {
            super(context, sourceSection);
        }

        public GreaterNode(GreaterNode prev) {
            super(prev);
        }

        @Specialization
        public boolean greater(int a, int b) {
            return a > b;
        }

        @Specialization
        public boolean greater(int a, long b) {
            return a > b;
        }

        @Specialization
        public boolean greater(int a, double b) {
            return a > b;
        }

        @Specialization
        public boolean greater(int a, BigInteger b) {
            return RuntimeBigInteger.compareTo(BigInteger.valueOf(a), b) > 0;
        }

        @Specialization
        public boolean greater(long a, int b) {
            return a > b;
        }

        @Specialization
        public boolean greater(long a, long b) {
            return a > b;
        }

        @Specialization
        public boolean greater(long a, double b) {
            return a > b;
        }

        @Specialization
        public boolean greater(long a, BigInteger b) {
            return RuntimeBigInteger.compareTo(BigInteger.valueOf(a), b) > 0;
        }

    }

    @CoreMethod(names = "~")
    public abstract static class ComplementNode extends CoreMethodNode {

        public ComplementNode(RubyContext context, SourceSection sourceSection) {
            super(context, sourceSection);
        }

        public ComplementNode(ComplementNode prev) {
            super(prev);
        }

        @Specialization
        public int complement(int n) {
            return ~n;
        }

        @Specialization
        public long complement(long n) {
            return ~n;
        }

    }

    @CoreMethod(names = "&", required = 1)
    public abstract static class BitAndNode extends CoreMethodNode {

        public BitAndNode(RubyContext context, SourceSection sourceSection) {
            super(context, sourceSection);
        }

        public BitAndNode(BitAndNode prev) {
            super(prev);
        }

        @Specialization
        public int bitAnd(int a, int b) {
            return a & b;
        }

        @Specialization
        public long bitAnd(int a, long b) {
            return a & b;
        }

        @Specialization
        public Object bitAnd(int a, BigInteger b) {
            return RubyFixnum.fixnumOrBignum(RuntimeBigInteger.and(BigInteger.valueOf(a), b));
        }

        @Specialization
        public long bitAnd(long a, int b) {
            return a & b;
        }

        @Specialization
        public long bitAnd(long a, long b) {
            return a & b;
        }

        @Specialization
        public Object bitAnd(long a, BigInteger b) {
            return RubyFixnum.fixnumOrBignum(RuntimeBigInteger.and(BigInteger.valueOf(a), b));
        }
    }

    @CoreMethod(names = "|", required = 1)
    public abstract static class BitOrNode extends CoreMethodNode {

        public BitOrNode(RubyContext context, SourceSection sourceSection) {
            super(context, sourceSection);
        }

        public BitOrNode(BitOrNode prev) {
            super(prev);
        }

        @Specialization
        public int bitOr(int a, int b) {
            return a | b;
        }

        @Specialization
        public long bitOr(int a, long b) {
            return a | b;
        }

        @Specialization
        public Object bitOr(int a, BigInteger b) {
            return RubyFixnum.fixnumOrBignum(RuntimeBigInteger.or(BigInteger.valueOf(a), b));
        }

        @Specialization
        public long bitOr(long a, int b) {
            return a | b;
        }

        @Specialization
        public long bitOr(long a, long b) {
            return a | b;
        }

        @Specialization
        public Object bitOr(long a, BigInteger b) {
            return RubyFixnum.fixnumOrBignum(RuntimeBigInteger.or(BigInteger.valueOf(a), b));
        }
    }

    @CoreMethod(names = "^", required = 1)
    public abstract static class BitXOrNode extends CoreMethodNode {

        public BitXOrNode(RubyContext context, SourceSection sourceSection) {
            super(context, sourceSection);
        }

        public BitXOrNode(BitXOrNode prev) {
            super(prev);
        }

        @Specialization
        public int bitXOr(int a, int b) {
            return a ^ b;
        }

        @Specialization
        public long bitXOr(int a, long b) {
            return a ^ b;
        }

        @Specialization
        public Object bitXOr(int a, BigInteger b) {
            return RubyFixnum.fixnumOrBignum(RuntimeBigInteger.xor(BigInteger.valueOf(a), b));
        }

        @Specialization
        public long bitXOr(long a, int b) {
            return a ^ b;
        }

        @Specialization
        public long bitXOr(long a, long b) {
            return a ^ b;
        }

        @Specialization
        public Object bitXOr(long a, BigInteger b) {
            return RubyFixnum.fixnumOrBignum(RuntimeBigInteger.xor(BigInteger.valueOf(a), b));
        }
    }

    @CoreMethod(names = "<<", required = 1, lowerFixnumParameters = 0)
    public abstract static class LeftShiftNode extends CoreMethodNode {

        @Child protected FixnumOrBignumNode fixnumOrBignum;

        private final BranchProfile bAboveZeroProfile = BranchProfile.create();
        private final BranchProfile bNotAboveZeroProfile = BranchProfile.create();
        private final BranchProfile useBignumProfile = BranchProfile.create();

        public LeftShiftNode(RubyContext context, SourceSection sourceSection) {
            super(context, sourceSection);
            fixnumOrBignum = new FixnumOrBignumNode();
        }

        public LeftShiftNode(LeftShiftNode prev) {
            super(prev);
            fixnumOrBignum = prev.fixnumOrBignum;
        }

        @Specialization(guards = "canShiftIntoInt")
        public int leftShift(int a, int b) {
            if (b > 0) {
                bAboveZeroProfile.enter();

                return a << b;
            } else {
                bNotAboveZeroProfile.enter();
                if (-b >= Integer.SIZE) {
                    return 0;
                } else {
                    return a >> -b;
                }
            }
        }

        @Specialization
        public Object leftShiftWithOverflow(int a, int b) {
            return leftShiftWithOverflow((long) a, b);
        }

        @Specialization(guards = "canShiftIntoLong")
        public long leftShift(long a, int b) {
            if (b > 0) {
                bAboveZeroProfile.enter();

                return a << b;
            } else {
                bNotAboveZeroProfile.enter();

                if (-b >= Long.SIZE) {
                    return 0;
                } else {
                    return a >> -b;
                }
            }
        }

        @Specialization
        public Object leftShiftWithOverflow(long a, int b) {
            if (b > 0) {
                bAboveZeroProfile.enter();

                if (canShiftIntoLong(a, b)) {
                    return a << b;
                } else {
                    useBignumProfile.enter();
                    return fixnumOrBignum.fixnumOrBignum(RuntimeBigInteger.shiftLeft(BigInteger.valueOf(a), b));
                }
            } else {
                bNotAboveZeroProfile.enter();

                if (-b >= Long.SIZE) {
                    return 0;
                } else {
                    return a >> -b;
                }
            }
        }

        static boolean canShiftIntoInt(int a, int b) {
            return Integer.numberOfLeadingZeros(a) - b > 0;
        }

        static boolean canShiftIntoLong(long a, int b) {
            return Long.numberOfLeadingZeros(a) - b > 0;
        }

    }

    @CoreMethod(names = ">>", required = 1, lowerFixnumParameters = 0)
    public abstract static class RightShiftNode extends CoreMethodNode {

        public RightShiftNode(RubyContext context, SourceSection sourceSection) {
            super(context, sourceSection);
        }

        public RightShiftNode(RightShiftNode prev) {
            super(prev);
        }

        @Specialization
        public int rightShift(int a, int b) {
            if (b > 0) {
                return a >> b;
            } else {
                if (-b >= Long.SIZE) {
                    return 0;
                } else {
                    return a << -b;
                }
            }
        }

        @Specialization
        public long rightShift(long a, int b) {
            if (b > 0) {
                return a >> b;
            } else {
                if (-b >= Long.SIZE) {
                    return 0;
                } else {
                    return a << -b;
                }
            }
        }

    }

    @CoreMethod(names = "[]", required = 1)
    public abstract static class GetIndexNode extends CoreMethodNode {

        public GetIndexNode(RubyContext context, SourceSection sourceSection) {
            super(context, sourceSection);
        }

        public GetIndexNode(GetIndexNode prev) {
            super(prev);
        }

        @Specialization
        public int getIndex(int self, int index) {
            notDesignedForCompilation();

            if ((self & (1 << index)) == 0) {
                return 0;
            } else {
                return 1;
            }
        }

    }

    @CoreMethod(names = "abs")
    public abstract static class AbsNode extends CoreMethodNode {

        public AbsNode(RubyContext context, SourceSection sourceSection) {
            super(context, sourceSection);
        }

        public AbsNode(AbsNode prev) {
            super(prev);
        }

        @Specialization
        public int abs(int n) {
            return Math.abs(n);
        }

        @Specialization
        public long abs(long n) {
            return Math.abs(n);
        }

    }

    @CoreMethod(names = "floor")
    public abstract static class FloorNode extends CoreMethodNode {

        public FloorNode(RubyContext context, SourceSection sourceSection) {
            super(context, sourceSection);
        }

        public FloorNode(FloorNode prev) {
            super(prev);
        }

        @Specialization
        public int abs(int n) {
            return n;
        }

        @Specialization
        public long abs(long n) {
            return n;
        }

    }

    @CoreMethod(names = "chr")
    public abstract static class ChrNode extends CoreMethodNode {

        public ChrNode(RubyContext context, SourceSection sourceSection) {
            super(context, sourceSection);
        }

        public ChrNode(ChrNode prev) {
            super(prev);
        }

        @Specialization
        public RubyString chr(int n) {
            notDesignedForCompilation();

            // TODO(CS): not sure about encoding here
            return getContext().makeString((char) n);
        }

    }

    @CoreMethod(names = "nonzero?")
    public abstract static class NonZeroNode extends CoreMethodNode {

        public NonZeroNode(RubyContext context, SourceSection sourceSection) {
            super(context, sourceSection);
        }

        public NonZeroNode(NonZeroNode prev) {
            super(prev);
        }

        @Specialization
        public Object nonZero(int value) {
            if (value == 0) {
                return false;
            } else {
                return value;
            }
        }

    }

    @CoreMethod(names = "size", needsSelf = false)
    public abstract static class SizeNode extends CoreMethodNode {

        public SizeNode(RubyContext context, SourceSection sourceSection) {
            super(context, sourceSection);
        }

        public SizeNode(SizeNode prev) {
            super(prev);
        }

        @Specialization
        public int size() {
            return Integer.SIZE / Byte.SIZE;
        }

    }

    @CoreMethod(names = "step", needsBlock = true, required = 2)
    public abstract static class StepNode extends YieldingCoreMethodNode {

        public StepNode(RubyContext context, SourceSection sourceSection) {
            super(context, sourceSection);
        }

        public StepNode(StepNode prev) {
            super(prev);
        }

        @Specialization
        public RubyNilClass step(VirtualFrame frame, int from, int to, int step, RubyProc block) {
            for (int i = from; i <= to; i += step) {
                yield(frame, block, i);
            }

            return getContext().getCoreLibrary().getNilObject();
        }

    }

    @CoreMethod(names = "times", needsBlock = true)
    public abstract static class TimesNode extends YieldingCoreMethodNode {

        private final BranchProfile breakProfile = BranchProfile.create();
        private final BranchProfile nextProfile = BranchProfile.create();
        private final BranchProfile redoProfile = BranchProfile.create();

        public TimesNode(RubyContext context, SourceSection sourceSection) {
            super(context, sourceSection);
        }

        public TimesNode(TimesNode prev) {
            super(prev);
        }

        @Specialization
        public Object times(VirtualFrame frame, int n, RubyProc block) {
            int count = 0;

            try {
                outer: for (int i = 0; i < n; i++) {
                    while (true) {
                        if (CompilerDirectives.inInterpreter()) {
                            count++;
                        }

                        try {
                            yield(frame, block, i);
                            continue outer;
                        } catch (BreakException e) {
                            breakProfile.enter();
                            return e.getResult();
                        } catch (NextException e) {
                            nextProfile.enter();
                            continue outer;
                        } catch (RedoException e) {
                            redoProfile.enter();
                        }
                    }
                }
            } finally {
                if (CompilerDirectives.inInterpreter()) {
                    ((RubyRootNode) getRootNode()).reportLoopCount(count);
                }
            }

            return n;
        }

        @Specialization
        public RubyArray times(VirtualFrame frame, int n, UndefinedPlaceholder block) {
            notDesignedForCompilation();

            final int[] array = new int[n];

            for (int i = 0; i < n; i++) {
                array[i] = i;
            }

            return new RubyArray(getContext().getCoreLibrary().getArrayClass(), array, n);
        }

        @Specialization
        public Object times(VirtualFrame frame, long n, RubyProc block) {
            int count = 0;

            try {
                outer: for (long i = 0; i < n; i++) {
                    while (true) {
                        if (CompilerDirectives.inInterpreter()) {
                            count++;
                        }

                        try {
                            yield(frame, block, i);
                            continue outer;
                        } catch (BreakException e) {
                            breakProfile.enter();
                            return e.getResult();
                        } catch (NextException e) {
                            nextProfile.enter();
                            continue outer;
                        } catch (RedoException e) {
                            redoProfile.enter();
                        }
                    }
                }
            } finally {
                if (CompilerDirectives.inInterpreter()) {
                    ((RubyRootNode) getRootNode()).reportLoopCount(count);
                }
            }

            return n;
        }

    }

    @CoreMethod(names = {"to_i", "to_int"})
    public abstract static class ToINode extends CoreMethodNode {

        public ToINode(RubyContext context, SourceSection sourceSection) {
            super(context, sourceSection);
        }

        public ToINode(ToINode prev) {
            super(prev);
        }

        @Specialization
        public int toI(int n) {
            return n;
        }

        @Specialization
        public long toI(long n) {
            return n;
        }

    }

    @CoreMethod(names = "to_f")
    public abstract static class ToFNode extends CoreMethodNode {

        public ToFNode(RubyContext context, SourceSection sourceSection) {
            super(context, sourceSection);
        }

        public ToFNode(ToFNode prev) {
            super(prev);
        }

        @Specialization
        public double toF(int n) {
            return n;
        }

        @Specialization
        public double toF(long n) {
            return n;
        }

    }

    @CoreMethod(names = {"to_s", "inspect"})
    public abstract static class ToSNode extends CoreMethodNode {

        public ToSNode(RubyContext context, SourceSection sourceSection) {
            super(context, sourceSection);
        }

        public ToSNode(ToSNode prev) {
            super(prev);
        }

        @CompilerDirectives.TruffleBoundary
        @Specialization
        public RubyString toS(int n) {
            return getContext().makeString(Integer.toString(n));
        }

        @CompilerDirectives.TruffleBoundary
        @Specialization
        public RubyString toS(long n) {
            return getContext().makeString(Long.toString(n));
        }

    }

    @CoreMethod(names = "upto", needsBlock = true, required = 1)
    public abstract static class UpToNode extends YieldingCoreMethodNode {

        private final BranchProfile breakProfile = BranchProfile.create();
        private final BranchProfile nextProfile = BranchProfile.create();
        private final BranchProfile redoProfile = BranchProfile.create();

        public UpToNode(RubyContext context, SourceSection sourceSection) {
            super(context, sourceSection);
        }

        public UpToNode(UpToNode prev) {
            super(prev);
        }

        @Specialization
        public Object upto(VirtualFrame frame, int from, int to, RubyProc block) {
            int count = 0;

            try {
                outer:
                for (int i = from; i <= to; i++) {
                    while (true) {
                        if (CompilerDirectives.inInterpreter()) {
                            count++;
                        }

                        try {
                            yield(frame, block, i);
                            continue outer;
                        } catch (BreakException e) {
                            breakProfile.enter();
                            return e.getResult();
                        } catch (NextException e) {
                            nextProfile.enter();
                            continue outer;
                        } catch (RedoException e) {
                            redoProfile.enter();
                        }
                    }
                }
            } finally {
                if (CompilerDirectives.inInterpreter()) {
                    ((RubyRootNode) getRootNode()).reportLoopCount(count);
                }
            }

            return getContext().getCoreLibrary().getNilObject();
        }

        @Specialization
        public Object upto(VirtualFrame frame, long from, long to, RubyProc block) {
            notDesignedForCompilation();

            int count = 0;

            try {
                outer:
                for (long i = from; i <= to; i++) {
                    while (true) {
                        if (CompilerDirectives.inInterpreter()) {
                            count++;
                        }

                        try {
                            yield(frame, block, i);
                            continue outer;
                        } catch (BreakException e) {
                            breakProfile.enter();
                            return e.getResult();
                        } catch (NextException e) {
                            nextProfile.enter();
                            continue outer;
                        } catch (RedoException e) {
                            redoProfile.enter();
                        }
                    }
                }
            } finally {
                if (CompilerDirectives.inInterpreter()) {
                    ((RubyRootNode) getRootNode()).reportLoopCount(count);
                }
            }

            return getContext().getCoreLibrary().getNilObject();
        }

    }

    @CoreMethod(names = "zero?")
    public abstract static class ZeroNode extends CoreMethodNode {

        public ZeroNode(RubyContext context, SourceSection sourceSection) {
            super(context, sourceSection);
        }

        public ZeroNode(ZeroNode prev) {
            super(prev);
        }

        @Specialization
        public boolean zero(int n) {
            return n == 0;
        }

        @Specialization
        public boolean zero(long n) {
            return n == 0;
        }

    }

}<|MERGE_RESOLUTION|>--- conflicted
+++ resolved
@@ -781,11 +781,7 @@
 
         @Specialization
         public boolean equal(int a, BigInteger b) {
-<<<<<<< HEAD
-            return RuntimeBigInteger.compareTo(BigInteger.valueOf(a), b) == 0;
-=======
             return BigInteger.valueOf(a).equals(b);
->>>>>>> 0e4c83c9
         }
 
         @Specialization
@@ -805,11 +801,7 @@
 
         @Specialization
         public boolean equal(long a, BigInteger b) {
-<<<<<<< HEAD
-            return RuntimeBigInteger.compareTo(BigInteger.valueOf(a), b) == 0;
-=======
             return BigInteger.valueOf(a).equals(b);
->>>>>>> 0e4c83c9
         }
 
         @Fallback
@@ -870,61 +862,6 @@
         }
     }
 
-<<<<<<< HEAD
-    @CoreMethod(names = "!=", required = 1)
-    public abstract static class NotEqualNode extends CoreMethodNode {
-
-        public NotEqualNode(RubyContext context, SourceSection sourceSection) {
-            super(context, sourceSection);
-        }
-
-        public NotEqualNode(NotEqualNode prev) {
-            super(prev);
-        }
-
-        @Specialization
-        public boolean notEqual(int a, int b) {
-            return a != b;
-        }
-
-        @Specialization
-        public boolean notEqual(int a, long b) {
-            return a != b;
-        }
-
-        @Specialization
-        public boolean notEqual(int a, double b) {
-            return a != b;
-        }
-
-        @Specialization
-        public boolean notEqual(int a, BigInteger b) {
-            return RuntimeBigInteger.compareTo(BigInteger.valueOf(a), b) != 0;
-        }
-
-        @Specialization
-        public boolean notEqual(long a, int b) {
-            return a != b;
-        }
-
-        @Specialization
-        public boolean notEqual(long a, long b) {
-            return a != b;
-        }
-
-        @Specialization
-        public boolean notEqual(long a, double b) {
-            return a != b;
-        }
-
-        @Specialization
-        public boolean notEqual(long a, BigInteger b) {
-            return RuntimeBigInteger.compareTo(BigInteger.valueOf(a), b) != 0;
-        }
-    }
-
-=======
->>>>>>> 0e4c83c9
     @CoreMethod(names = ">=", required = 1)
     public abstract static class GreaterEqualNode extends CoreMethodNode {
 
