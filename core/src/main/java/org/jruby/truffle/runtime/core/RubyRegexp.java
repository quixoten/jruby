/*
 * Copyright (c) 2013, 2014 Oracle and/or its affiliates. All rights reserved. This
 * code is released under a tri EPL/GPL/LGPL license. You can use it,
 * redistribute it and/or modify it under the terms of the:
 *
 * Eclipse Public License version 1.0
 * GNU General Public License version 2
 * GNU Lesser General Public License version 2.1
 */
package org.jruby.truffle.runtime.core;

import com.oracle.truffle.api.CompilerDirectives;
import com.oracle.truffle.api.CompilerDirectives.CompilationFinal;
import com.oracle.truffle.api.Truffle;
import com.oracle.truffle.api.frame.Frame;
import com.oracle.truffle.api.frame.FrameInstance;
import com.oracle.truffle.api.frame.FrameSlot;
import org.jcodings.Encoding;
import org.jcodings.specific.UTF8Encoding;
import org.joni.*;
import org.joni.exception.ValueException;
import org.jruby.truffle.nodes.RubyNode;
import org.jruby.truffle.runtime.RubyContext;

import java.nio.ByteBuffer;
import java.nio.charset.StandardCharsets;
import java.util.ArrayList;

/**
 * Represents the Ruby {@code Regexp} class.
 */
public class RubyRegexp extends RubyObject {

    /**
     * The class from which we create the object that is {@code Regexp}. A subclass of
     * {@link RubyClass} so that we can override {@link RubyClass#newInstance} and allocate a
     * {@link RubyRegexp} rather than a normal {@link RubyBasicObject}.
     */
    public static class RubyRegexpClass extends RubyClass {

        public RubyRegexpClass(RubyContext context, RubyClass objectClass) {
            super(context, objectClass, objectClass, "Regexp");
        }

        @Override
        public RubyBasicObject newInstance(RubyNode currentNode) {
            return new RubyRegexp(getContext().getCoreLibrary().getRegexpClass());
        }

    }

    @CompilationFinal private Regex regex;
    @CompilationFinal private String source;

    public RubyRegexp(RubyClass regexpClass) {
        super(regexpClass);
    }

    public RubyRegexp(RubyNode currentNode, RubyClass regexpClass, String regex, int options) {
        this(regexpClass);
        initialize(compile(currentNode, getContext(), regex, options), regex);
    }

    public RubyRegexp(RubyClass regexpClass, Regex regex, String source) {
        this(regexpClass);
        initialize(regex, source);
    }

    public void initialize(RubyNode currentNode, String setSource) {
        regex = compile(currentNode, getContext(), setSource, Option.DEFAULT);
        source = setSource;
    }

    public void initialize(Regex setRegex, String setSource) {
        regex = setRegex;
        source = setSource;
    }

    public Regex getRegex() {
        return regex;
    }

    @CompilerDirectives.TruffleBoundary
    public String getSource() {
        return source;
    }

    @CompilerDirectives.TruffleBoundary
    public Object matchOperator(String string) {
        // TODO(CS) merge with match

        final Frame frame = Truffle.getRuntime().getCallerFrame().getFrame(FrameInstance.FrameAccess.READ_WRITE, false);

        final RubyContext context = getContext();

        final byte[] stringBytes = string.getBytes(StandardCharsets.UTF_8);
        final Matcher matcher = regex.matcher(stringBytes);
        final int match = matcher.search(0, stringBytes.length, Option.DEFAULT);

        if (match != -1) {
            final Region region = matcher.getEagerRegion();

            final Object[] values = new Object[region.numRegs];

            for (int n = 0; n < region.numRegs; n++) {
                final int start = region.beg[n];
                final int end = region.end[n];

                final Object groupString;

                if (start > -1 && end > -1) {
                    groupString = context.makeString(string.substring(start, end));
                } else {
                    groupString = getContext().getCoreLibrary().getNilObject();
                }

                values[n] = groupString;

                final FrameSlot slot = frame.getFrameDescriptor().findFrameSlot("$" + n);

                if (slot != null) {
                    frame.setObject(slot, groupString);
                }
            }

            if (values.length > 0) {
                final FrameSlot slot = frame.getFrameDescriptor().findFrameSlot("$+");

                int nonNil = values.length - 1;

                while (values[nonNil] == getContext().getCoreLibrary().getNilObject()) {
                    nonNil--;
                }

                if (slot != null) {
                    frame.setObject(slot, values[nonNil]);
                }
            }

            final RubyMatchData matchObject =  new RubyMatchData(context.getCoreLibrary().getMatchDataClass(), values);

            final FrameSlot slot = frame.getFrameDescriptor().findFrameSlot("$~");

            if (slot != null) {
                frame.setObject(slot, matchObject);
            }

            return matcher.getBegin();
        } else {
            final FrameSlot slot = frame.getFrameDescriptor().findFrameSlot("$~");

            if (slot != null) {
                frame.setObject(slot, getContext().getCoreLibrary().getNilObject());
            }

            return getContext().getCoreLibrary().getNilObject();
        }
    }

    @CompilerDirectives.TruffleBoundary
    public Object match(RubyString string) {
        final RubyContext context = getContext();

        final Frame frame = Truffle.getRuntime().getCallerFrame().getFrame(FrameInstance.FrameAccess.READ_WRITE, false);

        final byte[] stringBytes = string.getBytes().bytes();
        final Matcher matcher = regex.matcher(stringBytes);
        final int match = matcher.search(0, stringBytes.length, Option.DEFAULT);

        if (match != -1) {
            final Region region = matcher.getEagerRegion();

            final Object[] values = new Object[region.numRegs];

            for (int n = 0; n < region.numRegs; n++) {
                final int start = region.beg[n];
                final int end = region.end[n];

                if (start == -1 || end == -1) {
                    values[n] = getContext().getCoreLibrary().getNilObject();
                } else {
                    final RubyString groupString = new RubyString(context.getCoreLibrary().getStringClass(), string.getBytes().makeShared(start, end - start).dup());
                    values[n] = groupString;
                }
            }

            final RubyMatchData matchObject =  new RubyMatchData(context.getCoreLibrary().getMatchDataClass(), values);

            final FrameSlot slot = frame.getFrameDescriptor().findFrameSlot("$~");

            if (slot != null) {
                frame.setObject(slot, matchObject);
            }

            return matchObject;
        } else {
            final FrameSlot slot = frame.getFrameDescriptor().findFrameSlot("$~");

            if (slot != null) {
                frame.setObject(slot, getContext().getCoreLibrary().getNilObject());
            }

            return getContext().getCoreLibrary().getNilObject();
        }
    }

    @CompilerDirectives.TruffleBoundary
    public RubyString gsub(String string, String replacement) {
        final RubyContext context = getContext();

        final byte[] stringBytes = string.getBytes(StandardCharsets.UTF_8);
        final Matcher matcher = regex.matcher(stringBytes);

        final StringBuilder builder = new StringBuilder();

        int p = 0;

        while (true) {
            final int match = matcher.search(p, stringBytes.length, Option.DEFAULT);

            if (match == -1) {
                builder.append(StandardCharsets.UTF_8.decode(ByteBuffer.wrap(stringBytes, p, stringBytes.length - p)));
                break;
            } else {
                builder.append(StandardCharsets.UTF_8.decode(ByteBuffer.wrap(stringBytes, p, matcher.getBegin() - p)));
                builder.append(StandardCharsets.UTF_8.decode(ByteBuffer.wrap(replacement.getBytes(StandardCharsets.UTF_8))));
            }

            p = matcher.getEnd();
        }

        return context.makeString(builder.toString());
    }

<<<<<<< HEAD
    @CompilerDirectives.TruffleBoundary
=======
    @CompilerDirectives.SlowPath
    public RubyString sub(String string, String replacement) {
        final RubyContext context = getContext();

        final byte[] stringBytes = string.getBytes(StandardCharsets.UTF_8);
        final Matcher matcher = regex.matcher(stringBytes);

        final int match = matcher.search(0, stringBytes.length, Option.DEFAULT);

        if (match == -1) {
            return context.makeString(string);
        } else {
            final StringBuilder builder = new StringBuilder();
            builder.append(StandardCharsets.UTF_8.decode(ByteBuffer.wrap(stringBytes, 0, matcher.getBegin())));
            builder.append(StandardCharsets.UTF_8.decode(ByteBuffer.wrap(replacement.getBytes(StandardCharsets.UTF_8))));
            builder.append(StandardCharsets.UTF_8.decode(ByteBuffer.wrap(stringBytes, matcher.getEnd(), stringBytes.length - matcher.getEnd())));
            return context.makeString(builder.toString());
        }
    }

    @CompilerDirectives.SlowPath
>>>>>>> fd5a2c65
    public RubyString[] split(String string) {
        final RubyContext context = getContext();

        final byte[] stringBytes = string.getBytes(StandardCharsets.UTF_8);
        final Matcher matcher = regex.matcher(stringBytes);

        final ArrayList<RubyString> strings = new ArrayList<>();

        int p = 0;

        while (true) {
            final int match = matcher.search(p, stringBytes.length, Option.DEFAULT);

            if (match == -1) {
                strings.add(context.makeString(StandardCharsets.UTF_8.decode(ByteBuffer.wrap(stringBytes, p, stringBytes.length - p)).toString()));
                break;
            } else {
                strings.add(context.makeString(StandardCharsets.UTF_8.decode(ByteBuffer.wrap(stringBytes, p, matcher.getBegin() - p)).toString()));
            }

            p = matcher.getEnd();
        }

        return strings.toArray(new RubyString[strings.size()]);
    }

    @CompilerDirectives.TruffleBoundary
    public RubyString[] scan(RubyString string) {
        final RubyContext context = getContext();

        final byte[] stringBytes = string.getBytes().bytes();
        final Matcher matcher = regex.matcher(stringBytes);

        final ArrayList<RubyString> strings = new ArrayList<>();

        int p = 0;

        while (true) {
            final int match = matcher.search(p, stringBytes.length, Option.DEFAULT);

            if (match == -1) {
                break;
            } else {
                strings.add(context.makeString(StandardCharsets.UTF_8.decode(ByteBuffer.wrap(stringBytes, matcher.getBegin(), matcher.getEnd() - matcher.getBegin())).toString()));
            }

            p = matcher.getEnd();
        }

        return strings.toArray(new RubyString[strings.size()]);
    }

    @Override
    public int hashCode() {
        return regex.hashCode();
    }

    @Override
    public boolean equals(Object obj) {
        if (this == obj) {
            return true;
        }
        if (obj == null) {
            return false;
        }
        if (!(obj instanceof RubyRegexp)) {
            return false;
        }
        RubyRegexp other = (RubyRegexp) obj;
        if (source == null) {
            if (other.source != null) {
                return false;
            }
        } else if (!source.equals(other.source)) {
            return false;
        }
        return true;
    }

    public static Regex compile(RubyNode currentNode, RubyContext context, String pattern, int options) {
        RubyNode.notDesignedForCompilation();

        final byte[] bytes = pattern.getBytes(StandardCharsets.UTF_8);
        return compile(currentNode, context, bytes, UTF8Encoding.INSTANCE, options);
    }

    public static Regex compile(RubyNode currentNode, RubyContext context, byte[] bytes, Encoding encoding, int options) {
        RubyNode.notDesignedForCompilation();

        try {
            return new Regex(bytes, 0, bytes.length, options, encoding, Syntax.RUBY);
        } catch (ValueException e) {
            throw new org.jruby.truffle.runtime.control.RaiseException(context.getCoreLibrary().runtimeError("error compiling regex", currentNode));
        }
    }

}<|MERGE_RESOLUTION|>--- conflicted
+++ resolved
@@ -232,10 +232,7 @@
         return context.makeString(builder.toString());
     }
 
-<<<<<<< HEAD
-    @CompilerDirectives.TruffleBoundary
-=======
-    @CompilerDirectives.SlowPath
+    @CompilerDirectives.TruffleBoundary
     public RubyString sub(String string, String replacement) {
         final RubyContext context = getContext();
 
@@ -255,8 +252,7 @@
         }
     }
 
-    @CompilerDirectives.SlowPath
->>>>>>> fd5a2c65
+    @CompilerDirectives.TruffleBoundary
     public RubyString[] split(String string) {
         final RubyContext context = getContext();
 
