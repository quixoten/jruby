--- conflicted
+++ resolved
@@ -1,6 +1,5 @@
 package org.jruby.ir.instructions;
 
-import org.jruby.RubyArray;
 import org.jruby.ir.IRScope;
 import org.jruby.ir.Operation;
 import org.jruby.ir.operands.*;
@@ -14,8 +13,6 @@
 import org.jruby.runtime.callsite.RefinedCachingCallSite;
 import org.jruby.util.ArraySupport;
 
-import java.util.ArrayList;
-import java.util.List;
 import java.util.Map;
 
 import static org.jruby.ir.IRFlags.*;
@@ -155,11 +152,7 @@
         return dontInline;
     }
 
-<<<<<<< HEAD
-    public static CallSite getCallSiteFor(CallType callType, String name, boolean potentiallyRefined) {
-=======
     protected static CallSite getCallSiteFor(CallType callType, String name, boolean potentiallyRefined) {
->>>>>>> 48f1ac28
         assert callType != null: "Calltype should never be null";
 
         if (potentiallyRefined) return new RefinedCachingCallSite(name, callType);
