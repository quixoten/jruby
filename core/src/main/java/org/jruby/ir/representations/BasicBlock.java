package org.jruby.ir.representations;

import org.jruby.RubyInstanceConfig;
import org.jruby.dirgra.ExplicitVertexID;
import org.jruby.ir.IRManager;
import org.jruby.ir.instructions.CallBase;
import org.jruby.ir.instructions.Instr;
import org.jruby.ir.instructions.Site;
import org.jruby.ir.instructions.YieldInstr;
import org.jruby.ir.listeners.InstructionsListener;
import org.jruby.ir.listeners.InstructionsListenerDecorator;
import org.jruby.ir.operands.Label;
import org.jruby.ir.transformations.inlining.CloneInfo;
import org.jruby.ir.transformations.inlining.InlineCloneInfo;
import org.jruby.ir.transformations.inlining.SimpleCloneInfo;

import java.util.ArrayList;
import java.util.List;

public class BasicBlock implements ExplicitVertexID, Comparable {
    private int         id;             // Basic Block id
    private CFG         cfg;            // CFG that this basic block belongs to
    private Label       label;          // All basic blocks have a starting label
    private List<Instr> instrs;         // List of non-label instructions
    private boolean     isRescueEntry;  // Is this basic block entry of a rescue?

    public BasicBlock(CFG cfg, Label label) {
        this.label = label;
        this.cfg = cfg;
        id = cfg.getNextBBID();
        isRescueEntry = false;

        assert label != null : "label is null";

        initInstrs();
    }

    private void initInstrs() {
        instrs = new ArrayList<>();
        if (RubyInstanceConfig.IR_COMPILER_DEBUG || RubyInstanceConfig.IR_VISUALIZER) {
            IRManager irManager = cfg.getManager();
            InstructionsListener listener = irManager.getInstructionsListener();
            if (listener != null) {
                instrs = new InstructionsListenerDecorator(instrs, listener);
            }
        }
    }

    @Override
    public int getID() {
        return id;
    }

    public Label getLabel() {
        return label;
    }

    @Override
    public int hashCode() {
        return id;
    }

    public boolean isEntryBB() {
        return cfg.getEntryBB() == this;
    }

    public boolean isExitBB() {
        return cfg.getExitBB() == this;
    }

    public void markRescueEntryBB() {
        this.isRescueEntry = true;
    }

    public boolean isRescueEntry() {
        return this.isRescueEntry;
    }

    public void replaceInstrs(List<Instr> instrs) {
        this.instrs = instrs;
    }

    public void addInstr(Instr i) {
        instrs.add(i);
    }

    public void insertInstr(Instr i) {
        instrs.add(0, i);
    }

    public void insertInstr(int index, Instr i) {
        instrs.add(index, i);
    }

    public List<Instr> getInstrs() {
        return instrs;
    }

    public Instr getLastInstr() {
        int n = instrs.size();
        return (n == 0) ? null : instrs.get(n-1);
    }

    public boolean removeInstr(Instr i) {
       return i != null && instrs.remove(i);
    }

    public boolean isEmpty() {
        return instrs.isEmpty();
    }

<<<<<<< HEAD
    // Adds all instrs after the found instr to a new BB and removes them from the original BB
    // If includeSpltpointInstr is true it will include that instr in the new BB.
    public BasicBlock splitAtInstruction(Site splitPoint, Label newLabel, boolean includeSplitPointInstr) {
=======
    // FIXME: inline branch fixes this by using callsiteID and not ipc.  Temporary change until it is
    // merged (this is only for inlining and inlining does not work on master currently).
    public BasicBlock splitAtInstruction(Instr splitPoint, Label newLabel, boolean includeSplitPointInstr) {
>>>>>>> 48f1ac28
        BasicBlock newBB = new BasicBlock(cfg, newLabel);
        int idx = 0;
        int numInstrs = instrs.size();
        boolean found = false;
        for (Instr i: instrs) {
<<<<<<< HEAD
            if (i instanceof Site && ((Site) i).getSiteId() == splitPoint.getSiteId()) found = true;

            // Move instructions from split point into the new bb
            if (found) {
                if (includeSplitPointInstr || !(i instanceof Site) || ((Site) i).getSiteId() != splitPoint.getSiteId()) newBB.addInstr(i);
=======
            //if (i.getIPC() == splitPoint.getIPC()) found = true;

            // Move instructions from split point into the new bb
            if (found) {
                //if (includeSplitPointInstr || i.getIPC() != splitPoint.getIPC()) newBB.addInstr(i);
>>>>>>> 48f1ac28
            } else {
                idx++;
            }
        }

        // Remove all instructions from current bb that were moved over.
        for (int j = 0; j < numInstrs-idx; j++) {
            instrs.remove(idx);
        }

        return newBB;
    }

    public void swallowBB(BasicBlock foodBB) {
        // Gulp!
        this.instrs.addAll(foodBB.instrs);
    }

    public BasicBlock clone(CloneInfo info, CFG newCFG) {
        BasicBlock newBB = new BasicBlock(newCFG, info.getRenamedLabel(label));
        boolean isClosureClone = info instanceof InlineCloneInfo && ((InlineCloneInfo) info).isClosure();

        for (Instr instr: instrs) {
            Instr newInstr = instr.clone(info);
            // Inlining clones the original CFG/BBs and we want to maintain ipc since it is how
            // we find which instr we want (we clone original instr and ipc is our identity).
            //if (info instanceof SimpleCloneInfo && ((SimpleCloneInfo) info).shouldCloneIPC()) {
            //    newInstr.setIPC(instr.getIPC());
            //    newInstr.setRPC(instr.getRPC());
            //}

            // All call-derived types do not clone this field.  Inliner clones original instrs
            // and we need this preserved to make sure we do not endless inline the same call.
            if (instr instanceof CallBase && ((CallBase) instr).inliningBlocked()) {
                ((CallBase) newInstr).blockInlining();
            }

            // Really icky but when we clone any call instructions we assign a new callsiteid.
            // If an inline occurs and profiler decides before new inlined host scope has come into
            // play it will not be able to find the current callsite.  By keeping the same values
            // the profiler will continue to work.
            if (instr instanceof Site) {
                ((Site) newInstr).setSiteId(((Site) instr).getSiteId());
            }

            if (newInstr != null) {  // inliner may kill off unneeded instr
                newBB.addInstr(newInstr);
                if (isClosureClone && newInstr instanceof YieldInstr) {
                    ((InlineCloneInfo) info).recordYieldSite(newBB, (YieldInstr) newInstr);
                }
            }
        }

        return newBB;
    }

    public void cloneInstrs(SimpleCloneInfo ii) {
        if (!isEmpty()) {
            List<Instr> oldInstrs = instrs;
            initInstrs();

            for (Instr i: oldInstrs) {
                instrs.add(i.clone(ii));
            }
        }

        // Rename the label as well!
        this.label = ii.getRenamedLabel(this.label);
    }

    public BasicBlock cloneForInlining(InlineCloneInfo ii) {
        BasicBlock clonedBB = ii.getOrCreateRenamedBB(this);

        for (Instr i: getInstrs()) {
            Instr clonedInstr = i.clone(ii);
            if (clonedInstr != null) {
                clonedBB.addInstr(clonedInstr);
                if (clonedInstr instanceof YieldInstr) ii.recordYieldSite(clonedBB, (YieldInstr)clonedInstr);
            }
        }

        return clonedBB;
    }

    @Override
    public int compareTo(Object o) {
        BasicBlock other = (BasicBlock) o;

        if (id == other.id) return 0;
        if (id < other.id) return -1;

        return 1;
    }

    @Override
    public String toString() {
        return "BB [" + id + ':' + label + ']';
    }

    public String toStringInstrs() {
        StringBuilder buf = new StringBuilder(toString()).append('\n');

        for (Instr instr : getInstrs()) {
            buf.append('\t').append(instr).append('\n');
        }

        return buf.toString();
    }
}<|MERGE_RESOLUTION|>--- conflicted
+++ resolved
@@ -109,33 +109,19 @@
         return instrs.isEmpty();
     }
 
-<<<<<<< HEAD
     // Adds all instrs after the found instr to a new BB and removes them from the original BB
     // If includeSpltpointInstr is true it will include that instr in the new BB.
     public BasicBlock splitAtInstruction(Site splitPoint, Label newLabel, boolean includeSplitPointInstr) {
-=======
-    // FIXME: inline branch fixes this by using callsiteID and not ipc.  Temporary change until it is
-    // merged (this is only for inlining and inlining does not work on master currently).
-    public BasicBlock splitAtInstruction(Instr splitPoint, Label newLabel, boolean includeSplitPointInstr) {
->>>>>>> 48f1ac28
         BasicBlock newBB = new BasicBlock(cfg, newLabel);
         int idx = 0;
         int numInstrs = instrs.size();
         boolean found = false;
         for (Instr i: instrs) {
-<<<<<<< HEAD
             if (i instanceof Site && ((Site) i).getSiteId() == splitPoint.getSiteId()) found = true;
 
             // Move instructions from split point into the new bb
             if (found) {
                 if (includeSplitPointInstr || !(i instanceof Site) || ((Site) i).getSiteId() != splitPoint.getSiteId()) newBB.addInstr(i);
-=======
-            //if (i.getIPC() == splitPoint.getIPC()) found = true;
-
-            // Move instructions from split point into the new bb
-            if (found) {
-                //if (includeSplitPointInstr || i.getIPC() != splitPoint.getIPC()) newBB.addInstr(i);
->>>>>>> 48f1ac28
             } else {
                 idx++;
             }
