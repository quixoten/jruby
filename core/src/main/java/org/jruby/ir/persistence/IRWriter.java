--- conflicted
+++ resolved
@@ -78,13 +78,10 @@
             if (shouldLog(file)) System.out.println("persistScopeHeader: file = " + scope.getFile());
             file.encode(scope.getFile());
         } else {
-<<<<<<< HEAD
+
             if (shouldLog(file)) System.out.println("persistScopeHeader: id   = " + scope.getId());
-            file.encode(scope.getName().getBytes());
+            file.encodeRaw(scope.getName());
             if (shouldLog(file)) System.out.println("persistScopeHeader(encode parent)");
-=======
-            file.encodeRaw(scope.getName());
->>>>>>> f8d6233f
             file.encode(scope.getLexicalParent());
         }
 
@@ -92,24 +89,7 @@
         file.endEncodingScopeHeader(scope);
     }
 
-<<<<<<< HEAD
-    // FIXME: I hacked around our lvar types for now but this hsould be done in a less ad-hoc fashion.
-    private static void persistLocalVariables(IRScope scope, IRWriterEncoder file) {
-        Map<RubySymbol, LocalVariable> localVariables = scope.getLocalVariables();
-        if (shouldLog(file)) System.out.println("persistLocalVariables: size = " + localVariables.size());
-        file.encode(localVariables.size());
-        for (RubySymbol name: localVariables.keySet()) {
-            int offset = localVariables.get(name).getOffset();
-            if (shouldLog(file)) System.out.println("persistLocalVariables:     name(offset) = " + name + "(" + offset + ")");
-            file.encode(name);
-            file.encode(offset); // No need to write depth..it is zero.
-        }
-    }
-
-    // {type,[variables],first_keyword_index,signature}
-=======
     // {type,[variables],signature}
->>>>>>> f8d6233f
     private static void persistStaticScope(IRWriterEncoder file, StaticScope staticScope) {
         if (shouldLog(file)) System.out.println("persistStaticScope");
         file.encode(staticScope.getType());
