package org.jruby.ir.interpreter;

import org.jruby.RubyModule;
import org.jruby.compiler.Compilable;
import org.jruby.ir.Counter;
import org.jruby.ir.IRClosure;
import org.jruby.ir.IRMethod;
import org.jruby.ir.IRScope;
import org.jruby.ir.instructions.CallBase;
import org.jruby.ir.instructions.Instr;
import org.jruby.ir.operands.Operand;
import org.jruby.ir.operands.WrappedIRClosure;
import org.jruby.runtime.CallSite;
import org.jruby.runtime.callsite.CacheEntry;
import org.jruby.runtime.callsite.CachingCallSite;

import java.util.*;

/**
 * Definitions in profiler:
 *   modification tick - called for every instr in the system which changes the structure of the program (e.g. def,
 *   class, alias, undef...).  Purpose is to detect when things are settling down (most programs are not endlessly
 *   modifying their applications).
 *   clock tick - hotness profiler granularity (currently denoted as # of thread_poll instrs).
 *   period - how long between attempts to analyze collected stats (PROFILE_PERIOD).  This is number of clock ticks.
 */
public class Profiler {
    public static final int UNASSIGNED_VERSION = -1;
    private static final int PROFILE_PERIOD = 20000;

    // Structure on what a callsite is.  It lives in an IC. It will be some form of call (CallBase).
    // It might have been called count times.
    public static class IRCallSite {
        InterpreterContext ic;  // ic where this call site lives
        CallBase call;          // which instr is at this callsite
        long count;             // how many times callsite has been executed
        Compilable liveMethod;  // winner winner chicken dinner we think we have monomorphic target method to inline.

        public IRCallSite() {}

        public IRCallSite(IRCallSite cs) {
            ic = cs.ic;
            call  = cs.call;
            count = 0;
        }

        public int hashCode() {
            return (int) call.callSiteId;
        }

        public void update(CallBase call, InterpreterContext ic) {
            this.ic = ic;
            this.call = call;
        }
    }

    // ENEBO: I believe this need not retain IRCallSite as it involves a copy constructor to work. CallsitePofile
    // is-a IRCallSite with extra info on which types are calling it.

    // For an individual callsite how many methods is this callsite calling?
    private static class CallSiteProfile {
        IRCallSite cs;
        HashMap<IRScope, Counter> counters;

        public CallSiteProfile(IRCallSite cs) {
            this.cs = new IRCallSite(cs);
            this.counters = new HashMap<>();
        }

        /**
         * Recalculate total number of times this callsite has been hit and also return
         * whether this happens to be a monomorphic site.
         */
        public boolean retallyCallCount() {
            long count = 0;

            for (IRScope s: counters.keySet()) {
                count += counters.get(s).count;
            }

            cs.count = count;

            return counters.size() == 1;
        }
    }

    // Last or about to be called IR scope
    public static IRCallSite callerSite = new IRCallSite();

    private static int inlineCount = 0;
    private static int globalClockCount = 0;

    // How many code modifications happens during this period?
    private static int codeModificationsCount = 0;
    // If we have enough periods without changes occurring we start getting serious about compiling.
    private static int periodsWithoutChanges = 0;
    private static int versionCount = 1;

    private static HashMap<IRScope, Counter> scopeThreadPollCounts = new HashMap<>();
    private static HashMap<Long, CallSiteProfile> callProfile = new HashMap<>();

    private static final int NUMBER_OF_NON_MODIFYING_EXECUTIONS = 3;

    /**
     * Have we seen enough new modification churn to start looking for hot methods/closures?
     * We defer looking for hot methods too quickly by examining rate of change of new methods
     * coming in.
     */
    private static boolean isStillBootstrapping() {
        if (codeModificationsCount == 0) {
            periodsWithoutChanges++;
        } else {
            periodsWithoutChanges = 0;
        }

        codeModificationsCount = 0;

        return periodsWithoutChanges < NUMBER_OF_NON_MODIFYING_EXECUTIONS;
    }

    private static void analyzeProfile() {
        //System.out.println("MOD COUNT: " + codeModificationsCount + ", Periods wo change: " + periodsWithoutChanges);
        // Don't bother doing any analysis until we see the system start to settle down from lots of modifications.
        if (isStillBootstrapping()) return;

        versionCount++;

//         System.out.println("-------------------start analysis-----------------------");

        final ArrayList<IRCallSite> callSites = new ArrayList<>();

<<<<<<< HEAD
        long total = 0;   // Total number of times
=======
        final HashMap<IRScope, Long> scopeCounts = new HashMap<IRScope, Long>();
        final ArrayList<IRCallSite> callSites = new ArrayList<IRCallSite>();
        //HashMap<IRCallSite, Long> callSiteCounts = new HashMap<IRCallSite, Long>();
        // System.out.println("# call sites: " + callProfile.keySet().size());
        long total = 0;
>>>>>>> 50a06cc4
        for (Long id: callProfile.keySet()) {
            CallSiteProfile csp = callProfile.get(id);
            IRCallSite      cs  = csp.cs;

<<<<<<< HEAD
            boolean monomorphic = csp.retallyCallCount();
//            System.out.println("CS CALL COUNT: " + cs.count + ", MONO: " + monomorphic + ", NUMBER OF CS TYPES: " + csp.counters.size());
=======
            if (cs.v != scopeVersionMap.get(cs.s).intValue()) {
                System.out.println("Skipping callsite: <" + cs.s + "," + cs.v + "> with compiled version: " + scopeVersionMap.get(cs.s));
                continue;
            }

            Set<IRScope> calledScopes = csp.counters.keySet();
            cs.count = 0;
            for (IRScope s: calledScopes) {
                c = scopeCounts.get(s);
                if (c == null) {
                    c = Long.valueOf(0);
                    scopeCounts.put(s, c);
                }

                long x = csp.counters.get(s).count;
                c += x;
                cs.count += x;
            }
>>>>>>> 50a06cc4

            CallBase call = cs.call;
            if (monomorphic && !call.inliningBlocked()) {
                CallSite runtimeCS = call.getCallSite();
                if (runtimeCS != null && runtimeCS instanceof CachingCallSite) {
                    CachingCallSite ccs = (CachingCallSite)runtimeCS;
                    CacheEntry ce = ccs.getCache();

                    if (!(ce.method instanceof Compilable)) continue;

                    callSites.add(cs);
                    cs.liveMethod = (Compilable) ce.method;
                }
            }

            total += cs.count;
        }

        Collections.sort(callSites, new java.util.Comparator<IRCallSite> () {
            @Override
            public int compare(IRCallSite a, IRCallSite b) {
                if (a.count == b.count) return 0;
                return (a.count < b.count) ? 1 : -1;
            }
        });

        // Find top N call sites
        double freq = 0.0;
        int i = 0;
        boolean noInlining = true;
        Set<InterpreterContext> inlinedScopes = new HashSet<>();
        for (IRCallSite ircs: callSites) {
            double contrib = (ircs.count*100.0)/total;

            // 1% is arbitrary
            if (contrib < 1.0) break;

            i++;
            freq += contrib;

            // This check is arbitrary
            if (i == 100 || freq > 99.0) break;

            System.out.println("Considering: " + ircs.call + " with id: " + ircs.call.callSiteId +
            " in scope " + ircs.ic.getScope() + " with count " + ircs.count + "; contrib " + contrib + "; freq: " + freq);

            // Now inline here!
            CallBase call = ircs.call;

            InterpreterContext hs = ircs.ic;
            boolean isHotClosure = hs.getScope() instanceof IRClosure;
            IRScope hc = isHotClosure ? hs.getScope() : null;
            // This has couple of assumptions in it:
            // 1. nothing hot could ever not exist in a non-fully built parent scope so FIC is available.
            // 2. if we ever have three ICs (startup, full, profiled) [or more than three] then we can:
            //    a. use full and ignore profiled
            //    b. use profiled (or last profiled in case more multiple profiled versions)
            hs = isHotClosure ? hs.getScope().getLexicalParent().getFullInterpreterContext() : hs;

            IRScope tgtMethod = ircs.liveMethod.getIRScope();

            Instr[] instrs = tgtMethod.getInterpreterContext().getInstructions();
            // Dont inline large methods -- 500 is arbitrary
            // Can be null if a previously inlined method hasn't been rebuilt
            if ((instrs == null) || instrs.length > 500) {
                if (instrs == null) System.out.println("no instrs!");
                else System.out.println("large method with " + instrs.length + " instrs. skipping!");
                continue;
            }

            RubyModule implClass = ircs.liveMethod.getImplementationClass();
            int classToken = implClass.getGeneration();
            String n = tgtMethod.getName();
            boolean inlineCall = true;
            if (isHotClosure) {
                Operand clArg = call.getClosureArg(null);
                inlineCall = (clArg instanceof WrappedIRClosure) && (((WrappedIRClosure)clArg).getClosure() == hc);
            }

            if (inlineCall) {
                //noInlining = false;
                //long start = new java.util.Date().getTime();
                //hs.getScope().inlineMethod(tgtMethod, implClass, classToken, null, call, !inlinedScopes.contains(hs));
                //inlinedScopes.add(hs);
                //long end = new java.util.Date().getTime();
                // System.out.println("Inlined " + tgtMethod + " in " + hs +
                //     " @ instr " + call + " in time (ms): "
                //     + (end-start) + " # instrs: " + instrs.length);

                inlineCount++;
            } else {
                //System.out.println("--no inlining--");
            }

        }

        for (InterpreterContext x: inlinedScopes) {
            x.setVersion(versionCount); // Update version count for inlined scopes
            // System.out.println("Updating version of " + x + " to " + versionCount);
            //System.out.println("--- pre-inline-instrs ---");
            //System.out.println(x.getCFG().toStringInstrs());
            //System.out.println("--- post-inline-instrs ---");
            //System.out.println(x.getCFG().toStringInstrs());
        }

        // Reset
        codeModificationsCount = 0;
        callProfile = new HashMap<Long, CallSiteProfile>();

        // Every 1M thread polls, discard stats
        if (globalClockCount % 1000000 == 0)  {
            globalClockCount = 0;
        }
    }

    private static void outputProfileStats() {
        ArrayList<IRScope> scopes = new ArrayList<IRScope>(scopeThreadPollCounts.keySet());
        Collections.sort(scopes, new java.util.Comparator<IRScope> () {
            @Override
            public int compare(IRScope a, IRScope b) {
                // In non-methods and non-closures, we may not have any thread poll instrs.
                int aden = a.getThreadPollInstrsCount();
                if (aden == 0) aden = 1;
                int bden = b.getThreadPollInstrsCount();
                if (bden == 0) bden = 1;

                // Use estimated instr count to order scopes -- rather than raw thread-poll count
                float aCount = scopeThreadPollCounts.get(a).count * (1.0f * a.getInterpreterContext().getInstructions().length/aden);
                float bCount = scopeThreadPollCounts.get(b).count * (1.0f * b.getInterpreterContext().getInstructions().length/bden);
                if (aCount == bCount) return 0;
                return (aCount < bCount) ? 1 : -1;
            }
        });


        /*
        LOG.info("------------------------");
        LOG.info("Stats after " + globalClockCount + " thread polls:");
        LOG.info("------------------------");
        LOG.info("# instructions: " + interpInstrsCount);
        LOG.info("# code modifications in this period : " + codeModificationsCount);
        LOG.info("------------------------");
        */
        int i = 0;
        float f1 = 0.0f;
        for (IRScope s: scopes) {
            long n = scopeThreadPollCounts.get(s).count;
            float p1 =  ((n*1000)/ globalClockCount)/10.0f;
            String msg = i + ". " + s + " [file:" + s.getFileName() + ":" + s.getLineNumber() + "] = " + n + "; (" + p1 + "%)";
            if (s instanceof IRClosure) {
                IRMethod m = s.getNearestMethod();
                //if (m != null) LOG.info(msg + " -- nearest enclosing method: " + m);
                //else LOG.info(msg + " -- no enclosing method --");
            } else {
                //LOG.info(msg);
            }

            i++;
            f1 += p1;

            // Top 20 or those that account for 95% of thread poll events.
            if (i == 20 || f1 >= 95.0) break;
        }

        // reset code modification counter
        codeModificationsCount = 0;

        // Every 1M thread polls, discard stats by reallocating the thread-poll count map
         if (globalClockCount % 1000000 == 0)  {
            //System.out.println("---- resetting thread-poll counters ----");
            scopeThreadPollCounts = new HashMap<IRScope, Counter>();
            globalClockCount = 0;
        }
    }

    public static int initProfiling(InterpreterContext ic) {
        IRScope scope = ic.getScope();
        /* SSS: Not being used currently
        scopeClockCount = scopeThreadPollCounts.get(scope);
        if (scopeClockCount == null) {
            scopeClockCount = new Counter();
            scopeThreadPollCounts.put(scope, scopeClockCount);
        }
        */

        int scopeVersion = ic.getVersion();
        if (scopeVersion == UNASSIGNED_VERSION) ic.setVersion(versionCount);

        // ENEBO: This sets the stage for keep track of interesting callsites within a method which only full/JITed
        // methods are actually interested in.  I think startupIC should just keep track of times a method has been
        // called post bootstrapping to cause full and then something like this should exist in JIT/Full for potential
        // to inline.

        // FIXME: I think there is a bug here.  If we call IR -> native -> IR then this may still be set and it will
        // be inaccurate to record this save callsite info with the currently executing scope.
        if (callerSite.call != null) {
            Long id = callerSite.call.callSiteId;         // we find id to look up callsite in global table (global to flush?)
            CallSiteProfile csp = callProfile.get(id);    // get saved profile
            if (csp == null) {                            // of make one
                csp = new CallSiteProfile(callerSite);
                callProfile.put(id, csp);
            }

            // ENEBO: How do we clean out counters if we never inline
            Counter csCount = csp.counters.get(scope);    // store which method is getting called (local to site)
            if (csCount == null) {                        // make new counter
                csCount = new Counter();
                csp.counters.put(scope, csCount);
            }
            csCount.count++;                              // this particular method was called one more time
        }

        return scopeVersion;
    }

    // We do not pass profiling instructions through call so we temporarily tuck away last IR executed
    // call in Profiler.
    public static void markCallAboutToBeCalled(CallBase call, InterpreterContext ic) {
        callerSite.update(call, ic);
    }

    public static void clockTick() {
        // scopeClockCount.count++;
        if (globalClockCount++ % PROFILE_PERIOD == 0) analyzeProfile();
    }

    public static void modificationTick() {
        codeModificationsCount++;
    }
}<|MERGE_RESOLUTION|>--- conflicted
+++ resolved
@@ -129,42 +129,14 @@
 
         final ArrayList<IRCallSite> callSites = new ArrayList<>();
 
-<<<<<<< HEAD
         long total = 0;   // Total number of times
-=======
-        final HashMap<IRScope, Long> scopeCounts = new HashMap<IRScope, Long>();
-        final ArrayList<IRCallSite> callSites = new ArrayList<IRCallSite>();
-        //HashMap<IRCallSite, Long> callSiteCounts = new HashMap<IRCallSite, Long>();
-        // System.out.println("# call sites: " + callProfile.keySet().size());
-        long total = 0;
->>>>>>> 50a06cc4
+
         for (Long id: callProfile.keySet()) {
             CallSiteProfile csp = callProfile.get(id);
             IRCallSite      cs  = csp.cs;
 
-<<<<<<< HEAD
             boolean monomorphic = csp.retallyCallCount();
 //            System.out.println("CS CALL COUNT: " + cs.count + ", MONO: " + monomorphic + ", NUMBER OF CS TYPES: " + csp.counters.size());
-=======
-            if (cs.v != scopeVersionMap.get(cs.s).intValue()) {
-                System.out.println("Skipping callsite: <" + cs.s + "," + cs.v + "> with compiled version: " + scopeVersionMap.get(cs.s));
-                continue;
-            }
-
-            Set<IRScope> calledScopes = csp.counters.keySet();
-            cs.count = 0;
-            for (IRScope s: calledScopes) {
-                c = scopeCounts.get(s);
-                if (c == null) {
-                    c = Long.valueOf(0);
-                    scopeCounts.put(s, c);
-                }
-
-                long x = csp.counters.get(s).count;
-                c += x;
-                cs.count += x;
-            }
->>>>>>> 50a06cc4
 
             CallBase call = cs.call;
             if (monomorphic && !call.inliningBlocked()) {
