--- conflicted
+++ resolved
@@ -1068,26 +1068,12 @@
             String name = magicLine.subSequence(beg, end).toString().replace('-', '_');
             ByteList value = magicLine.makeShared(vbeg, vend - vbeg);
 
-<<<<<<< HEAD
-            onMagicComment(name, value);
-=======
             if (!onMagicComment(name, value)) return false;
->>>>>>> c2d72a3b
         }
 
         return true;
     }
 
-<<<<<<< HEAD
-    protected void onMagicComment(String name, ByteList value) {
-        if ("coding".equals(name) || "encoding".equals(name)) {
-            magicCommentEncoding(value);
-        } else if ("frozen_string_literal".equals(name)) {
-            setCompileOptionFlag(name, value);
-        } else if ("warn_indent".equals(name)) {
-            setTokenInfo(name, value);
-        }
-=======
     protected boolean onMagicComment(String name, ByteList value) {
         if ("coding".equalsIgnoreCase(name) || "encoding".equalsIgnoreCase(name)) {
             magicCommentEncoding(value);
@@ -1100,6 +1086,5 @@
             return true;
         }
         return false;
->>>>>>> c2d72a3b
     }
 }