/*
 **** BEGIN LICENSE BLOCK *****
 * Version: EPL 2.0/GPL 2.0/LGPL 2.1
 *
 * The contents of this file are subject to the Eclipse Public
 * License Version 2.0 (the "License"); you may not use this file
 * except in compliance with the License. You may obtain a copy of
 * the License at http://www.eclipse.org/legal/epl-v10.html
 *
 * Software distributed under the License is distributed on an "AS
 * IS" basis, WITHOUT WARRANTY OF ANY KIND, either express or
 * implied. See the License for the specific language governing
 * rights and limitations under the License.
 *
 * Copyright (C) 2001-2004 Jan Arne Petersen <jpetersen@uni-bonn.de>
 * Copyright (C) 2002 Benoit Cerrina <b.cerrina@wanadoo.fr>
 * Copyright (C) 2002-2004 Anders Bengtsson <ndrsbngtssn@yahoo.se>
 * Copyright (C) 2002-2006 Thomas E Enebo <enebo@acm.org>
 * Copyright (C) 2004-2006 Charles O Nutter <headius@headius.com>
 * Copyright (C) 2004 Stefan Matthias Aust <sma@3plus4.de>
 * Copyright (C) 2006 Evan Buswell <ebuswell@gmail.com>
 * Copyright (C) 2007 Miguel Covarrubias <mlcovarrubias@gmail.com>
 *
 * Alternatively, the contents of this file may be used under the terms of
 * either of the GNU General Public License Version 2 or later (the "GPL"),
 * or the GNU Lesser General Public License Version 2.1 or later (the "LGPL"),
 * in which case the provisions of the GPL or the LGPL are applicable instead
 * of those above. If you wish to allow use of your version of this file only
 * under the terms of either the GPL or the LGPL, and not to allow others to
 * use your version of this file under the terms of the EPL, indicate your
 * decision by deleting the provisions above and replace them with the notice
 * and other provisions required by the GPL or the LGPL. If you do not delete
 * the provisions above, a recipient may use your version of this file under
 * the terms of any one of the EPL, the GPL or the LGPL.
 ***** END LICENSE BLOCK *****/
package org.jruby;

import jnr.constants.platform.Errno;
import jnr.constants.platform.OpenFlags;
import jnr.enxio.channels.NativeDeviceChannel;
import jnr.enxio.channels.NativeSelectableChannel;
import jnr.posix.POSIX;
import org.jcodings.transcode.EConvFlags;
import org.jruby.api.API;
import org.jruby.ext.jruby.JRubyWindowsLibrary;
import org.jruby.runtime.Helpers;
import org.jruby.runtime.JavaSites.IOSites;
import org.jruby.runtime.callsite.RespondToCallSite;
import org.jruby.util.IOChannel;
import org.jruby.util.StringSupport;
import org.jruby.util.io.ChannelFD;
import org.jruby.util.io.EncodingUtils;
import static org.jruby.util.io.EncodingUtils.vmodeVperm;
import static org.jruby.util.io.EncodingUtils.vperm;

import org.jruby.util.io.FilenoUtil;
import org.jruby.util.io.Getline;
import org.jruby.util.io.ModeFlags;
import org.jruby.util.io.POSIXProcess;
import org.jruby.util.io.PopenExecutor;
import org.jruby.util.io.PosixShim;
import jnr.constants.platform.Fcntl;

import java.io.IOException;
import java.io.InputStream;
import java.io.OutputStream;
import java.nio.ByteBuffer;
import java.nio.channels.Channel;
import java.nio.channels.Channels;
import java.nio.channels.FileChannel;
import java.nio.channels.ReadableByteChannel;
import java.nio.channels.SelectionKey;
import java.nio.channels.WritableByteChannel;
import java.util.Arrays;
import java.util.HashSet;
import java.util.Set;

import org.jcodings.Encoding;
import org.jruby.ast.util.ArgsUtil;
import org.jruby.anno.FrameField;
import org.jruby.anno.JRubyMethod;
import org.jruby.anno.JRubyClass;
import org.jruby.common.IRubyWarnings.ID;
import org.jruby.exceptions.RaiseException;
import org.jruby.ext.fcntl.FcntlLibrary;
import org.jruby.internal.runtime.ThreadedRunnable;
import org.jruby.platform.Platform;
import org.jruby.runtime.Arity;
import org.jruby.runtime.Block;
import org.jruby.runtime.ClassIndex;
import org.jruby.runtime.ObjectAllocator;
import org.jruby.runtime.ThreadContext;
import org.jruby.runtime.Visibility;
import org.jruby.runtime.builtin.IRubyObject;
import org.jruby.runtime.encoding.EncodingService;
import org.jruby.util.ByteList;
import org.jruby.util.ShellLauncher.POpenProcess;
import org.jruby.util.SafePropertyAccessor;
import org.jruby.util.ShellLauncher;
import org.jruby.util.TypeConverter;
import org.jruby.util.io.IOEncodable;
import org.jruby.util.io.IOOptions;
import org.jruby.util.io.InvalidValueException;
import org.jruby.util.io.OpenFile;
import org.jruby.util.io.SelectExecutor;
import org.jruby.util.io.STDIO;

import static org.jruby.RubyEnumerator.enumeratorize;
import static org.jruby.runtime.Visibility.*;
import static org.jruby.util.io.ChannelHelper.*;

/**
 *
 * @author jpetersen
 */
@JRubyClass(name="IO", include="Enumerable")
public class RubyIO extends RubyObject implements IOEncodable {
    // We use a highly uncommon string to represent the paragraph delimiter (100% soln not worth it)
    public static final ByteList PARAGRAPH_DELIMETER = ByteList.create("PARAGRPH_DELIM_MRK_ER");
    public static final ByteList PARAGRAPH_SEPARATOR = ByteList.create("\n\n");
    public static final String CLOSED_STREAM_MSG = "closed stream";

    // This should only be called by this and RubyFile.
    // It allows this object to be created without a IOHandler.
    public RubyIO(Ruby runtime, RubyClass type) {
        super(runtime, type);
    }

    public RubyIO(Ruby runtime, OutputStream outputStream) {
        this(runtime, outputStream, true);
    }

    public RubyIO(Ruby runtime, OutputStream outputStream, boolean autoclose) {
        super(runtime, runtime.getIO());

        // We only want IO objects with valid streams (better to error now).
        if (outputStream == null) {
            throw runtime.newRuntimeError("Opening null stream");
        }

        openFile = MakeOpenFile();
        openFile.setFD(new ChannelFD(writableChannel(outputStream), runtime.getPosix(), runtime.getFilenoUtil()));
        openFile.setMode(OpenFile.WRITABLE | OpenFile.APPEND);
        openFile.setAutoclose(autoclose);
    }

    public RubyIO(Ruby runtime, InputStream inputStream) {
        super(runtime, runtime.getIO());

        if (inputStream == null) {
            throw runtime.newRuntimeError("Opening null stream");
        }

        openFile = MakeOpenFile();
        openFile.setFD(new ChannelFD(readableChannel(inputStream), runtime.getPosix(), runtime.getFilenoUtil()));
        openFile.setMode(OpenFile.READABLE);
    }

    public RubyIO(Ruby runtime, Channel channel) {
        this(runtime, runtime.getIO(), channel);
    }

    public RubyIO(Ruby runtime, RubyClass klass, Channel channel) {
        super(runtime, klass);

        // We only want IO objects with valid streams (better to error now).
        if (channel == null) {
            throw runtime.newRuntimeError("Opening null channel");
        }

        ThreadContext context = runtime.getCurrentContext();
        initializeCommon(context, new ChannelFD(channel, runtime.getPosix(), runtime.getFilenoUtil()), runtime.newFixnum(ModeFlags.oflagsFrom(runtime.getPosix(), channel)), context.nil);
    }

    public RubyIO(Ruby runtime, ShellLauncher.POpenProcess process, IOOptions ioOptions) {
        super(runtime, runtime.getIO());

        ioOptions = updateIOOptionsFromOptions(runtime.getCurrentContext(), null, ioOptions);

        openFile = MakeOpenFile();

        setupPopen(ioOptions.getModeFlags(), process);
    }

    // MRI: prep_stdio
    public static RubyIO prepStdio(Ruby runtime, InputStream f, Channel c, int fmode, RubyClass klass, String path) {
        OpenFile fptr;
        RubyIO io = prepIO(runtime, c, fmode | OpenFile.PREP | EncodingUtils.DEFAULT_TEXTMODE, klass, path);

        fptr = io.getOpenFileChecked();

        // If we can't use native IO, always force stdio to expected fileno.
        if (!runtime.getPosix().isNative() || Platform.IS_WINDOWS) {
            // Use standard stdio filenos if we're using System.in et al.
            if (f == System.in) {
                fptr.fd().realFileno = 0;
            }
        }

        prepStdioEcflags(fptr, fmode);
        fptr.stdio_file = f;

        // We checkTTY again here because we're using stdout/stdin to indicate this is stdio
        return recheckTTY(runtime, fptr, io);
    }

    // MRI: prep_stdio
    public static RubyIO prepStdio(Ruby runtime, OutputStream f, Channel c, int fmode, RubyClass klass, String path) {
        OpenFile fptr;
        RubyIO io = prepIO(runtime, c, fmode | OpenFile.PREP | EncodingUtils.DEFAULT_TEXTMODE, klass, path);

        fptr = io.getOpenFileChecked();

        // If we can't use native IO, always force stdio to expected fileno.
        if (!runtime.getPosix().isNative() || Platform.IS_WINDOWS) {
            // Use standard stdio filenos if we're using System.in et al.
            if (f == System.out) {
                fptr.fd().realFileno = 1;
            } else if (f == System.err) {
                fptr.fd().realFileno = 2;
            }
        }

        prepStdioEcflags(fptr, fmode);
        fptr.stdio_file = f;

        return recheckTTY(runtime, fptr, io);
    }

    private static RubyIO recheckTTY(Ruby runtime, OpenFile fptr, RubyIO io) {
        // We checkTTY again here because we're using stdout/stdin to indicate this is stdio
        fptr.checkTTY();

        return io;
    }

    // MRI: part of prep_stdio
    private static void prepStdioEcflags(OpenFile fptr, int fmode) {
        boolean locked = fptr.lock();
        try {
            fptr.encs.ecflags |= EncodingUtils.ECONV_DEFAULT_NEWLINE_DECORATOR;
            if (EncodingUtils.TEXTMODE_NEWLINE_DECORATOR_ON_WRITE != 0) {
                fptr.encs.ecflags |= EncodingUtils.TEXTMODE_NEWLINE_DECORATOR_ON_WRITE;
                if ((fmode & OpenFile.READABLE) != 0) {
                    fptr.encs.ecflags |= EConvFlags.UNIVERSAL_NEWLINE_DECORATOR;
                }
            }
        } finally {
            if (locked) fptr.unlock();
        }
    }

    // MRI: prep_io
    private static RubyIO prepIO(Ruby runtime, Channel fd, int fmode, RubyClass klass, String path) {
        OpenFile fp;
        RubyIO io = (RubyIO)klass.allocate();

        fp = io.MakeOpenFile();
        fp.setChannel(fd);
        // Can we determine this?
//        if (Platform.IS_CYGWIN) {
//            if (!runtime.getPosix().isatty(fd)) {
//                fmode |= OpenFile.BINMODE;
                // TODO: setmode O_BINARY means what via NIO?
//                setmode(fd, OpenFlags.O_BINARY);
//            }
//        }
        fp.setMode(fmode);
        fp.checkTTY();
        if (path != null) fp.setPath(path);
//        rb_update_max_fd(fd);

        return io;
    }

    public static RubyIO newIO(Ruby runtime, Channel channel) {
        return new RubyIO(runtime, channel);
    }

    public OpenFile getOpenFile() {
        return openFile;
    }

    public OpenFile getOpenFileChecked() {
        checkInitialized();
        openFile.checkClosed();
        return openFile;
    }

    // MRI: rb_io_get_fptr
    public OpenFile getOpenFileInitialized() {
        checkInitialized();
        return openFile;
    }

    private static ObjectAllocator IO_ALLOCATOR = new ObjectAllocator() {
        @Override
        public IRubyObject allocate(Ruby runtime, RubyClass klass) {
            return new RubyIO(runtime, klass);
        }
    };

    /*
     * We use FILE versus IO to match T_FILE in MRI.
     */
    @Override
    public ClassIndex getNativeClassIndex() {
        return ClassIndex.FILE;
    }

    public static RubyClass createIOClass(Ruby runtime) {
        RubyClass ioClass = runtime.defineClass("IO", runtime.getObject(), IO_ALLOCATOR);

        ioClass.setClassIndex(ClassIndex.IO);
        ioClass.setReifiedClass(RubyIO.class);

        ioClass.kindOf = new RubyModule.JavaClassKindOf(RubyIO.class);

        ioClass.includeModule(runtime.getEnumerable());

        ioClass.defineAnnotatedMethods(RubyIO.class);

        // Constants for seek
        ioClass.setConstant("SEEK_SET", runtime.newFixnum(PosixShim.SEEK_SET));
        ioClass.setConstant("SEEK_CUR", runtime.newFixnum(PosixShim.SEEK_CUR));
        ioClass.setConstant("SEEK_END", runtime.newFixnum(PosixShim.SEEK_END));

        ioClass.defineModuleUnder("WaitReadable");
        ioClass.defineModuleUnder("WaitWritable");

        return ioClass;
    }

    public OutputStream getOutStream() {
        // FIXME: Could be faster by caching bytelist or string rather than creating for every call
        return new OutputStream() {
            final Ruby runtime = getRuntime();

            @Override
            public void write(int b) throws IOException {
                putc(runtime.getCurrentContext(), runtime.newFixnum(b));
            }

            @Override
            public void write(byte[] b) throws IOException {
                RubyIO.this.write(runtime.getCurrentContext(), RubyString.newStringNoCopy(runtime, b));
            }

            @Override
            public void write(byte[] b, int off, int len) throws IOException {
                RubyIO.this.write(runtime.getCurrentContext(), RubyString.newStringNoCopy(runtime, b, off, len));
            }

            @Override
            public void flush() throws IOException {
                RubyIO.this.flush(runtime.getCurrentContext());
            }

            @Override
            public void close() throws IOException {
                RubyIO.this.close();
            }
        };
    }

    public InputStream getInStream() {
        // FIXME: Could be faster by caching bytelist or string rather than creating for every call
        return new InputStream() {
            final Ruby runtime = getRuntime();

            @Override
            public int read() throws IOException {
                return getByte(runtime.getCurrentContext());
            }

            @Override
            public int read(byte[] b) throws IOException {
                return read(b, 0, b.length);
            }

            @Override
            public int read(byte[] b, int off, int len) throws IOException {
                RubyFixnum c = runtime.newFixnum(len);
                RubyString s = RubyString.newStringNoCopy(runtime, b, off, len);
                IRubyObject i = RubyIO.this.read(runtime.getCurrentContext(), c, s);
                if (i.isNil()) return -1;
                return s.size();
            }

            @Override
            public long skip(long n) throws IOException {
                return seek(runtime.getCurrentContext(), runtime.newFixnum(PosixShim.SEEK_CUR), runtime.newFixnum(n)).getLongValue();
            }

            @Override
            public int available() throws IOException {
                if (RubyIO.this instanceof RubyFile) {
                    long size = ((RubyFixnum)((RubyFile)RubyIO.this).size(runtime.getCurrentContext())).getLongValue();
                    if (size == 0) return 0;
                    if (size >= 0) return (int)(size - pos(runtime.getCurrentContext()).getLongValue());
                }
                return 0;
            }

            @Override
            public void close() throws IOException {
                RubyIO.this.close();
            }
        };
    }

    /**
     * Get the underlying channel from this IO object. Note that IO buffers data internally, so the channel returned
     * here may have been read into those buffers. If the channel and the IO are both being used at the same time, the
     * stream will get out of sync.
     *
     * @return the underlying channel for this IO
     */
    public Channel getChannel() {
        // FIXME: Do we want to make a faux channel that is backed by IO's buffering? Or turn buffering off?
        return getOpenFileChecked().channel();
    }

    // io_reopen
    protected RubyIO reopenIO(ThreadContext context, RubyIO nfile) {
        Ruby runtime = context.runtime;
        OpenFile fptr, orig;
        ChannelFD fd, fd2;
        long pos = 0;

        nfile = TypeConverter.ioGetIO(runtime, nfile);
        fptr = getOpenFileChecked();
        orig = nfile.getOpenFileChecked();

        if (fptr == orig) return this;
        if (fptr.IS_PREP_STDIO()) {
            if ((fptr.stdio_file == System.in && !orig.isReadable()) ||
                    (fptr.stdio_file == System.out && !orig.isWritable()) ||
                    (fptr.stdio_file == System.err && !orig.isWritable())) {
                throw runtime.newArgumentError(fptr.PREP_STDIO_NAME() + " can't change access mode from \"" + fptr.getModeAsString(runtime) + "\" to \"" + orig.getModeAsString(runtime) + "\"");
            }
        }
        // FIXME: three lock acquires...trying to reduce risk of deadlock, but not sure it's possible.

        boolean locked = fptr.lock();
        try {
            if (fptr.isWritable()) {
                if (fptr.io_fflush(context) < 0)
                    throw runtime.newErrnoFromErrno(fptr.errno(), fptr.getPath());
            } else {
                fptr.tell(context);
            }
        } finally {
            if (locked) fptr.unlock();
        }

        locked = orig.lock();
        try {
            if (orig.isReadable()) {
                pos = orig.tell(context);
            }
            if (orig.isWritable()) {
                if (orig.io_fflush(context) < 0)
                    throw runtime.newErrnoFromErrno(orig.errno(), fptr.getPath());
            }
        } finally {
            if (locked) orig.unlock();
        }

        /* copy rb_io_t structure */
        // NOTE: MRI does not copy sync here, but I can find no way to make stdout/stderr stay sync through a reopen
        locked = fptr.lock();
        boolean locked2 = orig.lock(); // TODO: This WILL deadlock if two threads try to reopen the same IOs in opposite directions. Fix?
        try {
            fptr.setMode(orig.getMode() | (fptr.getMode() & (OpenFile.PREP | OpenFile.SYNC)));
            fptr.setProcess(orig.getProcess());
            fptr.setLineNumber(orig.getLineNumber());
            if (orig.getPath() != null) fptr.setPath(orig.getPath());
            else if (!fptr.IS_PREP_STDIO()) fptr.setPath(null);
            fptr.setFinalizer(orig.getFinalizer());

            // TODO: unsure what to do here
            //        #if defined (__CYGWIN__) || !defined(HAVE_FORK)
            //        if (fptr->finalize == pipe_finalize)
            //            pipe_add_fptr(fptr);
            //        #endif

            fd = fptr.fd();
            fd2 = orig.fd();
            if (fd != fd2) {
                if (fptr.IS_PREP_STDIO() || fd.bestFileno() <= 2 || fptr.stdio_file == null) {
                    /* need to keep FILE objects of stdin, stdout and stderr */
                    checkReopenCloexecDup2(runtime, orig, fd2, fd);
                    //                rb_update_max_fd(fd);
                    fptr.setFD(fd);

                    //                // MRI does not do this, but we seem to need to set some types of channels to sync if they
                    //                // are reopened as stdout/stderr.
                    //                if (fptr.stdio_file == System.out || fptr.stdio_file == System.err) {
                    //                    fd.chFile.force();
                    //                }
                } else {
                    if (fptr.stdio_file != null) try {
                        fptr.stdio_file.close();
                    } catch (IOException ioe) {
                    }
                    fptr.clearStdio();
                    fptr.setFD(null);
                    checkReopenCloexecDup2(runtime, orig, fd2, fd);
                    //                rb_update_max_fd(fd);
                    fptr.setFD(fd);
                }
                // TODO: clear interrupts waiting on this IO?
                //            rb_thread_fd_close(fd);
                if (orig.isReadable() && pos >= 0) {
                    fptr.checkReopenSeek(context, runtime, pos);
                    orig.checkReopenSeek(context, runtime, pos);
                }
            }

            if (fptr.isBinmode()) {
                setBinmode();
            }
        } finally {
            if (locked2) orig.unlock();
            if (locked) fptr.unlock();
        }

        // We simply can't do this and still have real concrete types under RubyIO
//        setMetaClass(nfile.getMetaClass());
        return this;
    }

    private void checkReopenCloexecDup2(Ruby runtime, OpenFile orig, ChannelFD oldfd, ChannelFD newfd) {
        OpenFile.cloexecDup2(new PosixShim(runtime), oldfd, newfd);
    }

    // rb_io_binmode
    private void setBinmode() {
        OpenFile fptr;

        fptr = getOpenFileChecked();
        boolean locked = fptr.lock();
        try {
            if (fptr.readconv != null)
                fptr.readconv.binmode();
            if (fptr.writeconv != null)
                fptr.writeconv.binmode();
            fptr.setBinmode();
            fptr.clearTextMode();
            fptr.writeconvPreEcflags &= ~EConvFlags.NEWLINE_DECORATOR_MASK;
            if (OpenFlags.O_BINARY.defined()) {
                // TODO: Windows
                //            if (fptr.readconv == null) {
                //                SET_BINARY_MODE_WITH_SEEK_CUR(fptr);
                //            }
                //            else {
                // TODO: setmode O_BINARY means what via NIO?
                //                setmode(fptr->fd, O_BINARY);
                //            }
            }
        } finally {
            if (locked) fptr.unlock();
        }
        return;
    }

    // MRI: rb_io_reopen
    @JRubyMethod(name = "reopen", required = 1, optional = 1)
    public IRubyObject reopen(ThreadContext context, IRubyObject[] args) {
        Ruby runtime = context.runtime;
        RubyIO file = this;
        IRubyObject fname = context.nil, nmode = context.nil, opt = context.nil;
        int[] oflags_p = {0};
        OpenFile fptr;

        switch (args.length) {
            case 3:
                opt = TypeConverter.checkHashType(runtime, args[2]);
                if (opt.isNil()) throw getRuntime().newArgumentError(3, 2);
            case 2:
                if (opt.isNil()) {
                    opt = TypeConverter.checkHashType(runtime, args[1]);
                    if (opt.isNil()) {
                        nmode = args[1];
                        opt = context.nil;
                    }
                } else {
                    nmode = args[1];
                }
            case 1:
                fname = args[0];
        }
        if (args.length == 1) {
            IRubyObject tmp = TypeConverter.ioCheckIO(runtime, fname);
            if (!tmp.isNil()) {
                return file.reopenIO(context, (RubyIO)tmp);
            }
        }

        fname = StringSupport.checkEmbeddedNulls(runtime, RubyFile.get_path(context, fname));
        // Not implemented
//        fname.checkTaint();
        fptr = file.openFile;
        if (fptr == null) {
            fptr = file.openFile = MakeOpenFile();
        }

        boolean locked = fptr.lock();
        try {
            if (!nmode.isNil() || !opt.isNil()) {
                ConvConfig convconfig = new ConvConfig();
                Object vmode_vperm = vmodeVperm(nmode, null);
                int[] fmode_p = {0};

                EncodingUtils.extractModeEncoding(context, convconfig, vmode_vperm, opt, oflags_p, fmode_p);
                if (fptr.IS_PREP_STDIO() &&
                        ((fptr.getMode() & OpenFile.READWRITE) & (fmode_p[0] & OpenFile.READWRITE)) !=
                                (fptr.getMode() & OpenFile.READWRITE)) {
                    throw runtime.newArgumentError(fptr.PREP_STDIO_NAME() + " can't change access mode from \"" + fptr.getModeAsString(runtime) + "\" to \"" + OpenFile.getStringFromMode(fmode_p[0]));
                }
                fptr.setMode(fmode_p[0]);
                fptr.encs = convconfig;
            } else {
                oflags_p[0] = OpenFile.getModeFlagsAsIntFrom(fptr.getMode());
            }

            fptr.setPath(fname.toString());
            if (fptr.fd() == null) {
                fptr.setFD(sysopen(runtime, fptr.getPath(), oflags_p[0], 0666));
                fptr.clearStdio();
                return file;
            }

            if (fptr.isWritable()) {
                if (fptr.io_fflush(context) < 0)
                    throw runtime.newErrnoFromErrno(fptr.errno(), fptr.getPath());
            }
            fptr.rbuf.off = fptr.rbuf.len = 0;

            if (fptr.isStdio()) {
                // Logic here reopens the stdio FILE* with a new path and mode. For our purposes, we skip this
                // since we do not want to damage the stdio streams
                //            if (freopen(RSTRING_PTR(fptr.pathv), rb_io_oflags_modestr(oflags), fptr.stdio_file) == 0) {
                //                rb_sys_fail_path(fptr.pathv);
                //            }
                fptr.setFD(sysopen(runtime, fptr.getPath(), oflags_p[0], 0666));

//                fptr.fd = fileno(fptr.stdio_file);
                OpenFile.fdFixCloexec(fptr.posix, fptr.fd().realFileno);

                // This logic configures buffering (none, line, full) and buffer size to match the original stdio
                // stream associated with this IO. I don't believe we can do this.
                //                #ifdef USE_SETVBUF
                //                if (setvbuf(fptr.stdio_file, NULL, _IOFBF, 0) != 0)
                //                    rb_warn("setvbuf() can't be honoured for %"PRIsVALUE, fptr.pathv);
                //                #endif
                //                if (fptr.stdio_file == stderr) {
                //                    if (setvbuf(fptr.stdio_file, NULL, _IONBF, BUFSIZ) != 0)
                //                        rb_warn("setvbuf() can't be honoured for %"PRIsVALUE, fptr.pathv);
                //                }
                //                else if (fptr.stdio_file == stdout && isatty(fptr.fd)) {
                //                    if (setvbuf(fptr.stdio_file, NULL, _IOLBF, BUFSIZ) != 0)
                //                        rb_warn("setvbuf() can't be honoured for %"PRIsVALUE, fptr.pathv);
                //                }
            } else {
                ChannelFD tmpfd = sysopen(runtime, fptr.getPath(), oflags_p[0], 0666);
                Errno err = null;
                if (OpenFile.cloexecDup2(fptr.posix, tmpfd, fptr.fd()) < 0)
                    err = fptr.errno();

                if (err != null) {
                    throw runtime.newErrnoFromErrno(err, fptr.getPath());
                }
                fptr.setFD(tmpfd);
            }
        } finally {
            if (locked) fptr.unlock();
        }

        return file;
    }

    public IRubyObject getline(ThreadContext context, IRubyObject separator) {
        return getlineInner(context, separator, -1, false, null);
    }

    /**
     * getline using logic of gets.  If limit is -1 then read unlimited amount.
     *
     */
    public IRubyObject getline(ThreadContext context, IRubyObject separator, long limit) {
        return getlineInner(context, separator, (int) limit, false, null);
    }

    private IRubyObject getline(ThreadContext context, IRubyObject separator, long limit, ByteListCache cache) {
        return getlineInner(context, separator, (int) limit, false, cache);
    }

    /**
     * getline using logic of gets.  If limit is -1 then read unlimited amount.
     * mri: rb_io_getline_1 (mostly)
     */
    private IRubyObject getlineInner(ThreadContext context, IRubyObject rs, int _limit, boolean chomp, ByteListCache cache) {
        Ruby runtime = context.runtime;
        IRubyObject str = context.nil;
        boolean noLimit = false;
        Encoding enc;

        OpenFile fptr = getOpenFileChecked();

        boolean locked = fptr.lock();
        try {
            fptr.checkCharReadable(context);

            if (rs.isNil() && _limit < 0) {
                str = fptr.readAll(context, 0, context.nil);
                if (((RubyString) str).size() == 0) return context.nil;
                if (chomp) ((RubyString) str).chomp_bang(context, runtime.getGlobalVariables().getDefaultSeparator());
            } else if (_limit == 0) {
                return RubyString.newEmptyString(runtime, fptr.readEncoding(runtime));
            } else if (
                    rs == runtime.getGlobalVariables().getDefaultSeparator()
                            && _limit < 0
                            && !fptr.needsReadConversion()
                            && (enc = fptr.readEncoding(runtime)).isAsciiCompatible()) {
                fptr.NEED_NEWLINE_DECORATOR_ON_READ_CHECK();
                return fptr.getlineFast(context, enc, this, chomp);
            }

            // slow path logic
            int c, newline = -1;
            byte[] rsptrBytes = null;
            int rsptr = 0;
            int rslen = 0;
            boolean rspara = false;
            int extraLimit = 16;
            boolean chompCR = chomp;

            fptr.SET_BINARY_MODE();
            enc = getReadEncoding();

            if (!rs.isNil()) {
                RubyString rsStr = (RubyString) rs;
                ByteList rsByteList = rsStr.getByteList();
                rslen = rsByteList.getRealSize();
                if (rslen == 0) {
                    rsptrBytes = PARAGRAPH_SEPARATOR.unsafeBytes();
                    rsptr = PARAGRAPH_SEPARATOR.getBegin();
                    rslen = 2;
                    rspara = true;
                    fptr.swallow(context, '\n');
                    if (!enc.isAsciiCompatible()) {
                        rs = RubyString.newUsAsciiStringShared(runtime, rsptrBytes, rsptr, rslen);
                        rs = EncodingUtils.rbStrEncode(context, rs, runtime.getEncodingService().convertEncodingToRubyEncoding(enc), 0, context.nil);
                        rs.setFrozen(true);
                        rsStr = (RubyString) rs;
                        rsByteList = rsStr.getByteList();
                        rsptrBytes = rsByteList.getUnsafeBytes();
                        rsptr = rsByteList.getBegin();
                        rslen = rsByteList.getRealSize();
                    }
                } else {
                    rsptrBytes = rsByteList.unsafeBytes();
                    rsptr = rsByteList.getBegin();
                }
                newline = rsptrBytes[rsptr + rslen - 1] & 0xFF;
                chompCR = chomp && rslen == 1 && newline == '\n';
            }

            ByteList buf = cache != null ? cache.allocate(0) : new ByteList(0);
            try {
                boolean bufferString = str instanceof RubyString;
                ByteList[] strPtr = { bufferString ? ((RubyString) str).getByteList() : null };

                int[] limit_p = {_limit};
                while ((c = fptr.appendline(context, newline, strPtr, limit_p)) != OpenFile.EOF) {
                    int s, p, pp, e;

                    byte[] strBytes = strPtr[0].getUnsafeBytes();
                    int realSize = strPtr[0].getRealSize();
                    int begin = strPtr[0].getBegin();

                    if (c == newline) {
                        if (realSize < rslen) continue;
                        s = begin;
                        e = s + realSize;
                        p = e - rslen;
                        pp = enc.leftAdjustCharHead(strBytes, s, p, e);
                        if (pp != p) continue;
                        if (ByteList.memcmp(strBytes, p, rsptrBytes, rsptr, rslen) == 0) {
                            if (chomp) {
                                if (chompCR && p > s && strBytes[p-1] == '\r') --p;
                                strPtr[0].length(p - s);
                            }
                            break;
                        }
                    }
                    if (limit_p[0] == 0) {
                        s = begin;
                        p = s + realSize;
                        pp = enc.leftAdjustCharHead(strBytes, s, p - 1, p);
                        if (extraLimit != 0 &&
                                StringSupport.MBCLEN_NEEDMORE_P(StringSupport.preciseLength(enc, strBytes, pp, p))) {
                            limit_p[0] = 1;
                            extraLimit--;
                        } else {
                            noLimit = true;
                            break;
                        }
                    }
                }
                _limit = limit_p[0];
                if (strPtr[0] != null) {
                    if (bufferString) {
                        if (strPtr[0] != ((RubyString) str).getByteList()) {
                            ((RubyString) str).setValue(strPtr[0]);
                        } else {
                            // same BL as before
                        }
                    } else {
                        // create string
                        str = runtime.newString(strPtr[0]);
                    }
                }

                if (rspara && c != OpenFile.EOF) {
                    // FIXME: This may block more often than it should, to clean up extraneous newlines
                    fptr.swallow(context, '\n');
                }
                if (!str.isNil()) {
                    str = EncodingUtils.ioEncStr(runtime, str, fptr);
                }
            } finally {
                if (cache != null) cache.release(buf);
            }

            if (!str.isNil() && !noLimit) {
                fptr.incrementLineno(runtime, this);
            }
        } finally {
            if (locked) fptr.unlock();
        }


        return str;
    }

    // fptr->enc and codeconv->enc
    public Encoding getEnc() {
        return openFile.encs.enc;
    }

    // mri: io_read_encoding
    public Encoding getReadEncoding() {
        return openFile.readEncoding(getRuntime());
    }

    // fptr->enc2 and codeconv->enc2
    public Encoding getEnc2() {
        return openFile.encs.enc2;
    }

    // mri: io_input_encoding
    public Encoding getInputEncoding() {
        return openFile.inputEncoding(getRuntime());
    }

    private static final String VENDOR;
    static { String v = SafePropertyAccessor.getProperty("java.VENDOR") ; VENDOR = (v == null) ? "" : v; };
    private static final String msgEINTR = "Interrupted system call";

    // FIXME: We needed to use this to raise an appropriate error somewhere...find where...I think IRB related when suspending process?
    public static boolean restartSystemCall(Exception e) {
        return VENDOR.startsWith("Apple") && e.getMessage().equals(msgEINTR);
    }

    // IO class methods.

    @JRubyMethod(name = "new", rest = true, meta = true)
    public static IRubyObject newInstance(ThreadContext context, IRubyObject recv, IRubyObject[] args, Block block) {
        RubyClass klass = (RubyClass)recv;

        if (block.isGiven()) {
            String className = klass.getName();
            context.runtime.getWarnings().warn(
                    ID.BLOCK_NOT_ACCEPTED,
                    className + "::new() does not take block; use " + className + "::open() instead");
        }

        return klass.newInstance(context, args, block);
    }

    @JRubyMethod(rest = true, meta = true)
    public static IRubyObject for_fd(ThreadContext context, IRubyObject recv, IRubyObject[] args, Block block) {
        RubyClass klass = (RubyClass)recv;

        return klass.newInstance(context, args, block);
    }

    private IRubyObject initializeCommon(ThreadContext context, int fileno, IRubyObject vmodeArg, IRubyObject opt) {
        Ruby runtime = context.runtime;

        ChannelFD fd;

        if (!FilenoUtil.isFake(fileno)) {
            // try using existing ChannelFD, then fall back on creating a new one
            fd = runtime.getFilenoUtil().getWrapperFromFileno(fileno);

            if (fd == null) {
                if (Platform.IS_WINDOWS) {
                    // Native channels don't work quite right on Windows yet. See jruby/jruby#3625
                    switch (fileno) {
                        case 0:
                            fd = new ChannelFD(Channels.newChannel(runtime.getIn()), runtime.getPosix(), runtime.getFilenoUtil());
                            break;
                        case 1:
                            fd = new ChannelFD(Channels.newChannel(runtime.getOut()), runtime.getPosix(), runtime.getFilenoUtil());
                            break;
                        case 2:
                            fd = new ChannelFD(Channels.newChannel(runtime.getErr()), runtime.getPosix(), runtime.getFilenoUtil());
                            break;
                        default:
                            throw runtime.newErrnoEBADFError("Windows does not support wrapping native file descriptor: " + fileno);
                    }
                } else {
                    fd = new ChannelFD(new NativeDeviceChannel(fileno), runtime.getPosix(), runtime.getFilenoUtil());
                }
            }
        } else {
            ChannelFD descriptor = runtime.getFilenoUtil().getWrapperFromFileno(fileno);

            if (descriptor == null) throw runtime.newErrnoEBADFError();

            fd = descriptor;
        }

        if (!fd.ch.isOpen()) {
            throw runtime.newErrnoEBADFError();
        }

        return initializeCommon(context, fd, vmodeArg, opt);
    }

    private IRubyObject initializeCommon(ThreadContext context, ChannelFD fd, IRubyObject vmodeArg, IRubyObject opt) {
        Ruby runtime = context.runtime;

        int ofmode;
        int[] oflags_p = {ModeFlags.RDONLY};

        if(opt != null && !opt.isNil() && !(opt instanceof RubyHash) && !(sites(context).respond_to_to_hash.respondsTo(context, opt, opt))) {
            throw runtime.newArgumentError("last argument must be a hash!");
        }

        if (opt != null && !opt.isNil()) {
            opt = opt.convertToHash();
        }

        if (!fd.ch.isOpen()) {
            throw runtime.newErrnoEBADFError();
        }

        Object pm = EncodingUtils.vmodeVperm(vmodeArg, runtime.newFixnum(0));
        int[] fmode_p = {0};
        ConvConfig convconfig = new ConvConfig();
        EncodingUtils.extractModeEncoding(context, convconfig, pm, opt, oflags_p, fmode_p);

        { // normally done with fcntl...which we *could* do too...but this is just checking read/write
            oflags_p[0] = ModeFlags.oflagsFrom(runtime.getPosix(), fd.ch);

            ofmode = ModeFlags.getOpenFileFlagsFor(oflags_p[0]);
            if (EncodingUtils.vmode(pm) == null || EncodingUtils.vmode(pm).isNil()) {
                fmode_p[0] = ofmode;
            } else if (((~ofmode & fmode_p[0]) & OpenFile.READWRITE) != 0) {
                throw runtime.newErrnoEINVALError();
            }
        }

        if (opt != null && !opt.isNil() && ((RubyHash)opt).op_aref(context, runtime.newSymbol("autoclose")) == runtime.getFalse()) {
            fmode_p[0] |= OpenFile.PREP;
        }

        // JRUBY-4650: Make sure we clean up the old data, if it's present.
        MakeOpenFile();

        openFile.setFD(fd);
        openFile.setMode(fmode_p[0]);
        openFile.encs = convconfig;
        openFile.clearCodeConversion();

        openFile.checkTTY();
        switch (fd.bestFileno()) {
            case 0:
                openFile.stdio_file = System.in;
                break;
            case 1:
                openFile.stdio_file = System.out;
                break;
            case 2:
                openFile.stdio_file = System.err;
                break;
        }

        if (openFile.isBOM()) {
            EncodingUtils.ioSetEncodingByBOM(context, this);
        }

        return this;
    }

    @JRubyMethod(name = "initialize", visibility = PRIVATE)
    public IRubyObject initialize(ThreadContext context, IRubyObject fileNumber, Block unused) {
        return initializeCommon(context, RubyNumeric.fix2int(fileNumber), null, context.nil);
    }

    @JRubyMethod(name = "initialize", visibility = PRIVATE)
    public IRubyObject initialize(ThreadContext context, IRubyObject fileNumber, IRubyObject second, Block unused) {
        int fileno = RubyNumeric.fix2int(fileNumber);
        IRubyObject vmode = null;
        IRubyObject options;
        IRubyObject hashTest = TypeConverter.checkHashType(context.runtime, second);
        if (hashTest instanceof RubyHash) {
            options = hashTest;
        } else {
            options = context.nil;
            vmode = second;
        }

        return initializeCommon(context, fileno, vmode, options);
    }

    @JRubyMethod(name = "initialize", visibility = PRIVATE)
    public IRubyObject initialize(ThreadContext context, IRubyObject fileNumber, IRubyObject modeValue, IRubyObject options, Block unused) {
        int fileno = RubyNumeric.fix2int(fileNumber);

        return initializeCommon(context, fileno, modeValue, options);
    }

    // Encoding processing
    protected IOOptions parseIOOptions(IRubyObject arg) {
        Ruby runtime = getRuntime();

        if (arg instanceof RubyFixnum) return newIOOptions(runtime, (int) RubyFixnum.fix2long(arg));

        String modeString = arg.convertToString().toString();
        try {
            return new IOOptions(runtime, modeString);
        } catch (InvalidValueException ive) {
            throw runtime.newArgumentError("invalid access mode " + modeString);
        }
    }

    @JRubyMethod
    public IRubyObject external_encoding(ThreadContext context) {
        EncodingService encodingService = context.runtime.getEncodingService();

        if (openFile.encs.enc2 != null) return encodingService.getEncoding(openFile.encs.enc2);

        if (openFile.isWritable()) {
            return openFile.encs.enc == null ? context.runtime.getNil() : encodingService.getEncoding(openFile.encs.enc);
        }

        return encodingService.getEncoding(getReadEncoding());
    }

    @JRubyMethod
    public IRubyObject internal_encoding(ThreadContext context) {
        if (openFile.encs.enc2 == null) return context.nil;

        return context.runtime.getEncodingService().getEncoding(getReadEncoding());
    }

    @JRubyMethod
    public IRubyObject set_encoding(ThreadContext context, IRubyObject encodingObj) {
        setEncoding(context, encodingObj, context.nil, context.nil);

        return context.nil;
    }

    @JRubyMethod
    public IRubyObject set_encoding(ThreadContext context, IRubyObject encodingString, IRubyObject internalEncoding) {
        IRubyObject opt = TypeConverter.checkHashType(context.runtime, internalEncoding);
        if (!opt.isNil()) {
            setEncoding(context, encodingString, context.nil, opt);
        } else {
            setEncoding(context, encodingString, internalEncoding, context.nil);
        }

        return context.nil;
    }

    @JRubyMethod
    public IRubyObject set_encoding(ThreadContext context, IRubyObject encodingString, IRubyObject internalEncoding, IRubyObject options) {
        setEncoding(context, encodingString, internalEncoding, options);

        return context.nil;
    }

    // mri: io_encoding_set
    public void setEncoding(ThreadContext context, IRubyObject v1, IRubyObject v2, IRubyObject opt) {
        IOEncodable.ConvConfig holder = new IOEncodable.ConvConfig();
        int ecflags = openFile.encs.ecflags;
        IRubyObject[] ecopts_p = {context.nil};
        IRubyObject tmp;

        if (!v2.isNil()) {
            holder.enc2 = EncodingUtils.rbToEncoding(context, v1);
            tmp = v2.checkStringType19();

            if (!tmp.isNil()) {
                RubyString internalAsString = (RubyString)tmp;

                // No encoding '-'
                if (internalAsString.size() == 1 && internalAsString.asJavaString().equals("-")) {
                    /* Special case - "-" => no transcoding */
                    holder.enc = holder.enc2;
                    holder.enc2 = null;
                } else {
                    holder.enc = EncodingUtils.rbToEncoding(context, internalAsString);
                }

                if (holder.enc == holder.enc2) {
                    /* Special case - "-" => no transcoding */
                    holder.enc2 = null;
                }
            } else {
                holder.enc = EncodingUtils.rbToEncoding(context, v2);

                if (holder.enc == holder.enc2) {
                    /* Special case - "-" => no transcoding */
                    holder.enc2 = null;
                }
            }
            EncodingUtils.SET_UNIVERSAL_NEWLINE_DECORATOR_IF_ENC2(holder.getEnc2(), ecflags);
            ecflags = EncodingUtils.econvPrepareOptions(context, opt, ecopts_p, ecflags);
        } else {
            if (v1.isNil()) {
                EncodingUtils.ioExtIntToEncs(context, holder, null, null, 0);
                EncodingUtils.SET_UNIVERSAL_NEWLINE_DECORATOR_IF_ENC2(holder.getEnc2(), ecflags);
                ecopts_p[0] = context.nil;
            } else {
                tmp = v1.checkStringType19();
                if (!tmp.isNil() && EncodingUtils.encAsciicompat(EncodingUtils.encGet(context, tmp))) {
                    EncodingUtils.parseModeEncoding(context, holder, tmp.asJavaString(), null);
                    EncodingUtils.SET_UNIVERSAL_NEWLINE_DECORATOR_IF_ENC2(holder.getEnc2(), ecflags);
                    ecflags = EncodingUtils.econvPrepareOptions(context, opt, ecopts_p, ecflags);
                } else {
                    EncodingUtils.ioExtIntToEncs(context, holder, EncodingUtils.rbToEncoding(context, v1), null, 0);
                    EncodingUtils.SET_UNIVERSAL_NEWLINE_DECORATOR_IF_ENC2(holder.getEnc2(), ecflags);
                }
            }
            // enc, enc2 should be set by now
        }

        int[] fmode_p = {openFile.getMode()};
        EncodingUtils.validateEncodingBinmode(context, fmode_p, ecflags, holder);
        openFile.setMode(fmode_p[0]);

        openFile.encs.enc = holder.enc;
        openFile.encs.enc2 = holder.enc2;
        openFile.encs.ecflags = ecflags;
        openFile.encs.ecopts = ecopts_p[0];

        openFile.clearCodeConversion();
    }

    // rb_io_s_open, 2014/5/16
    @JRubyMethod(required = 1, rest = true, meta = true)
    public static IRubyObject open(ThreadContext context, IRubyObject recv, IRubyObject[] args, Block block) {
        IRubyObject io = ((RubyClass)recv).newInstance(context, args, Block.NULL_BLOCK);

        return ensureYieldClose(context, io, block);
    }

    public static IRubyObject ensureYieldClose(ThreadContext context, IRubyObject port, Block block) {
        if (block.isGiven()) {
            Ruby runtime = context.runtime;
            try {
                return block.yield(context, port);
            } finally {
                ioClose(runtime, port);
            }
        }
        return port;
    }

    public static IRubyObject sysopen(IRubyObject recv, IRubyObject[] args, Block block) {
        return sysopen19(recv.getRuntime().getCurrentContext(), recv, args, block);
    }

    // rb_io_s_sysopen
    @JRubyMethod(name = "sysopen", required = 1, optional = 2, meta = true)
    public static IRubyObject sysopen19(ThreadContext context, IRubyObject recv, IRubyObject[] argv, Block block) {
        Ruby runtime = context.runtime;
        IRubyObject fname, vmode, vperm;
        fname = vmode = vperm = context.nil;
        IRubyObject intmode;
        int oflags;
        ChannelFD fd;
        int perm;

        switch (argv.length) {
            case 3:
                vperm = argv[2];
            case 2:
                vmode = argv[1];
            case 1:
                fname = argv[0];
        }
        fname = StringSupport.checkEmbeddedNulls(runtime, RubyFile.get_path(context, fname));

        if (vmode.isNil())
            oflags = OpenFlags.O_RDONLY.intValue();
        else if (!(intmode = TypeConverter.checkIntegerType(context, vmode)).isNil())
            oflags = RubyNumeric.num2int(intmode);
        else {
            vmode = vmode.convertToString();
            oflags = OpenFile.ioModestrOflags(runtime, vmode.toString());
        }
        if (vperm.isNil()) perm = 0666;
        else              perm = RubyNumeric.num2int(vperm);

        StringSupport.checkStringSafety(context.runtime, fname);
        fname = ((RubyString)fname).dupFrozen();
        fd = sysopen(runtime, fname.toString(), oflags, perm);
        return runtime.newFixnum(fd.bestFileno());
    }

    public static class Sysopen {
        public String fname;
        public int oflags;
        public int perm;
        public Errno errno;
    }

    // rb_sysopen
    protected static ChannelFD sysopen(Ruby runtime, String fname, int oflags, int perm) {
        ChannelFD fd;
        Sysopen data = new Sysopen();

        data.fname = fname;
        data.oflags = oflags;
        data.perm = perm;

        fd = sysopenInternal(runtime, data);
        if (fd == null) {
            if (data.errno != null) {
                throw runtime.newErrnoFromErrno(data.errno, fname.toString());
            } else {
                throw runtime.newSystemCallError(fname.toString());
            }
        }
        return fd;
    }

    // rb_sysopen_internal
    private static ChannelFD sysopenInternal(Ruby runtime, Sysopen data) {
        ChannelFD fd;
        // TODO: thread eventing as in MRI
        fd = sysopenFunc(runtime, data);
//        if (0 <= fd)
//            rb_update_max_fd(fd);
        return fd;
    }

    // sysopen_func
    private static ChannelFD sysopenFunc(Ruby runtime, Sysopen data) {
        return cloexecOpen(runtime, data);
    }

    // rb_cloexec_open
    public static ChannelFD cloexecOpen(Ruby runtime, Sysopen data) {
        Channel ret = null;
//        #ifdef O_CLOEXEC
//            /* O_CLOEXEC is available since Linux 2.6.23.  Linux 2.6.18 silently ignore it. */
//            flags |= O_CLOEXEC;
//        #elif defined O_NOINHERIT
//            flags |= O_NOINHERIT;
//        #endif
        PosixShim shim = new PosixShim(runtime);
        ret = shim.open(runtime.getCurrentDirectory(), data.fname, ModeFlags.createModeFlags(data.oflags), data.perm);
        if (ret == null) {
            data.errno = shim.errno;
            return null;
        }
        ChannelFD fd = new ChannelFD(ret, runtime.getPosix(), runtime.getFilenoUtil());
        if (fd.realFileno > 0 && runtime.getPosix().isNative()) {
            OpenFile.fdFixCloexec(shim, fd.realFileno);
        }

        return fd;
    }

    // MRI: rb_io_autoclose_p
    public boolean isAutoclose() {
        OpenFile fptr;
        fptr = getOpenFileChecked();
        return fptr.isAutoclose();
    }

    // MRI: rb_io_set_autoclose
    public void setAutoclose(boolean autoclose) {
        OpenFile fptr;
        fptr = getOpenFileChecked();
        fptr.setAutoclose(autoclose);
    }

    @JRubyMethod(name = "autoclose?")
    public IRubyObject autoclose(ThreadContext context) {
        return context.runtime.newBoolean(isAutoclose());
    }

    @JRubyMethod(name = "autoclose=")
    public IRubyObject autoclose_set(ThreadContext context, IRubyObject autoclose) {
        setAutoclose(autoclose.isTrue());
        return context.nil;
    }

    // MRI: rb_io_binmode_m
    @JRubyMethod(name = "binmode")
    public IRubyObject binmode() {
        setAscii8bitBinmode();

        RubyIO write_io = GetWriteIO();
        if (write_io != this)
             write_io.setAscii8bitBinmode();

        return this;
    }

    // MRI: rb_io_binmode_p
    @JRubyMethod(name = "binmode?")
    public IRubyObject op_binmode(ThreadContext context) {
        return RubyBoolean.newBoolean(context.runtime, getOpenFileChecked().isBinmode());
    }

    // rb_io_syswrite
    @JRubyMethod(name = "syswrite", required = 1)
    public IRubyObject syswrite(ThreadContext context, IRubyObject str) {
       Ruby runtime = context.runtime;
        OpenFile fptr;
        long n;

        if (!(str instanceof RubyString))
            str = str.asString();

        RubyIO io = GetWriteIO();
        fptr = io.getOpenFileChecked();

        boolean locked = fptr.lock();
        try {
            fptr.checkWritable(context);

            str = str.convertToString().dupFrozen();

            if (fptr.wbuf.len != 0) {
                runtime.getWarnings().warn("syswrite for buffered IO");
            }

            ByteList strByteList = ((RubyString) str).getByteList();
            n = OpenFile.writeInternal(context, fptr, fptr.fd(), strByteList.unsafeBytes(), strByteList.begin(), strByteList.getRealSize());

            if (n == -1) throw runtime.newErrnoFromErrno(fptr.errno(), fptr.getPath());
        } finally {
            if (locked) fptr.unlock();
        }

        return runtime.newFixnum(n);
    }

    // MRI: rb_io_write_nonblock
    @JRubyMethod(name = "write_nonblock", required = 1, optional = 1)
    public IRubyObject write_nonblock(ThreadContext context, IRubyObject[] argv) {
        Ruby runtime = context.runtime;
        IRubyObject str;
        IRubyObject opts = context.nil;

        boolean exception = ArgsUtil.extractKeywordArg(context, "exception", argv) != runtime.getFalse();

        str = argv[0];

        return ioWriteNonblock(context, runtime, str, !exception);
    }

    // MRI: io_write_nonblock
    private IRubyObject ioWriteNonblock(ThreadContext context, Ruby runtime, IRubyObject str, boolean no_exception) {
        OpenFile fptr;
        long n;

        if (!(str instanceof RubyString))
            str = str.asString();

        RubyIO io = GetWriteIO();
        fptr = io.getOpenFileChecked();

        boolean locked = fptr.lock();
        try {
            fptr.checkWritable(context);

            if (fptr.io_fflush(context) < 0)
                throw runtime.newErrnoFromErrno(fptr.errno(), fptr.getPath());

            fptr.setNonblock(runtime);

            ByteList strByteList = ((RubyString) str).getByteList();
            n = fptr.posix.write(fptr.fd(), strByteList.unsafeBytes(), strByteList.begin(), strByteList.getRealSize(), true);

            if (n == -1) {
                if (fptr.posix.errno == Errno.EWOULDBLOCK || fptr.posix.errno == Errno.EAGAIN) {
                    if (no_exception) {
                        return runtime.newSymbol("wait_writable");
                    } else {
                        throw runtime.newErrnoEAGAINWritableError("write would block");
                    }
                }
                throw runtime.newErrnoFromErrno(fptr.posix.errno, fptr.getPath());
            }
        } finally {
            if (locked) fptr.unlock();
        }

        return runtime.newFixnum(n);
    }

    public RubyIO GetWriteIO() {
        RubyIO writeIO;
        checkInitialized();
        writeIO = openFile.tiedIOForWriting;
        if (writeIO != null) {
            return writeIO;
        }
        return this;
    }

    private void checkInitialized() {
        if (openFile == null) {
            throw getRuntime().newIOError("uninitialized stream");
        }
    }

    /** io_write_m
     *
     */
    @JRubyMethod(name = "write", required = 1)
    public IRubyObject write(ThreadContext context, IRubyObject str) {
        return write(context, str, false);
    }

    // io_write
    public IRubyObject write(ThreadContext context, IRubyObject str, boolean nosync) {
        Ruby runtime = context.runtime;
        OpenFile fptr;
        long n;
        IRubyObject tmp;

        RubyIO io = GetWriteIO();

        str = str.asString();
        tmp = TypeConverter.ioCheckIO(runtime, io);
        if (tmp.isNil()) {
	        /* port is not IO, call write method for it. */
            return sites(context).write.call(context, io, io, str);
        }
        io = (RubyIO)tmp;
        if (((RubyString)str).size() == 0) return RubyFixnum.zero(runtime);

        fptr = io.getOpenFileChecked();

        boolean locked = fptr.lock();
        try {
            fptr = io.getOpenFileChecked();
            fptr.checkWritable(context);

            n = fptr.fwrite(context, str, nosync);
            if (n == -1) throw runtime.newErrnoFromErrno(fptr.errno(), fptr.getPath());
        } finally {
            if (locked) fptr.unlock();
        }

        return RubyFixnum.newFixnum(runtime, n);
    }

    /** rb_io_addstr
     *
     */
    @JRubyMethod(name = "<<", required = 1)
    public IRubyObject op_append(ThreadContext context, IRubyObject anObject) {
        // Claims conversion is done via 'to_s' in docs.
        sites(context).write.call(context, this, this, anObject);

        return this;
    }

    @JRubyMethod(name = "fileno", alias = "to_i")
    public RubyFixnum fileno(ThreadContext context) {
        return context.runtime.newFixnum(getOpenFileChecked().getFileno());
    }

    /** Returns the current line number.
     *
     * @return the current line number.
     */
    @JRubyMethod(name = "lineno")
    public RubyFixnum lineno(ThreadContext context) {
        return context.runtime.newFixnum(getOpenFileChecked().getLineNumber());
    }

    /** Sets the current line number.
     *
     * @param newLineNumber The new line number.
     */
    @JRubyMethod(name = "lineno=", required = 1)
    public RubyFixnum lineno_set(ThreadContext context, IRubyObject newLineNumber) {
        getOpenFileChecked().setLineNumber(RubyNumeric.fix2int(newLineNumber));

        return context.runtime.newFixnum(getOpenFileChecked().getLineNumber());
    }

    /** Returns the current sync mode.
     *
     * MRI: rb_io_sync
     *
     * @return the current sync mode.
     */
    @JRubyMethod
    public RubyBoolean sync(ThreadContext context) {
        Ruby runtime = context.runtime;
        OpenFile fptr;

        RubyIO io = GetWriteIO();
        fptr = io.getOpenFileChecked();
        fptr.lock();
        try {
            return (fptr.getMode() & OpenFile.SYNC) != 0 ? runtime.getTrue() : runtime.getFalse();
        } finally {
            fptr.unlock();
        }
    }

    /**
     * <p>Return the process id (pid) of the process this IO object
     * spawned.  If no process exists (popen was not called), then
     * nil is returned.  This is not how it appears to be defined
     * but ruby 1.8 works this way.</p>
     *
     * @return the pid or nil
     */
    @JRubyMethod
    public IRubyObject pid(ThreadContext context) {
        OpenFile myOpenFile = getOpenFileChecked();

        if (myOpenFile.getProcess() == null) {
            return context.runtime.getNil();
        }

        // Of course this isn't particularly useful.
        long pid = myOpenFile.getPid();

        return context.runtime.newFixnum(pid);
    }

    // rb_io_pos
    @JRubyMethod(name = {"pos", "tell"})
    public RubyFixnum pos(ThreadContext context) {
        OpenFile fptr = getOpenFileChecked();

        boolean locked = fptr.lock();
        try {
            long pos = fptr.tell(context);
            if (pos == -1 && fptr.errno() != null) throw context.runtime.newErrnoFromErrno(fptr.errno(), fptr.getPath());
            pos -= fptr.rbuf.len;
            return context.runtime.newFixnum(pos);
        } finally {
            if (locked) fptr.unlock();
        }
    }

    // rb_io_set_pos
    @JRubyMethod(name = "pos=", required = 1)
    public RubyFixnum pos_set(ThreadContext context, IRubyObject offset) {
        OpenFile fptr;
        long pos;

        pos = offset.convertToInteger().getLongValue();
        fptr = getOpenFileChecked();

        boolean locked = fptr.lock();
        try {
            pos = fptr.seek(context, pos, PosixShim.SEEK_SET);
            if (pos == -1 && fptr.errno() != null) throw context.runtime.newErrnoFromErrno(fptr.errno(), fptr.getPath());
        } finally {
            if (locked) fptr.unlock();
        }

        return context.runtime.newFixnum(pos);
    }

    /** Print some objects to the stream.
     *
     */
    @JRubyMethod(rest = true, reads = FrameField.LASTLINE)
    public IRubyObject print(ThreadContext context, IRubyObject[] args) {
        return print(context, this, args);
    }

    /**
     * Print some objects to the stream.
     *
     * MRI: rb_io_print
     */
    public static IRubyObject print(ThreadContext context, IRubyObject out, IRubyObject[] args) {
        Ruby runtime = context.runtime;
        int i;
        IRubyObject line;
        int argc = args.length;

        /* if no argument given, print `$_' */
        if (argc == 0) {
            argc = 1;
            line = context.getLastLine();
            args = new IRubyObject[]{line};
        }
        for (i=0; i<argc; i++) {
            IRubyObject outputFS = runtime.getGlobalVariables().get("$,");
            if (!outputFS.isNil() && i>0) {
                write(context, out, outputFS);
            }
            write(context, out, args[i]);
        }
        IRubyObject outputRS = runtime.getGlobalVariables().get("$\\");
        if (argc > 0 && !outputRS.isNil()) {
            write(context, out, outputRS);
        }

        return context.nil;
    }

    @JRubyMethod(required = 1, rest = true)
    public IRubyObject printf(ThreadContext context, IRubyObject[] args) {
        write(context, this, RubyKernel.sprintf(context, this, args));
        return context.nil;
    }

    @JRubyMethod(required = 1)
    public IRubyObject putc(ThreadContext context, IRubyObject ch) {
        IRubyObject str;
        if (ch instanceof RubyString) {
            str = ((RubyString)ch).substr(context.runtime, 0, 1);
        } else {
            str = RubyString.newStringShared(context.runtime, RubyFixnum.SINGLE_CHAR_BYTELISTS19[RubyNumeric.num2chr(ch) & 0xFF]);
        }

        sites(context).write.call(context, this, this, str);

        return ch;
    }

    public static IRubyObject putc(ThreadContext context, IRubyObject maybeIO, IRubyObject object) {
        if (maybeIO instanceof RubyIO) {
            ((RubyIO)maybeIO).putc(context, object);
        } else {
            byte c = RubyNumeric.num2chr(object);
            IRubyObject str = RubyString.newStringShared(context.runtime, RubyFixnum.SINGLE_CHAR_BYTELISTS19[c & 0xFF]);
            sites(context).write.call(context, maybeIO, maybeIO, str);
        }

        return object;
    }

    public RubyFixnum seek(ThreadContext context, IRubyObject[] args) {
        int whence = PosixShim.SEEK_SET;

        if (args.length > 1) {
            whence = interpretSeekWhence(args[1]);
        }

        return doSeek(context, args[0], whence);
    }

    @JRubyMethod
    public RubyFixnum seek(ThreadContext context, IRubyObject arg0) {
        int whence = PosixShim.SEEK_SET;

        return doSeek(context, arg0, whence);
    }

    @JRubyMethod
    public RubyFixnum seek(ThreadContext context, IRubyObject arg0, IRubyObject arg1) {
        int whence = interpretSeekWhence(arg1);

        return doSeek(context, arg0, whence);
    }

    // rb_io_seek
    private RubyFixnum doSeek(ThreadContext context, IRubyObject offset, int whence) {
        OpenFile fptr;
        long pos;

        pos = RubyNumeric.num2long(offset);
        fptr = getOpenFileChecked();

        boolean locked = fptr.lock();
        try {
            pos = fptr.seek(context, pos, whence);
            if (pos < 0 && fptr.errno() != null) throw getRuntime().newErrnoFromErrno(fptr.errno(), fptr.getPath());
        } finally {
            if (locked) fptr.unlock();
        }

        return RubyFixnum.zero(context.runtime);
    }

    // This was a getOpt with one mandatory arg, but it did not work
    // so I am parsing it for now.
    @JRubyMethod(required = 1, optional = 1)
    public RubyFixnum sysseek(ThreadContext context, IRubyObject[] args) {
        final Ruby runtime = context.runtime;
        IRubyObject offset = context.nil;
        int whence = PosixShim.SEEK_SET;
        OpenFile fptr;
        long pos;

        switch (args.length) {
            case 2:
                IRubyObject ptrname = args[1];
                whence = interpretSeekWhence(ptrname);
            case 1:
                offset = args[0];
        }
        pos = offset.convertToInteger().getLongValue();
        fptr = getOpenFileChecked();

        boolean locked = fptr.lock();
        try {
            if ((fptr.isReadable()) &&
                    (fptr.READ_DATA_BUFFERED() || fptr.READ_CHAR_PENDING())) {
                throw runtime.newIOError("sysseek for buffered IO");
            }
            if (fptr.isWritable() && fptr.wbuf.len != 0) {
                runtime.getWarnings().warn("sysseek for buffered IO");
            }
            fptr.errno(null);
            pos = fptr.posix.lseek(fptr.fd(), pos, whence);
            if (pos == -1 && fptr.errno() != null) throw runtime.newErrnoFromErrno(fptr.errno(), fptr.getPath());
        } finally {
            if (locked) fptr.unlock();
        }

        return RubyFixnum.newFixnum(runtime, pos);
    }

    private static int interpretSeekWhence(IRubyObject vwhence) {
        if (vwhence instanceof RubySymbol) {
            if (vwhence.toString() == "SET")
                return PosixShim.SEEK_SET;
            if (vwhence.toString() == "CUR")
                return PosixShim.SEEK_CUR;
            if (vwhence.toString() == "END")
                return PosixShim.SEEK_END;
        }
        return (int)vwhence.convertToInteger().getLongValue();
    }

    // rb_io_rewind
    @JRubyMethod
    public RubyFixnum rewind(ThreadContext context) {
        Ruby runtime = context.runtime;
        OpenFile fptr;

        fptr = getOpenFileChecked();
        boolean locked = fptr.lock();
        try {
            if (fptr.seek(context, 0L, 0) == -1 && fptr.errno() != null) {
                throw runtime.newErrnoFromErrno(fptr.errno(), fptr.getPath());
            }

            if (RubyArgsFile.ArgsFileData.getArgsFileData(runtime).isCurrentFile(this)) {
                runtime.setCurrentLine(runtime.getCurrentLine() - fptr.getLineNumber());
            }
            fptr.setLineNumber(0);
            if (fptr.readconv != null) {
                fptr.clearReadConversion();
            }
        } finally {
            if (locked) fptr.unlock();
        }

        return RubyFixnum.zero(runtime);
    }

    // rb_io_fsync
    @JRubyMethod
    public RubyFixnum fsync(ThreadContext context) {
        Ruby runtime = context.runtime;
        OpenFile fptr;

        RubyIO io = GetWriteIO();
        fptr = io.getOpenFileChecked();

        if (fptr.io_fflush(context) < 0)
            throw runtime.newSystemCallError("");

        if (!Platform.IS_WINDOWS) { /* already called in io_fflush() */
            try {
                if (fptr.fileChannel() != null) fptr.fileChannel().force(true);
                if (fptr.fd().chNative != null) {
                    int ret = runtime.getPosix().fsync(fptr.fd().chNative.getFD());
                    if (ret < 0) throw runtime.newErrnoFromInt(runtime.getPosix().errno());
                }
            } catch (IOException ioe) {
                throw runtime.newIOErrorFromException(ioe);
            }
        }

        return RubyFixnum.zero(runtime);
    }

    /** Sets the current sync mode.
     *
     * MRI: rb_io_set_sync
     *
     * @param sync The new sync mode.
     */
    @JRubyMethod(name = "sync=", required = 1)
    public IRubyObject sync_set(IRubyObject sync) {
        setSync(sync.isTrue());

        return sync;
    }

    public void setSync(boolean sync) {
        RubyIO io = GetWriteIO();
        OpenFile fptr = io.getOpenFileChecked();
        fptr.setSync(sync);
    }

    public boolean getSync() {
        RubyIO io = GetWriteIO();
        OpenFile fptr = io.getOpenFileChecked();
        return fptr.isSync();
    }

    // rb_io_eof
    @JRubyMethod(name = {"eof?", "eof"})
    public RubyBoolean eof_p(ThreadContext context) {
        Ruby runtime = context.runtime;
        OpenFile fptr;

        fptr = getOpenFileChecked();

        boolean locked = fptr.lock();
        try {
            fptr.checkCharReadable(context);

            if (fptr.READ_CHAR_PENDING()) return runtime.getFalse();
            if (fptr.READ_DATA_PENDING()) return runtime.getFalse();
            fptr.READ_CHECK(context);
            //        #if defined(RUBY_TEST_CRLF_ENVIRONMENT) || defined(_WIN32)
            //        if (!NEED_READCONV(fptr) && NEED_NEWLINE_DECORATOR_ON_READ(fptr)) {
            //            return eof(fptr->fd) ? Qtrue : Qfalse;
            //        }
            //        #endif
            if (fptr.fillbuf(context) < 0) {
                return runtime.getTrue();
            }
        } finally {
            if (locked) fptr.unlock();
        }

        return runtime.getFalse();
    }

    @JRubyMethod(name = {"tty?", "isatty"})
    public RubyBoolean tty_p(ThreadContext context) {
        Ruby runtime = context.runtime;
        POSIX posix = runtime.getPosix();
        OpenFile fptr;

        fptr = getOpenFileChecked();

        fptr.lock();
        try {
            if (posix.isNative() && fptr.fd().realFileno != -1) {
                return posix.libc().isatty(fptr.getFileno()) == 0 ? runtime.getFalse() : runtime.getTrue();
            } else if (fptr.isStdio()) {
                // This is a bit of a hack for platforms where we can't do native stdio
                return runtime.getTrue();
            }
        } finally {
            fptr.unlock();
        }

        return runtime.getFalse();
    }

    // rb_io_init_copy
    @JRubyMethod(required = 1, visibility = Visibility.PRIVATE)
    @Override
    public IRubyObject initialize_copy(IRubyObject _io){
        RubyIO dest = this;
        Ruby runtime = getRuntime();
        ThreadContext context = runtime.getCurrentContext();

        OpenFile fptr, orig;
        ChannelFD fd;
        RubyIO write_io;
        long pos;

        RubyIO io = TypeConverter.ioGetIO(runtime, _io);
        if (!OBJ_INIT_COPY(dest, io)) return dest;
        orig = io.getOpenFileChecked();
        fptr = dest.MakeOpenFile();

        // orig is the visible one here but we lock both anyway
        boolean locked1 = orig.lock();
        boolean locked2 = fptr.lock();
        try {
            io.flush(context);

            /* copy rb_io_t structure */
            fptr.setMode(orig.getMode() & ~OpenFile.PREP);
            fptr.encs = orig.encs;
            fptr.setProcess(orig.getProcess());
            fptr.setLineNumber(orig.getLineNumber());
            if (orig.getPath() != null) fptr.setPath(orig.getPath());
            fptr.setFinalizer(orig.getFinalizer());
            // TODO: not using pipe_finalize yet
            //        #if defined (__CYGWIN__) || !defined(HAVE_FORK)
            //        if (fptr.finalize == pipe_finalize)
            //            pipe_add_fptr(fptr);
            //        #endif

            fd = orig.fd().dup();
            fptr.setFD(fd);
            pos = orig.tell(context);
            if (pos == -1)
                fptr.seek(context, pos, PosixShim.SEEK_SET);
        } finally {
            if (locked2) fptr.unlock();
            if (locked1) orig.unlock();
        }

        if (fptr.isBinmode()) {
            dest.setBinmode();
        }

        write_io = io.GetWriteIO();
        if (io != write_io) {
            write_io = (RubyIO)write_io.dup();
            fptr.tiedIOForWriting = write_io;
            dest.getInstanceVariables().setInstanceVariable("@tied_io_for_writing", write_io);
        }

        return dest;
    }

    @JRubyMethod(name = "closed?")
    public RubyBoolean closed_p(ThreadContext context) {
        return context.runtime.newBoolean(isClosed());
    }

    /**
     * Is this IO closed
     *
     * MRI: rb_io_closed
     *
     * @return true if closed
     */
    public boolean isClosed() {
        OpenFile fptr;
        RubyIO write_io;
        OpenFile write_fptr;

        write_io = GetWriteIO();
        if (this != write_io) {
            write_fptr = write_io.openFile;
            if (write_fptr != null && write_fptr.fd() != null) {
                return false;
            }
        }

        fptr = openFile;
        checkInitialized();
        return fptr.fd() == null;
    }

    /**
     * <p>Closes all open resources for the IO.  It also removes
     * it from our magical all open file descriptor pool.</p>
     *
     * @return The IO. Returns nil if the IO was already closed.
     *
     * MRI: rb_io_close_m
     */
    @JRubyMethod
    public IRubyObject close() {
        Ruby runtime = getRuntime();
        if (isClosed()) {
            return runtime.getNil();
        }
        return rbIoClose(runtime);
    }

    // io_close
    protected static IRubyObject ioClose(Ruby runtime, IRubyObject io) {
        ThreadContext context = runtime.getCurrentContext();
        IOSites sites = sites(context);
        IRubyObject closed = io.checkCallMethod(context, sites.closed_checked);
        if (closed != null && closed.isTrue()) return io;
        IRubyObject oldExc = runtime.getGlobalVariables().get("$!"); // Save $!
        try {
            closed = io.checkCallMethod(context, sites.close_checked);
            return runtime.newBoolean(closed != null && closed.isTrue());
        } catch (RaiseException re) {
            if (re.getMessage().contains(CLOSED_STREAM_MSG)) {
                // ignore
                runtime.getGlobalVariables().set("$!", oldExc); // Restore $!
                return context.nil;
            } else {
                throw re;
            }
        }
    }

    // rb_io_close
    protected IRubyObject rbIoClose(Ruby runtime) {
        ThreadContext context = runtime.getCurrentContext();
        OpenFile fptr;
        RubyIO write_io;
        OpenFile write_fptr;

        write_io = GetWriteIO();
        if (this != write_io) {
            write_fptr = write_io.openFile;

            boolean locked = write_fptr.lock();
            try {
                if (write_fptr != null && write_fptr.fd() != null) {
                    write_fptr.cleanup(runtime, true);
                }
            } finally {
                if (locked) write_fptr.unlock();
            }
        }

        fptr = openFile;

        boolean locked = fptr.lock();
        try {
            if (fptr == null) return runtime.getNil();
            if (fptr.fd() == null) return runtime.getNil();

            // interrupt waiting threads
            fptr.interruptBlockingThreads(context);
            try {
                fptr.unlock();
                fptr.waitForBlockingThreads(context);
            } finally {
                fptr.lock();
            }
            fptr.cleanup(runtime, false);

            if (fptr.getProcess() != null) {
                context.setLastExitStatus(context.nil);

                if (runtime.getPosix().isNative() && fptr.getProcess() instanceof POSIXProcess) {
                    // We do not need to nuke native-launched child process, since we now have full control
                    // over child process pipes.
                    IRubyObject processResult = RubyProcess.RubyStatus.newProcessStatus(runtime, ((POSIXProcess) fptr.getProcess()).status(), fptr.getPid());
                    context.setLastExitStatus(processResult);
                } else {
                    // If this is not a popen3/popen4 stream and it has a process, attempt to shut down that process
                    if (!popenSpecial) {
                        obliterateProcess(fptr.getProcess());
                        // RubyStatus uses real native status now, so we unshift Java's shifted exit status
                        IRubyObject processResult = RubyProcess.RubyStatus.newProcessStatus(runtime, fptr.getProcess().exitValue() << 8, fptr.getPid());
                        context.setLastExitStatus(processResult);
                    }
                }
                fptr.setProcess(null);
            }
        } finally {
            if (locked) fptr.unlock();
        }

        return runtime.getNil();
    }

    // MRI: rb_io_close_write
    @JRubyMethod
    public IRubyObject close_write(ThreadContext context) {
        Ruby runtime = context.runtime;
        OpenFile fptr;
        RubyIO write_io;

        write_io = GetWriteIO();
        fptr = write_io.getOpenFileInitialized();
        if (!fptr.isOpen()) return context.nil;

        boolean locked = fptr.lock();
        try {
            if (fptr.socketChannel() != null) {
                try {
                    fptr.socketChannel().shutdownOutput();
                } catch (IOException ioe) {
                    throw runtime.newErrnoFromErrno(Helpers.errnoFromException(ioe), fptr.getPath());
                }
                fptr.setMode(fptr.getMode() & ~OpenFile.WRITABLE);
                if (!fptr.isReadable())
                    return write_io.rbIoClose(runtime);
                return context.nil;
            }

            if (fptr.isReadable() && !fptr.isDuplex()) {
                throw runtime.newIOError("closing non-duplex IO for writing");
            }
        } finally {
            if (locked) fptr.unlock();
        }


        if (this != write_io) {
            fptr = getOpenFileInitialized();

            locked = fptr.lock();
            try {
                fptr.tiedIOForWriting = null;
            } finally {
                if (locked) fptr.unlock();
            }
        }

        write_io.rbIoClose(runtime);
        return context.nil;
    }

    @JRubyMethod
    public IRubyObject close_read(ThreadContext context) {
        Ruby runtime = context.runtime;
        OpenFile fptr;
        RubyIO write_io;

        fptr = getOpenFileInitialized();
        if (!fptr.isOpen()) return context.nil;

        boolean locked = fptr.lock();
        try {
            if (fptr.socketChannel() != null) {
                try {
                    fptr.socketChannel().socket().shutdownInput();
                } catch (IOException ioe) {
                    throw runtime.newErrnoFromErrno(Helpers.errnoFromException(ioe), fptr.getPath());
                }
                fptr.setMode(fptr.getMode() & ~OpenFile.READABLE);
                if (!fptr.isWritable())
                    return rbIoClose(runtime);
                return context.nil;
            }

            write_io = GetWriteIO();
            if (this != write_io) {
                OpenFile wfptr;
                wfptr = write_io.getOpenFileInitialized();

                boolean locked2 = wfptr.lock();
                try {
                    wfptr.setProcess(fptr.getProcess());
                    wfptr.setPid(fptr.getPid());
                    fptr.setProcess(null);
                    fptr.setPid(-1);
                    this.openFile = wfptr;
                    /* bind to write_io temporarily to get rid of memory/fd leak */
                    fptr.tiedIOForWriting = null;
                    write_io.openFile = fptr;
                    fptr.cleanup(runtime, false);
                    /* should not finalize fptr because another thread may be reading it */
                    return context.nil;
                } finally {
                    if (locked2) wfptr.unlock();
                }
            }

            if (fptr.isWritable() && !fptr.isDuplex()) {
                throw runtime.newIOError("closing non-duplex IO for reading");
            }
        } finally {
            if (locked) fptr.unlock();
        }

        return rbIoClose(runtime);
    }

    public static final int FD_CLOEXEC = 1;

    @JRubyMethod(name = "close_on_exec=")
    public IRubyObject close_on_exec_set(ThreadContext context, IRubyObject arg) {
        Ruby runtime = context.runtime;
        POSIX posix = runtime.getPosix();
        OpenFile fptr = getOpenFileChecked();
        RubyIO write_io;
        int fd = -1;

        if (fptr == null || (fd = fptr.fd().realFileno) == -1
                || !posix.isNative() || Platform.IS_WINDOWS ) {
            runtime.getWarnings().warning("close_on_exec is not implemented on this platform for this stream type: " + fptr.fd().ch.getClass().getSimpleName());
            return context.nil;
        }

        int flag = arg.isTrue() ? FD_CLOEXEC : 0;
        int ret;

        write_io = GetWriteIO();
        if (this != write_io) {
            fptr = write_io.getOpenFileChecked();
            if (fptr != null && 0 <= (fd = fptr.fd().realFileno)) {
                if ((ret = posix.fcntl(fd, Fcntl.F_GETFD)) == -1) return API.rb_sys_fail_path(runtime, fptr.getPath());
                if ((ret & FD_CLOEXEC) != flag) {
                    ret = (ret & ~FD_CLOEXEC) | flag;
                    ret = posix.fcntlInt(fd, Fcntl.F_SETFD, ret);
                    if (ret == -1) API.rb_sys_fail_path(runtime, fptr.getPath());
                }
            }

        }

        fptr = getOpenFileChecked();
        if (fptr != null && 0 <= (fd = fptr.fd().realFileno)) {
            if ((ret = posix.fcntl(fd, Fcntl.F_GETFD)) == -1) API.rb_sys_fail_path(runtime, fptr.getPath());
            if ((ret & FD_CLOEXEC) != flag) {
                ret = (ret & ~FD_CLOEXEC) | flag;
                ret = posix.fcntlInt(fd, Fcntl.F_SETFD, ret);
                if (ret == -1) API.rb_sys_fail_path(runtime, fptr.getPath());
            }
        }

        return context.nil;
    }

    @JRubyMethod(name = {"close_on_exec?", "close_on_exec"})
    public IRubyObject close_on_exec_p(ThreadContext context) {
        Ruby runtime = context.runtime;
        POSIX posix = runtime.getPosix();
        OpenFile fptr = getOpenFileChecked();
        int fd = -1;

        if (fptr == null || (fd = fptr.fd().realFileno) == -1
                || !posix.isNative()) {
            return context.fals;
        }

        RubyIO write_io;
        int ret;

        write_io = GetWriteIO();
        if (this != write_io) {
            fptr = write_io.getOpenFileChecked();
            if (fptr != null && 0 <= (fd = fptr.fd().realFileno)) {
                if ((ret = posix.fcntl(fd, Fcntl.F_GETFD)) == -1) API.rb_sys_fail_path(runtime, fptr.getPath());
                if ((ret & FD_CLOEXEC) == 0) return context.fals;
            }
        }

        fptr = getOpenFileChecked();
        if (fptr != null && 0 <= (fd = fptr.fd().realFileno)) {
            if ((ret = posix.fcntl(fd, Fcntl.F_GETFD)) == -1) API.rb_sys_fail_path(runtime, fptr.getPath());
            if ((ret & FD_CLOEXEC) == 0) return context.fals;
        }
        return context.tru;
    }

    /** Flushes the IO output stream.
     *
     * MRI: rb_io_flush
     *
     * @return The IO.
     */
    @JRubyMethod
    public RubyIO flush(ThreadContext context) {
        return flushRaw(context, true);
    }

    // rb_io_flush_raw
    protected RubyIO flushRaw(ThreadContext context, boolean sync) {
        OpenFile fptr;

        // not possible here
//        if (!RB_TYPE_P(io, T_FILE)) {
//            return rb_funcall(io, id_flush, 0);
//        }

        RubyIO io = GetWriteIO();
        fptr = io.getOpenFileChecked();

        boolean locked = fptr.lock();
        try {
            if ((fptr.getMode() & OpenFile.WRITABLE) != 0) {
                if (fptr.io_fflush(context) < 0)
                    throw context.runtime.newErrnoFromErrno(fptr.errno(), "");
                //            #ifdef _WIN32
                //            if (sync && GetFileType((HANDLE)rb_w32_get_osfhandle(fptr->fd)) == FILE_TYPE_DISK) {
                //                rb_thread_io_blocking_region(nogvl_fsync, fptr, fptr->fd);
                //            }
                //            #endif
            }
            if ((fptr.getMode() & OpenFile.READABLE) != 0) {
                fptr.unread(context);
            }
        } finally {
            if (locked) fptr.unlock();
        }

        return io;
    }

    /** Read a line.
     *
     */

    // rb_io_gets_m
    @JRubyMethod(name = "gets", writes = FrameField.LASTLINE)
    public IRubyObject gets(ThreadContext context) {
        return Getline.getlineCall(context, GETLINE, this, getReadEncoding(context));
    }

    // rb_io_gets_m
    @JRubyMethod(name = "gets", writes = FrameField.LASTLINE)
    public IRubyObject gets(ThreadContext context, IRubyObject arg) {
        return Getline.getlineCall(context, GETLINE, this, getReadEncoding(context), arg);
    }

    // rb_io_gets_m
    @JRubyMethod(name = "gets", writes = FrameField.LASTLINE)
    public IRubyObject gets(ThreadContext context, IRubyObject rs, IRubyObject limit_arg) {
        return Getline.getlineCall(context, GETLINE, this, getReadEncoding(context), rs, limit_arg);
    }

    @JRubyMethod(name = "gets", writes = FrameField.LASTLINE)
    public IRubyObject gets(ThreadContext context, IRubyObject rs, IRubyObject limit_arg, IRubyObject opt) {
        return Getline.getlineCall(context, GETLINE, this, getReadEncoding(context), rs, limit_arg, opt);
    }

    private static final Getline.Callback<RubyIO, IRubyObject> GETLINE = new Getline.Callback<RubyIO, IRubyObject>() {
        @Override
        public IRubyObject getline(ThreadContext context, RubyIO self, IRubyObject rs, int limit, boolean chomp, Block block) {
            IRubyObject result = self.getlineInner(context, rs, limit, chomp, null);

            if (!result.isNil()) context.setLastLine(result);

            return result;
        }
    };

    private static final Getline.Callback<RubyIO, RubyIO> GETLINE_YIELD = new Getline.Callback<RubyIO, RubyIO>() {
        @Override
        public RubyIO getline(ThreadContext context, RubyIO self, IRubyObject rs, int limit, boolean chomp, Block block) {
            ByteListCache cache = new ByteListCache();

            IRubyObject line;
            while (!(line = self.getlineInner(context, rs, limit, chomp, cache)).isNil()) {
                block.yieldSpecific(context, line);
            }

            return self;
        }
    };

    private static final Getline.Callback<RubyIO, RubyArray> GETLINE_ARY = new Getline.Callback<RubyIO, RubyArray>() {
        @Override
        public RubyArray getline(ThreadContext context, RubyIO self, IRubyObject rs, int limit, boolean chomp, Block block) {
            ByteListCache cache = new ByteListCache();
            RubyArray ary = context.runtime.newArray();
            IRubyObject line;

            while (!(line = self.getlineInner(context, rs, limit, chomp, cache)).isNil()) {
                ary.append(line);
            }

            return ary;
        }
    };

    private IRubyObject gets(ThreadContext context, IRubyObject[] args) {
        switch (args.length) {
            case 0:
                return gets(context);
            case 1:
                return gets(context, args[0]);
            case 2:
                return gets(context, args[0], args[1]);
            default:
                Arity.raiseArgumentError(context, args.length, 0, 2);
                return null; // not reached
        }
    }

    public boolean getBlocking() {
        return openFile.isBlocking();
    }

    public void setBlocking(boolean blocking) {
        openFile.setBlocking(getRuntime(), blocking);
    }

    @JRubyMethod(name = "fcntl")
    public IRubyObject fcntl(ThreadContext context, IRubyObject cmd) {
        return ctl(context, cmd, null);
    }

    @JRubyMethod(name = "fcntl")
    public IRubyObject fcntl(ThreadContext context, IRubyObject cmd, IRubyObject arg) {
        return ctl(context, cmd, arg);
    }

    @JRubyMethod(name = "ioctl", required = 1, optional = 1)
    public IRubyObject ioctl(ThreadContext context, IRubyObject[] args) {
        IRubyObject cmd = args[0];
        IRubyObject arg;

        if (args.length == 2) {
            arg = args[1];
        } else {
            arg = context.runtime.getNil();
        }

        return ctl(context, cmd, arg);
    }

    private IRubyObject ctl(ThreadContext context, IRubyObject cmd, IRubyObject arg) {
        Ruby runtime = context.runtime;
        long realCmd = cmd.convertToInteger().getLongValue();
        long nArg = 0;

        if (realCmd == Fcntl.F_GETFL.intValue()) {
            OpenFile myOpenFile = getOpenFileChecked();
            return runtime.newFixnum(OpenFile.ioFmodeOflags(myOpenFile.getMode()));
        }

        // FIXME: Arg may also be true, false, and nil and still be valid.  Strangely enough,
        // protocol conversion is not happening in Ruby on this arg?
        if (arg == null || arg.isNil() || arg == runtime.getFalse()) {
            nArg = 0;
        } else if (arg instanceof RubyFixnum) {
            nArg = RubyFixnum.fix2long(arg);
        } else if (arg == runtime.getTrue()) {
            nArg = 1;
        } else {
            throw runtime.newNotImplementedError("JRuby does not support string for second fcntl/ioctl argument yet");
        }

        OpenFile fptr = getOpenFileChecked();

        // This currently only supports setting two flags:
        // FD_CLOEXEC on platforms where it is supported, and
        // O_NONBLOCK when the stream can be set to non-blocking.

        // FIXME: F_SETFL and F_SETFD are treated as the same thing here.  For the case of dup(fd) we
        //   should actually have F_SETFL only affect one (it is unclear how well we do, but this TODO
        //   is here to at least document that we might need to do more work here.  Mostly SETFL is
        //   for mode changes which should persist across fork() boundaries.  Since JVM has no fork
        //   this is not a problem for us.
        if (realCmd == FcntlLibrary.FD_CLOEXEC) {
            close_on_exec_set(context, runtime.getTrue());
        } else if (realCmd == Fcntl.F_SETFD.intValue()) {
            if (arg != null && (nArg & FcntlLibrary.FD_CLOEXEC) == FcntlLibrary.FD_CLOEXEC) {
                close_on_exec_set(context, arg);
            } else {
                throw runtime.newNotImplementedError("F_SETFD only supports FD_CLOEXEC");
            }
        } else if (realCmd == Fcntl.F_GETFD.intValue()) {
            return runtime.newFixnum(close_on_exec_p(context).isTrue() ? FD_CLOEXEC : 0);
        } else if (realCmd == Fcntl.F_SETFL.intValue()) {
            if ((nArg & OpenFlags.O_NONBLOCK.intValue()) != 0) {
                fptr.setBlocking(runtime, true);
            } else {
                fptr.setBlocking(runtime, false);
            }

            if ((nArg & OpenFlags.O_CLOEXEC.intValue()) != 0) {
                close_on_exec_set(context, context.tru);
            } else {
                close_on_exec_set(context, context.fals);
            }
        } else if (realCmd == Fcntl.F_GETFL.intValue()) {
            return runtime.newFixnum(
                    (fptr.isBlocking() ? 0 : OpenFlags.O_NONBLOCK.intValue()) |
                            (close_on_exec_p(context).isTrue() ? FD_CLOEXEC : 0));
        } else {
            throw runtime.newNotImplementedError("JRuby only supports F_SETFL and F_GETFL with NONBLOCK for fcntl/ioctl");
        }

        return runtime.newFixnum(0);
    }

    @JRubyMethod(name = "puts")
    public IRubyObject puts(ThreadContext context) {
        return puts0(context, this);
    }

    @JRubyMethod(name = "puts")
    public IRubyObject puts(ThreadContext context, IRubyObject arg0) {
        return puts1(context, this, arg0);
    }

    @JRubyMethod(name = "puts")
    public IRubyObject puts(ThreadContext context, IRubyObject arg0, IRubyObject arg1) {
        return puts2(context, this, arg0, arg1);
    }

    @JRubyMethod(name = "puts")
    public IRubyObject puts(ThreadContext context, IRubyObject arg0, IRubyObject arg1, IRubyObject arg2) {
        return puts3(context, this, arg0, arg1, arg2);
    }

    @JRubyMethod(name = "puts", rest = true)
    public IRubyObject puts(ThreadContext context, IRubyObject[] args) {
        return puts(context, this, args);
    }

    public static IRubyObject puts0(ThreadContext context, IRubyObject maybeIO) {
        return writeSeparator(context, maybeIO);
    }

    public static IRubyObject puts1(ThreadContext context, IRubyObject maybeIO, IRubyObject arg0) {
        Ruby runtime = context.runtime;
        assert runtime.getGlobalVariables().getDefaultSeparator() instanceof RubyString;
        RubyString separator = (RubyString) runtime.getGlobalVariables().getDefaultSeparator();

        putsSingle(context, runtime, maybeIO, arg0, separator);

        return context.nil;
    }

    public static IRubyObject puts2(ThreadContext context, IRubyObject maybeIO, IRubyObject arg0, IRubyObject arg1) {
        Ruby runtime = context.runtime;
        assert runtime.getGlobalVariables().getDefaultSeparator() instanceof RubyString;
        RubyString separator = (RubyString) runtime.getGlobalVariables().getDefaultSeparator();

        putsSingle(context, runtime, maybeIO, arg0, separator);
        putsSingle(context, runtime, maybeIO, arg1, separator);

        return context.nil;
    }

    public static IRubyObject puts3(ThreadContext context, IRubyObject maybeIO, IRubyObject arg0, IRubyObject arg1, IRubyObject arg2) {
        Ruby runtime = context.runtime;
        assert runtime.getGlobalVariables().getDefaultSeparator() instanceof RubyString;
        RubyString separator = (RubyString) runtime.getGlobalVariables().getDefaultSeparator();

        putsSingle(context, runtime, maybeIO, arg0, separator);
        putsSingle(context, runtime, maybeIO, arg1, separator);
        putsSingle(context, runtime, maybeIO, arg2, separator);

        return context.nil;
    }

    public static IRubyObject puts(ThreadContext context, IRubyObject maybeIO, IRubyObject... args) {
        if (args.length == 0) {
            return writeSeparator(context, maybeIO);
        }

        return putsArray(context, maybeIO, args);
    }

    private static IRubyObject writeSeparator(ThreadContext context, IRubyObject maybeIO) {
        Ruby runtime = context.runtime;
        assert runtime.getGlobalVariables().getDefaultSeparator() instanceof RubyString;
        RubyString separator = (RubyString) runtime.getGlobalVariables().getDefaultSeparator();

        write(context, maybeIO, separator);
        return runtime.getNil();
    }

    private static IRubyObject putsArray(ThreadContext context, IRubyObject maybeIO, IRubyObject[] args) {
        Ruby runtime = context.runtime;
        assert runtime.getGlobalVariables().getDefaultSeparator() instanceof RubyString;
        RubyString separator = (RubyString) runtime.getGlobalVariables().getDefaultSeparator();

        for (int i = 0; i < args.length; i++) {
            putsSingle(context, runtime, maybeIO, args[i], separator);
        }

        return runtime.getNil();
    }

    private static final ByteList RECURSIVE_BYTELIST = ByteList.create("[...]");

    private static void putsSingle(ThreadContext context, Ruby runtime, IRubyObject maybeIO, IRubyObject arg, RubyString separator) {
        ByteList line;
        RubyString string;

        if (arg.isNil()) {
            line = getNilByteList(runtime);
            string = null;
        } else if (runtime.isInspecting(arg)) {
            line = RECURSIVE_BYTELIST;
            string = null;
        } else if (arg instanceof RubyArray) {
            inspectPuts(context, maybeIO, (RubyArray) arg);
            return;
        } else {
            string = arg.asString();
            line = string.getByteList();
        }

        if (string != null) {
            write(context, maybeIO, string);
        } else {
            write(context, maybeIO, line);
        }

        if (line.length() == 0 || !line.endsWith(separator.getByteList())) {
            write(context, maybeIO, separator);
        }
    }

    private static IRubyObject inspectPuts(ThreadContext context, IRubyObject maybeIO, RubyArray array) {
        try {
            context.runtime.registerInspecting(array);
            return putsArray(context, maybeIO, array.toJavaArray());
        } finally {
            context.runtime.unregisterInspecting(array);
        }
    }

    protected IRubyObject write(ThreadContext context, ByteList byteList) {
        return sites(context).write.call(context, this, this, RubyString.newStringShared(context.runtime, byteList));
    }

    protected static IRubyObject write(ThreadContext context, IRubyObject maybeIO, ByteList byteList) {
        return sites(context).write.call(context, maybeIO, maybeIO, RubyString.newStringShared(context.runtime, byteList));
    }

    public static IRubyObject write(ThreadContext context, IRubyObject maybeIO, IRubyObject str) {
        return sites(context).write.call(context, maybeIO, maybeIO, str);
    }

    @JRubyMethod
    @Override
    public IRubyObject inspect() {
        Ruby runtime = getRuntime();

        if (openFile == null) return super.inspect();

        String className = getMetaClass().getRealClass().getName();
        String path = openFile.getPath();
        String status = "";

        if (path == null || path == "") {
            if (openFile.fd() == null) {
                path = "";
                status = "(closed)";
            } else {
                path = "fd " + openFile.fd().bestFileno();
            }
        } else if (!openFile.isOpen()) {
            status = " (closed)";
        }

        String inspectStr = "#<" + className + ":" + path + status + ">";

        return runtime.newString(inspectStr);
    }

    /** Read a line.
     *
     */
    @JRubyMethod(name = "readline", writes = FrameField.LASTLINE)
    public IRubyObject readline(ThreadContext context) {
        IRubyObject line = gets(context);

        if (line.isNil()) {
            throw context.runtime.newEOFError();
        }

        return line;
    }

    @JRubyMethod(name = "readline", writes = FrameField.LASTLINE)
    public IRubyObject readline(ThreadContext context, IRubyObject separator) {
        IRubyObject line = gets(context, separator);

        if (line.isNil()) {
            throw context.runtime.newEOFError();
        }

        return line;
    }

    /** Read a byte. On EOF returns nil.
     *
     */
    public IRubyObject getc() {
        return getbyte(getRuntime().getCurrentContext());
    }

    // rb_io_readchar
    @JRubyMethod
    public IRubyObject readchar(ThreadContext context) {
        IRubyObject c = getc19(context);

        if (c.isNil()) {
            throw context.runtime.newEOFError();
        }
        return c;
    }

    // rb_io_getbyte
    @JRubyMethod
    public IRubyObject getbyte(ThreadContext context) {
        int c = getByte(context);

        if (c == -1) return context.nil;

        return RubyNumeric.int2fix(context.runtime, c & 0xff);
    }

    // rb_io_getbyte
    public int getByte(ThreadContext context) {
        int c;

        OpenFile fptr = getOpenFileChecked();

        boolean locked = fptr.lock();
        try {
            fptr.checkByteReadable(context);
            fptr.READ_CHECK(context);
            // TODO: tty flushing
            //        if (fptr->fd == 0 && (fptr->mode & FMODE_TTY) && RB_TYPE_P(rb_stdout, T_FILE)) {
            //            rb_io_t *ofp;
            //            GetOpenFile(rb_stdout, ofp);
            //            if (ofp->mode & FMODE_TTY) {
            //                rb_io_flush(rb_stdout);
            //            }
            //        }
            if (fptr.fillbuf(context) < 0) {
                return -1;
            }
            fptr.rbuf.off++;
            fptr.rbuf.len--;
            return fptr.rbuf.ptr[fptr.rbuf.off - 1] & 0xFF;
        } finally {
            if (locked) fptr.unlock();
        }
    }

    // rb_io_readbyte
    @JRubyMethod
    public IRubyObject readbyte(ThreadContext context) {
        IRubyObject c = getbyte(context);

        if (c.isNil()) {
            throw getRuntime().newEOFError();
        }
        return c;
    }

    // rb_io_getc
    @JRubyMethod(name = "getc")
    public IRubyObject getc19(ThreadContext context) {
        Ruby runtime = context.runtime;
        Encoding enc;

        OpenFile fptr = getOpenFileChecked();

        boolean locked = fptr.lock();
        try {
            fptr.checkCharReadable(context);

            enc = fptr.inputEncoding(runtime);
            fptr.READ_CHECK(context);
            return fptr.getc(context, enc);
        } finally {
            if (locked) fptr.unlock();
        }
    }

    // rb_io_ungetbyte
    @JRubyMethod
    public IRubyObject ungetbyte(ThreadContext context, IRubyObject b) {
        OpenFile fptr = getOpenFileChecked();

        boolean locked = fptr.lock();
        try {
            fptr.checkByteReadable(context);
            if (b.isNil()) return context.nil;
            if (b instanceof RubyFixnum) {
                byte cc = (byte) RubyNumeric.fix2int(b);
                b = RubyString.newStringNoCopy(context.runtime, new byte[]{cc});
            } else {
                b = b.convertToString();
            }
            fptr.ungetbyte(context, b);
        } finally {
            if (locked) fptr.unlock();
        }

        return context.nil;
    }

    // MRI: rb_io_ungetc
    @JRubyMethod
    public IRubyObject ungetc(ThreadContext context, IRubyObject c) {
        Ruby runtime = context.runtime;

        final OpenFile fptr = getOpenFileChecked();

        boolean locked = fptr.lock();
        try {
            fptr.checkCharReadable(context);
            if (c.isNil()) return c;
            if (c instanceof RubyFixnum) {
                c = EncodingUtils.encUintChr(context, (int) ((RubyFixnum) c).getLongValue(), fptr.readEncoding(runtime));
            } else if (c instanceof RubyBignum) {
                c = EncodingUtils.encUintChr(context, (int) ((RubyBignum) c).getLongValue(), fptr.readEncoding(runtime));
            } else {
                c = c.convertToString();
            }
            if (fptr.needsReadConversion()) {
                fptr.SET_BINARY_MODE();
                final int len = ((RubyString) c).size();
                //            #if SIZEOF_LONG > SIZEOF_INT
                //            if (len > INT_MAX)
                //                rb_raise(rb_eIOError, "ungetc failed");
                //            #endif
                fptr.makeReadConversion(context, len);
                if (fptr.cbuf.capa - fptr.cbuf.len < len)
                    throw runtime.newIOError("ungetc failed");
                // shift cbuf back to 0
                if (fptr.cbuf.off < len) {
                    System.arraycopy(
                            fptr.cbuf.ptr, fptr.cbuf.off,
                            fptr.cbuf.ptr, fptr.cbuf.capa - fptr.cbuf.len, // this should be 0
                            fptr.cbuf.len);
                    fptr.cbuf.off = fptr.cbuf.capa - fptr.cbuf.len; // this should be 0 too
                }
                fptr.cbuf.off -= len;
                fptr.cbuf.len += len;
                ByteList cByteList = ((RubyString) c).getByteList();
                System.arraycopy(cByteList.unsafeBytes(), cByteList.begin(), fptr.cbuf.ptr, fptr.cbuf.off, len);
            } else {
                fptr.NEED_NEWLINE_DECORATOR_ON_READ_CHECK();
                fptr.ungetbyte(context, c);
            }
        } finally {
            if (locked) fptr.unlock();
        }

        return context.nil;
    }

    @JRubyMethod(name = "read_nonblock", required = 1, optional = 2)
    public IRubyObject read_nonblock(ThreadContext context, IRubyObject[] args) {
        return doReadNonblock(context, args, true);
    }

    // MRI: io_read_nonblock
    public IRubyObject doReadNonblock(ThreadContext context, IRubyObject[] args, boolean useException) {
        final Ruby runtime = context.runtime;

        boolean exception = ArgsUtil.extractKeywordArg(context, "exception", args) != runtime.getFalse();

        IRubyObject ret = getPartial(context, args, true, !exception);

        return ret.isNil() ? nonblockEOF(runtime, !exception) : ret;
    }

    // MRI: io_nonblock_eof(VALUE opts)
    static IRubyObject nonblockEOF(final Ruby runtime, final boolean noException) {
        if ( noException ) return runtime.getNil();
        throw runtime.newEOFError();
    }

    @JRubyMethod(name = "readpartial", required = 1, optional = 1)
    public IRubyObject readpartial(ThreadContext context, IRubyObject[] args) {
        // ruby bug 11885
        if (args.length == 2) {
            args[1] = args[1].convertToString();
        }

        IRubyObject value = getPartial(context, args, false, false);

        if (value.isNil()) {
            throw context.runtime.newEOFError();
        }

        return value;
    }

    // MRI: io_getpartial
    IRubyObject getPartial(ThreadContext context, IRubyObject[] args, boolean nonblock, boolean noException) {
        Ruby runtime = context.runtime;
        OpenFile fptr;
        IRubyObject length, str;

        switch (args.length) {
            case 3:
                length = args[0];
                str = args[1];
                args[2].convertToHash();
                break;
            case 2:
                length = args[0];
                str = TypeConverter.checkHashType(runtime, args[1]);
                str = str.isNil() ? args[1] : context.nil;
                break;
            case 1:
                length = args[0];
                str = context.nil;
                break;
            default:
                length = context.nil;
                str = context.nil;
        }

        final int len;
        if ( ( len = RubyNumeric.num2int(length) ) < 0 ) {
            throw runtime.newArgumentError("negative length " + len + " given");
        }

        str = EncodingUtils.setStrBuf(runtime, str, len);
        str.setTaint(true);

        fptr = getOpenFileChecked();

        final boolean locked = fptr.lock(); int n;
        try {
            fptr.checkByteReadable(context);

            if ( len == 0 ) return str;

            if ( ! nonblock ) fptr.READ_CHECK(context);

            ByteList strByteList = ((RubyString) str).getByteList();
            n = fptr.readBufferedData(strByteList.unsafeBytes(), strByteList.begin(), len);
            if (n <= 0) {
                again:
                while (true) {
                    if (nonblock) {
                        fptr.setNonblock(runtime);
                    }
                    str = EncodingUtils.setStrBuf(runtime, str, len);
                    strByteList = ((RubyString) str).getByteList();
                    //                arg.fd = fptr->fd;
                    //                arg.str_ptr = RSTRING_PTR(str);
                    //                arg.len = len;
                    //                rb_str_locktmp_ensure(str, read_internal_call, (VALUE)&arg);
                    //                n = arg.len;
                    n = OpenFile.readInternal(context, fptr, fptr.fd(), strByteList.unsafeBytes(), strByteList.begin(), len);
                    if (n < 0) {
                        Errno e = fptr.errno();
                        if (!nonblock && fptr.waitReadable(context))
                            continue again;
                        if (nonblock && (e == Errno.EWOULDBLOCK || e == Errno.EAGAIN)) {
                            if (noException) return runtime.newSymbol("wait_readable");
                            throw runtime.newErrnoEAGAINReadableError("read would block");
                        }
                        return nonblockEOF(runtime, noException);
                    }
                    break;
                }
            }
        }
        finally {
            if ( locked ) fptr.unlock();
        }

        ((RubyString) str).setReadLength(n);

        return n == 0 ? context.nil : str;
    }

    // MRI: rb_io_sysread
    @JRubyMethod(name = "sysread", required = 1, optional = 1)
    public IRubyObject sysread(ThreadContext context, IRubyObject[] args) {
        final Ruby runtime = context.runtime;

        final int length = RubyNumeric.num2int(args.length >= 1 ? args[0] : context.nil);
        RubyString str = EncodingUtils.setStrBuf(runtime, args.length >= 2 ? args[1] : context.nil, length);
        if (length == 0) return str;

        final OpenFile fptr = getOpenFileChecked();

        final int n;
        boolean locked = fptr.lock();
        try {
            fptr.checkByteReadable(context);

            if (fptr.READ_DATA_BUFFERED()) {
                throw runtime.newIOError("sysread for buffered IO");
            }

            /*
             * MRI COMMENT:
             * FIXME: removing rb_thread_wait_fd() here changes sysread semantics
             * on non-blocking IOs.  However, it's still currently possible
             * for sysread to raise Errno::EAGAIN if another thread read()s
             * the IO after we return from rb_thread_wait_fd() but before
             * we call read()
             */
            context.getThread().select(fptr.channel(), fptr, SelectionKey.OP_READ);

            fptr.checkClosed();

            ByteList strByteList = str.getByteList();
            n = OpenFile.readInternal(context, fptr, fptr.fd(), strByteList.unsafeBytes(), strByteList.begin(), length);

            if (n == -1) {
                throw runtime.newErrnoFromErrno(fptr.errno(), fptr.getPath());
            }
        }
        finally {
            if (locked) fptr.unlock();
        }

        if (n == 0 && length > 0) throw runtime.newEOFError();

        str.setReadLength(n);
        str.setTaint(true);
        return str;
    }

    // io_read
    public IRubyObject read(IRubyObject[] args) {
        ThreadContext context = getRuntime().getCurrentContext();

        switch (args.length) {
        case 0: return read(context);
        case 1: return read(context, args[0]);
        case 2: return read(context, args[0], args[1]);
        default: throw getRuntime().newArgumentError(args.length, 2);
        }
    }

    // io_read
    @JRubyMethod(name = "read")
    public IRubyObject read(ThreadContext context) {
        return read(context, context.nil, context.nil);
    }

    // io_read
    @JRubyMethod(name = "read")
    public IRubyObject read(ThreadContext context, IRubyObject arg0) {
        return read(context, arg0, context.nil);
    }

    // io_read
    @JRubyMethod(name = "read")
    public IRubyObject read(ThreadContext context, IRubyObject length, IRubyObject str) {
        Ruby runtime = context.runtime;
        OpenFile fptr;
        int n, len;

        if (length.isNil()) {
            fptr = getOpenFileChecked();

            boolean locked = fptr.lock();
            try {
                fptr.checkCharReadable(context);
                return fptr.readAll(context, fptr.remainSize(), str);
            } finally {
                if (locked) fptr.unlock();
            }
        }

        len = RubyNumeric.num2int(length);
        if (len < 0) {
            throw runtime.newArgumentError("negative length " + len + " given");
        }

        str = EncodingUtils.setStrBuf(runtime, str, len);

        fptr = getOpenFileChecked();

        boolean locked = fptr.lock();
        try {
            fptr.checkByteReadable(context);
            if (len == 0) {
                ((RubyString)str).setReadLength(0);
                return str;
            }

            fptr.READ_CHECK(context);
            //        #if defined(RUBY_TEST_CRLF_ENVIRONMENT) || defined(_WIN32)
            //        previous_mode = set_binary_mode_with_seek_cur(fptr);
            //        #endif
            n = fptr.fread(context, str, 0, len);
        } finally {
            if (locked) fptr.unlock();
        }

        ((RubyString)str).setReadLength(n);
//        #if defined(RUBY_TEST_CRLF_ENVIRONMENT) || defined(_WIN32)
//        if (previous_mode == O_TEXT) {
//            setmode(fptr->fd, O_TEXT);
//        }
//        #endif
        if (n == 0) return context.nil;
        str.setTaint(true);

        return str;
    }

    /** Read a byte. On EOF throw EOFError.
     *
     */
    public IRubyObject readchar() {
        return readchar(getRuntime().getCurrentContext());
    }

    @JRubyMethod
    public IRubyObject stat(ThreadContext context) {
        Ruby runtime = context.runtime;
        OpenFile fptr = getOpenFileChecked();

        boolean locked = fptr.lock();
        try {
            int realFileno;
            fptr.checkClosed();
            if (runtime.getPosix().isNative() && (realFileno = fptr.fd().realFileno) != -1) {
                return RubyFileStat.newFileStat(runtime, realFileno);
            } else {
                // no real fd, stat the path
                return context.runtime.newFileStat(fptr.getPath(), false);
            }
        } finally {
            if (locked) fptr.unlock();
        }
    }

    /**
     * <p>Invoke a block for each byte.</p>
     *
     * MRI: rb_io_each_byte
     */
    public IRubyObject each_byteInternal(ThreadContext context, Block block) {
        Ruby runtime = context.runtime;
        OpenFile fptr;

        if (!block.isGiven()) return enumeratorize(context.runtime, this, "each_byte");
        fptr = getOpenFileChecked();

        boolean locked = fptr.lock();
        try {
            do {
                while (fptr.rbuf.len > 0) {
                    byte[] pBytes = fptr.rbuf.ptr;
                    int p = fptr.rbuf.off++;
                    fptr.rbuf.len--;
                    block.yield(context, runtime.newFixnum(pBytes[p] & 0xFF));
                    fptr.errno(null);
                }
                fptr.checkByteReadable(context);
                fptr.READ_CHECK(context);
            } while (fptr.fillbuf(context) >= 0);
        } finally {
            if (locked) fptr.unlock();
        }
        return this;
    }

    @JRubyMethod
    public IRubyObject each_byte(ThreadContext context, Block block) {
        return block.isGiven() ? each_byteInternal(context, block) : enumeratorize(context.runtime, this, "each_byte");
    }

    // rb_io_bytes
    @JRubyMethod(name = "bytes")
    public IRubyObject bytes(ThreadContext context, Block block) {
        context.runtime.getWarnings().warn("IO#bytes is deprecated; use #each_byte instead");
        return each_byte(context, block);
    }

    // rb_io_each_char
    public IRubyObject each_charInternal(ThreadContext context, Block block) {
        Ruby runtime = context.runtime;
        OpenFile fptr;
        Encoding enc;
        IRubyObject c;

        if (!block.isGiven()) return enumeratorize(context.runtime, this, "each_char");
        fptr = getOpenFileChecked();

        boolean locked = fptr.lock();
        try {
            fptr.checkCharReadable(context);

            enc = fptr.inputEncoding(runtime);
            fptr.READ_CHECK(context);
            while (!(c = fptr.getc(context, enc)).isNil()) {
                block.yield(context, c);
            }
        } finally {
            if (locked) fptr.unlock();
        }

        return this;
    }

    @JRubyMethod(name = "each_char")
    public IRubyObject each_char(ThreadContext context, Block block) {
        return each_charInternal(context, block);
    }

    @JRubyMethod(name = "chars")
    public IRubyObject chars(ThreadContext context, Block block) {
        context.runtime.getWarnings().warn("IO#chars is deprecated; use #each_char instead");
        return each_charInternal(context, block);
    }

    @JRubyMethod
    public IRubyObject codepoints(ThreadContext context, Block block) {
        context.runtime.getWarnings().warn("IO#codepoints is deprecated; use #each_codepoint instead");
        return eachCodePointCommon(context, block, "each_codepoint");
    }

    @JRubyMethod
    public IRubyObject each_codepoint(ThreadContext context, Block block) {
        return eachCodePointCommon(context, block, "each_codepoint");
    }

    // rb_io_each_codepoint
    private IRubyObject eachCodePointCommon(ThreadContext context, Block block, String methodName) {
        Ruby runtime = context.runtime;
        OpenFile fptr;
        Encoding enc;
        int c;
        int r, n;

        if (!block.isGiven()) return enumeratorize(context.runtime, this, methodName);
        fptr = getOpenFileChecked();

        boolean locked = fptr.lock();
        try {
            fptr.checkCharReadable(context);

            fptr.READ_CHECK(context);
            if (fptr.needsReadConversion()) {
                fptr.SET_BINARY_MODE();
                r = 1;		/* no invalid char yet */
                for (;;) {
                    fptr.makeReadConversion(context);
                    for (;;) {
                        if (fptr.cbuf.len != 0) {
                            if (fptr.encs.enc != null)
                                r = StringSupport.preciseLength(fptr.encs.enc, fptr.cbuf.ptr, fptr.cbuf.off, fptr.cbuf.off + fptr.cbuf.len);
                            else
                                r = StringSupport.CONSTRUCT_MBCLEN_CHARFOUND(1);
                            if (!StringSupport.MBCLEN_NEEDMORE_P(r))
                                break;
                            if (fptr.cbuf.len == fptr.cbuf.capa) {
                                throw runtime.newIOError("too long character");
                            }
                        }
                        if (fptr.moreChar(context) == OpenFile.MORE_CHAR_FINISHED) {
                            fptr.clearReadConversion();
                            if (!StringSupport.MBCLEN_CHARFOUND_P(r)) {
                                enc = fptr.encs.enc;
                                throw runtime.newArgumentError("invalid byte sequence in " + enc.toString());
                            }
                            return this;
                        }
                    }
                    if (StringSupport.MBCLEN_INVALID_P(r)) {
                        enc = fptr.encs.enc;
                        throw runtime.newArgumentError("invalid byte sequence in " + enc.toString());
                    }
                    n = StringSupport.MBCLEN_CHARFOUND_LEN(r);
                    if (fptr.encs.enc != null) {
                        c = StringSupport.codePoint(runtime, fptr.encs.enc, fptr.cbuf.ptr, fptr.cbuf.off, fptr.cbuf.off + fptr.cbuf.len);
                    }
                    else {
                        c = fptr.cbuf.ptr[fptr.cbuf.off] & 0xFF;
                    }
                    fptr.cbuf.off += n;
                    fptr.cbuf.len -= n;
                    block.yield(context, runtime.newFixnum(c & 0xFFFFFFFF));
                }
            }
            fptr.NEED_NEWLINE_DECORATOR_ON_READ_CHECK();
            enc = fptr.inputEncoding(runtime);
            while (fptr.fillbuf(context) >= 0) {
                r = StringSupport.preciseLength(enc, fptr.rbuf.ptr, fptr.rbuf.off, fptr.rbuf.off + fptr.rbuf.len);
                if (StringSupport.MBCLEN_CHARFOUND_P(r) &&
                        (n = StringSupport.MBCLEN_CHARFOUND_LEN(r)) <= fptr.rbuf.len) {
                    c = StringSupport.codePoint(runtime, fptr.encs.enc, fptr.rbuf.ptr, fptr.rbuf.off, fptr.rbuf.off + fptr.rbuf.len);
                    fptr.rbuf.off += n;
                    fptr.rbuf.len -= n;
                    block.yield(context, runtime.newFixnum(c & 0xFFFFFFFF));
                } else if (StringSupport.MBCLEN_INVALID_P(r)) {
                    throw runtime.newArgumentError("invalid byte sequence in " + enc.toString());
                } else if (StringSupport.MBCLEN_NEEDMORE_P(r)) {
                    byte[] cbuf = new byte[8];
                    int p = 0;
                    int more = StringSupport.MBCLEN_NEEDMORE_LEN(r);
                    if (more > cbuf.length) throw runtime.newArgumentError("invalid byte sequence in " + enc.toString());
                    more += n = fptr.rbuf.len;
                    if (more > cbuf.length) throw runtime.newArgumentError("invalid byte sequence in " + enc.toString());
                    while ((n = (int)fptr.readBufferedData(cbuf, p, more)) > 0) {
                        p += n;
                        if ((more -= n) <= 0) break;

                        if (fptr.fillbuf(context) < 0) throw runtime.newArgumentError("invalid byte sequence in " + enc.toString());
                        if ((n = fptr.rbuf.len) > more) n = more;
                    }
                    r = enc.length(cbuf, 0, p);
                    if (!StringSupport.MBCLEN_CHARFOUND_P(r)) throw runtime.newArgumentError("invalid byte sequence in " + enc.toString());
                    c = enc.mbcToCode(cbuf, 0, p);
                    block.yield(context, runtime.newFixnum(c));
                } else {
                    continue;
                }
            }
        } finally {
            if (locked) fptr.unlock();
        }
        return this;
    }

    @JRubyMethod
    public IRubyObject each(final ThreadContext context, final Block block) {
        if (!block.isGiven()) return enumeratorize(context.runtime, this, "each");

        return Getline.getlineCall(context, GETLINE_YIELD, this, getReadEncoding(context), block);
    }

    @JRubyMethod
    public IRubyObject each(final ThreadContext context, IRubyObject arg0, final Block block) {
        if (!block.isGiven()) return enumeratorize(context.runtime, this, "each");

        return Getline.getlineCall(context, GETLINE_YIELD, this, getReadEncoding(context), arg0, block);
    }

    @JRubyMethod
    public IRubyObject each(final ThreadContext context, IRubyObject arg0, IRubyObject arg1, final Block block) {
        if (!block.isGiven()) return enumeratorize(context.runtime, this, "each");

        return Getline.getlineCall(context, GETLINE_YIELD, this, getReadEncoding(context), arg0, arg1, block);
    }

    @JRubyMethod
    public IRubyObject each(final ThreadContext context, IRubyObject arg0, IRubyObject arg1, IRubyObject arg2, final Block block) {
        if (!block.isGiven()) return enumeratorize(context.runtime, this, "each");

        return Getline.getlineCall(context, GETLINE_YIELD, this, getReadEncoding(context), arg0, arg1, arg2, block);
    }

    public IRubyObject each(final ThreadContext context, IRubyObject[]args, final Block block) {
        switch (args.length) {
            case 0:
                return each(context, block);
            case 1:
                return each(context, args[0], block);
            case 2:
                return each(context, args[0], args[1], block);
            case 3:
                return each(context, args[0], args[1], args[2], block);
            default:
                Arity.raiseArgumentError(context, args.length, 0, 3);
                throw new RuntimeException("BUG");
        }
    }

    @JRubyMethod
    public IRubyObject each_line(final ThreadContext context, final Block block) {
        if (!block.isGiven()) return enumeratorize(context.runtime, this, "each_line");

        return Getline.getlineCall(context, GETLINE_YIELD, this, getReadEncoding(context), block);
    }

    @JRubyMethod
    public IRubyObject each_line(final ThreadContext context, IRubyObject arg0, final Block block) {
        if (!block.isGiven()) return enumeratorize(context.runtime, this, "each_line");

        return Getline.getlineCall(context, GETLINE_YIELD, this, getReadEncoding(context), arg0, block);
    }

    @JRubyMethod
    public IRubyObject each_line(final ThreadContext context, IRubyObject arg0, IRubyObject arg1, final Block block) {
        if (!block.isGiven()) return enumeratorize(context.runtime, this, "each_line");

        return Getline.getlineCall(context, GETLINE_YIELD, this, getReadEncoding(context), arg0, arg1, block);
    }

    @JRubyMethod
    public IRubyObject each_line(final ThreadContext context, IRubyObject arg0, IRubyObject arg1, IRubyObject arg2, final Block block) {
        if (!block.isGiven()) return enumeratorize(context.runtime, this, "each_line");

        return Getline.getlineCall(context, GETLINE_YIELD, this, getReadEncoding(context), arg0, arg1, arg2, block);
    }

    public IRubyObject each_line(final ThreadContext context, IRubyObject[]args, final Block block) {
        switch (args.length) {
            case 0:
                return each_line(context, block);
            case 1:
                return each_line(context, args[0], block);
            case 2:
                return each_line(context, args[0], args[1], block);
            case 3:
                return each_line(context, args[0], args[1], args[2], block);
            default:
                Arity.raiseArgumentError(context, args.length, 0, 3);
                throw new RuntimeException("BUG");
        }
    }

    @JRubyMethod(name = "lines")
    public IRubyObject lines(final ThreadContext context, Block block) {
        context.runtime.getWarnings().warn("IO#lines is deprecated; use #each_line instead");
        return each_line(context, block);
    }

    @JRubyMethod(name = "readlines")
    public RubyArray readlines(ThreadContext context) {
        return Getline.getlineCall(context, GETLINE_ARY, this, getReadEncoding(context));
    }

    @JRubyMethod(name = "readlines")
    public RubyArray readlines(ThreadContext context, IRubyObject arg0) {
        return Getline.getlineCall(context, GETLINE_ARY, this, getReadEncoding(context), arg0);
    }

    @JRubyMethod(name = "readlines")
    public RubyArray readlines(ThreadContext context, IRubyObject arg0, IRubyObject arg1) {
        return Getline.getlineCall(context, GETLINE_ARY, this, getReadEncoding(context), arg0, arg1);
    }

    @JRubyMethod(name = "readlines")
    public RubyArray readlines(ThreadContext context, IRubyObject arg0, IRubyObject arg1, IRubyObject arg2) {
        return Getline.getlineCall(context, GETLINE_ARY, this, getReadEncoding(context), arg0, arg1, arg2);
    }

    private Encoding getReadEncoding(ThreadContext context) {
        return getOpenFileChecked().readEncoding(context.runtime);
    }

    public RubyArray readlines(ThreadContext context, IRubyObject[] args) {
        switch (args.length) {
            case 0:
                return readlines(context);
            case 1:
                return readlines(context, args[0]);
            case 2:
                return readlines(context, args[0], args[1]);
            case 3:
                return readlines(context, args[0], args[1], args[2]);
            default:
                Arity.raiseArgumentError(context, args.length, 0, 3);
                throw new RuntimeException("BUG");
        }
    }

    @JRubyMethod(name = "to_io")
    public RubyIO to_io() {
    	return this;
    }

    @Override
    public String toString() {
        return inspect().toString();
    }

    /* class methods for IO */

    // rb_io_s_foreach
    private static IRubyObject foreachInternal19(ThreadContext context, IRubyObject recv, IRubyObject[] args, Block block) {
        Ruby runtime = context.runtime;

        IRubyObject opt = ArgsUtil.getOptionsArg(context.runtime, args);
        IRubyObject io = openKeyArgs(context, recv, args, opt);
        if (io.isNil()) return io;

        // io_s_foreach

        IRubyObject[] methodArguments = processReadlinesMethodArguments(context, args);

        try {
            IRubyObject str;
            while (!(str = ((RubyIO)io).gets(context, methodArguments)).isNil()) {
                block.yield(context, str);
            }
        } finally {
            ((RubyIO)io).close();
            runtime.getGlobalVariables().clear("$_");
        }

        return context.nil;
    }

    @JRubyMethod(name = "foreach", required = 1, optional = 3, meta = true)
    public static IRubyObject foreach(final ThreadContext context, IRubyObject recv, IRubyObject[] args, final Block block) {
        if (!block.isGiven()) return enumeratorize(context.runtime, recv, "foreach", args);

        return foreachInternal19(context, recv, args, block);
    }

    public static RubyIO convertToIO(ThreadContext context, IRubyObject obj) {
        return TypeConverter.ioGetIO(context.runtime, obj);
    }

    @JRubyMethod(name = "select", required = 1, optional = 3, meta = true)
    public static IRubyObject select(ThreadContext context, IRubyObject recv, IRubyObject[] argv) {
        IRubyObject read, write, except, _timeout;
        read = write = except = _timeout = context.nil;

        switch (argv.length) {
            case 4:
                _timeout = argv[3];
            case 3:
                except = argv[2];
            case 2:
                write = argv[1];
            case 1:
                read = argv[0];
        }
        final Long timeout;
        if (_timeout.isNil()) {
            timeout = null;
        }
        else {
            try { // MRI calls to_f even if not respond_to? (or respond_to_missing?) :to_f
                _timeout = sites(context).to_f.call(context, _timeout, _timeout);
            }
            catch (RaiseException e) {
                TypeConverter.handleUncoercibleObject(true, _timeout, context.runtime.getFloat());
                throw e; // won't happen
            }
            final double t = _timeout.convertToFloat().getDoubleValue();
            if ( t < 0 ) throw context.runtime.newArgumentError("negative timeout");
            timeout = (long) (t * 1000); // ms
        }

        SelectExecutor args = new SelectExecutor(read, write, except, timeout);

        return args.go(context);
    }

    // MRI: rb_io_advise
    @JRubyMethod(required = 1, optional = 2)
    public IRubyObject advise(ThreadContext context, IRubyObject[] argv) {
        IRubyObject advice, offset, len;
        advice = offset = len = context.nil;
        OpenFile fptr;

        switch (argv.length) {
            case 3:
                len = argv[2];
            case 2:
                offset = argv[1];
            case 1:
                advice = argv[0];
        }
        adviceArgCheck(context, advice);

        RubyIO io = GetWriteIO();
        fptr = io.getOpenFileChecked();

        boolean locked = fptr.lock();
        try {
            int off = offset.isNil() ? 0 : offset.convertToInteger().getIntValue();
            int l = len.isNil() ? 0 : len.convertToInteger().getIntValue();

            // TODO: implement advise
            //        #ifdef HAVE_POSIX_FADVISE
            //        return do_io_advise(fptr, advice, off, l);
            //        #else
            //        ((void)off, (void)l);	/* Ignore all hint */
            return context.nil;
            //        #endif
        } finally {
            if (locked) fptr.unlock();
        }
    }

    // MRI: advice_arg_check
    static void adviceArgCheck(ThreadContext context, IRubyObject advice) {
        if (!(advice instanceof RubySymbol))
            throw context.runtime.newTypeError("advise must be a symbol");

        String adviceStr = advice.asJavaString();
        switch (adviceStr) {
            default:
                throw context.runtime.newNotImplementedError(rbInspect(context, advice).toString());

            case "normal":
            case "sequential":
            case "random":
            case "willneed":
            case "dontneed":
            case "noreuse":
                // ok
        }
    }

    public static IRubyObject read(ThreadContext context, IRubyObject recv, IRubyObject[] args) {
        return read19(context, recv, args, Block.NULL_BLOCK);
   }

    public static void failIfDirectory(Ruby runtime, RubyString pathStr) {
        if (RubyFileTest.directory_p(runtime, pathStr).isTrue()) {
            if (Platform.IS_WINDOWS) {
                throw runtime.newErrnoEACCESError(pathStr.asJavaString());
            } else {
                throw runtime.newErrnoEISDirError(pathStr.asJavaString());
            }
        }
    }

    // open_key_args
    private static IRubyObject openKeyArgs(ThreadContext context, IRubyObject recv, IRubyObject[] argv, IRubyObject opt) {
        final Ruby runtime = context.runtime;
        IRubyObject path, v;

        path = StringSupport.checkEmbeddedNulls(runtime, RubyFile.get_path(context, argv[0]));
        failIfDirectory(runtime, (RubyString) path); // only in JRuby
        // MRI increments args past 0 now, so remaining uses of args only see non-path args

        if (opt.isNil()) {
            return ioOpen(context, path, runtime.newFixnum(ModeFlags.RDONLY), runtime.newFixnum(0666), opt);
        }

        v = ((RubyHash) opt).op_aref(context, runtime.newSymbol("open_args"));
        if ( ! v.isNil() ) {
            v = v.convertToArray();

            RubyArray args = runtime.newArray( ((RubyArray) v).size() + 1 );
            args.push(path);
            args.concat(v);

            return RubyKernel.open19(context, recv, args.toJavaArray(), Block.NULL_BLOCK);
        }

        return ioOpen(context, path, context.nil, context.nil, opt);
    }

    // rb_io_open
    public static IRubyObject ioOpen(ThreadContext context, IRubyObject filename, IRubyObject vmode, IRubyObject vperm, IRubyObject opt) {
        final Ruby runtime = context.runtime;
        int[] oflags_p = {0}, fmode_p = {0};
        int perm;
        IRubyObject cmd;

        if ((filename instanceof RubyString) && ((RubyString) filename).isEmpty()) {
            throw runtime.newErrnoENOENTError();
        }

        Object pm = EncodingUtils.vmodeVperm(vmode, vperm);

        IOEncodable convconfig = new IOEncodable.ConvConfig();
        EncodingUtils.extractModeEncoding(context, convconfig, pm, opt, oflags_p, fmode_p);
        perm = (vperm(pm) == null || vperm(pm).isNil()) ? 0666 : RubyNumeric.num2int(vperm(pm));

        if ( ! ( cmd = PopenExecutor.checkPipeCommand(context, filename) ).isNil() ) {
            return PopenExecutor.pipeOpen(context, cmd, OpenFile.ioOflagsModestr(runtime, oflags_p[0]), fmode_p[0], convconfig);
        }
        return ((RubyFile) runtime.getFile().allocate()).fileOpenGeneric(context, filename, oflags_p[0], fmode_p[0], convconfig, perm);
    }

    /**
     * binread is just like read, except it doesn't take options and it forces
     * mode to be "rb:ASCII-8BIT"
     *
     * @param context the current ThreadContext
     * @param recv the target of the call (IO or a subclass)
     * @param args arguments; path [, length [, offset]]
     * @return the binary contents of the given file, at specified length and offset
     */
    @JRubyMethod(meta = true, required = 1, optional = 2)
    public static IRubyObject binread(ThreadContext context, IRubyObject recv, IRubyObject[] args) {
        Ruby runtime = context.runtime;
        IRubyObject nil = runtime.getNil();
        IRubyObject path = StringSupport.checkEmbeddedNulls(runtime, RubyFile.get_path(context, args[0]));
        IRubyObject length = nil;
        IRubyObject offset = nil;

        if (args.length > 2) {
            offset = args[2];
            length = args[1];
        } else if (args.length > 1) {
            length = args[1];
        }
        RubyClass File = runtime.getFile();
        RubyIO file = (RubyIO) sites(context).new_.call(context, File, File, path, runtime.newString("rb:ASCII-8BIT"));

        try {
            if (!offset.isNil()) {
                file.seek(context, offset);
            }
            return file.read(context, length);
        } finally  {
            file.close();
        }
    }

    // Enebo: annotation processing forced me to do pangea method here...
    @JRubyMethod(name = "read", meta = true, required = 1, optional = 3)
    public static IRubyObject read19(ThreadContext context, IRubyObject recv, IRubyObject[] args, Block unusedBlock) {
        Ruby runtime = context.runtime;
        IRubyObject nil = runtime.getNil();
        IRubyObject path = args[0];
        IRubyObject length = nil;
        IRubyObject offset = nil;
        IRubyObject options = nil;

        { // rb_scan_args logic, basically
            if (args.length > 3) {
                if (!(args[3] instanceof RubyHash)) throw runtime.newTypeError("Must be a hash");
                options = (RubyHash) args[3];
                offset = args[2];
                length = args[1];
            } else if (args.length > 2) {
                if (args[2] instanceof RubyHash) {
                    options = (RubyHash) args[2];
                } else {
                    offset = args[2];
                }
                length = args[1];
            } else if (args.length > 1) {
                if (args[1] instanceof RubyHash) {
                    options = (RubyHash) args[1];
                } else {
                    length = args[1];
                }
            }
            if (options == null) {
                options = RubyHash.newHash(runtime);
            }
        }

        RubyIO file = (RubyIO)openKeyArgs(context, recv, new IRubyObject[]{path, length, offset}, options);

        try {
            if (!offset.isNil()) {
                // protect logic around here in MRI?
                file.seek(context, offset);
            }
            return file.read(context, length);
        } finally  {
            file.close();
        }
    }

    // rb_io_s_binwrite
    @JRubyMethod(meta = true, required = 2, optional = 2)
    public static IRubyObject binwrite(ThreadContext context, IRubyObject recv, IRubyObject[] args) {
        return ioStaticWrite(context, recv, args, true);
    }

    // MRI: rb_io_s_write
    @JRubyMethod(name = "write", meta = true, required = 2, optional = 2)
    public static IRubyObject write(ThreadContext context, IRubyObject recv, IRubyObject[] argv) {
        return (ioStaticWrite(context, recv, argv, false));
    }

    // MRI: io_s_write
    public static IRubyObject ioStaticWrite(ThreadContext context, IRubyObject recv, IRubyObject[] argv, boolean binary) {
        final Ruby runtime = context.runtime;
        IRubyObject string, offset, opt;
        string = offset = opt = context.nil;

        switch (argv.length) {
            case 4:
                opt = argv[3].convertToHash();
                offset = argv[2];
                string = argv[1];
                break;
            case 3:
                opt = TypeConverter.checkHashType(runtime, argv[2]);
                if (opt.isNil()) offset = argv[2];
                string = argv[1];
                break;
            case 2:
                string = argv[1];
                break;
            default:
                Arity.raiseArgumentError(runtime, argv.length, 2, 4);
        }

        final RubyHash optHash;
        optHash = opt.isNil() ? RubyHash.newHash(runtime) : ((RubyHash) opt).dupFast(context);

        final RubySymbol modeSym = runtime.newSymbol("mode");
        if ( optHash.op_aref(context, modeSym).isNil() ) {
            int mode = OpenFlags.O_WRONLY.intValue() | OpenFlags.O_CREAT.intValue();
            if ( OpenFlags.O_BINARY.defined() ) {
                if ( binary ) mode |= OpenFlags.O_BINARY.intValue();
            }
            if ( offset.isNil() ) mode |= OpenFlags.O_TRUNC.intValue();
            optHash.op_aset(context, modeSym, runtime.newFixnum(mode));
        }

        IRubyObject _io = openKeyArgs(context, recv, argv, optHash);
        if ( _io.isNil() ) return context.nil;
        final RubyIO io = (RubyIO) _io;

        if ( ! OpenFlags.O_BINARY.defined() ) {
            if ( binary ) io.binmode();
        }

        if ( ! offset.isNil() ) {
            seekBeforeAccess(context, io, offset, PosixShim.SEEK_SET);
        }

        try {
            return io.write(context, string, false);
        }
        finally { ioClose(runtime, io); }
    }

    static IRubyObject seekBeforeAccess(ThreadContext context, RubyIO io, IRubyObject offset, int mode) {
        io.setBinmode();
        return io.doSeek(context, offset, mode);
    }

    public static IRubyObject readlines(ThreadContext context, IRubyObject recv, IRubyObject[] args, Block unusedBlock) {
        return readlines19(context, recv, args, unusedBlock);
    }

    // rb_io_s_readlines
    @JRubyMethod(name = "readlines", required = 1, optional = 3, meta = true)
    public static IRubyObject readlines19(ThreadContext context, IRubyObject recv, IRubyObject[] args, Block unusedBlock) {
        IRubyObject opt = ArgsUtil.getOptionsArg(context.runtime, args);
        IRubyObject io = openKeyArgs(context, recv, args, opt);
        if (io.isNil()) return io;

        IRubyObject[] methodArguments = processReadlinesMethodArguments(context, args);

        return readlinesCommon19(context, (RubyIO)io, methodArguments);
    }

    private static IRubyObject[] processReadlinesMethodArguments(ThreadContext context, IRubyObject[] args) {
        int count = args.length;
        IRubyObject[] methodArguments = IRubyObject.NULL_ARRAY;

        RespondToCallSite respond_to_to_int = sites(context).respond_to_to_int;
        if(count >= 3 && (args[2] instanceof RubyFixnum || respond_to_to_int.respondsTo(context, args[2], args[2]))) {
            methodArguments = new IRubyObject[]{args[1], args[2]};
        } else if (count >= 2 && (args[1] instanceof RubyFixnum || respond_to_to_int.respondsTo(context, args[1], args[1]))) {
            methodArguments = new IRubyObject[]{args[1]};
        } else if (count >= 2 && !(args[1] instanceof RubyHash))  {
            methodArguments = new IRubyObject[]{args[1]};
        }

        return methodArguments;
    }

    private static RubyArray readlinesCommon19(ThreadContext context, RubyIO file, IRubyObject[] newArguments) {
        try {
            return file.readlines(context, newArguments);
        } finally {
            file.close();
        }
    }

    private void setupPopen(ModeFlags modes, POpenProcess process) throws RaiseException {
        Ruby runtime = getRuntime();
        openFile.setMode(modes.getOpenFileFlags() | OpenFile.SYNC);
        openFile.setProcess(process);

        if (openFile.isReadable()) {
            Channel inChannel;
            if (process.getInput() != null) {
                // NIO-based
                inChannel = process.getInput();
            } else {
                // Stream-based
                inChannel = Channels.newChannel(process.getInputStream());
            }

            ChannelFD main = new ChannelFD(inChannel, runtime.getPosix(), runtime.getFilenoUtil());

            openFile.setFD(main);
        }

        if (openFile.isWritable() && process.hasOutput()) {
            Channel outChannel;
            if (process.getOutput() != null) {
                // NIO-based
                outChannel = process.getOutput();
            } else {
                outChannel = Channels.newChannel(process.getOutputStream());
            }

            ChannelFD pipe = new ChannelFD(outChannel, runtime.getPosix(), runtime.getFilenoUtil());

            // if also readable, attach as tied IO; otherwise, primary IO
            if (openFile.isReadable()) {
                RubyIO writeIO = new RubyIO(runtime, runtime.getIO());
                writeIO.initializeCommon(runtime.getCurrentContext(), pipe, runtime.newFixnum(OpenFlags.O_WRONLY), runtime.getNil());

                openFile.tiedIOForWriting = writeIO;
                setInstanceVariable("@tied_io_for_writing", writeIO);
            } else {
                openFile.setFD(pipe);
            }
        }
    }

    private static class Ruby19POpen {
        final RubyString cmd;
        final IRubyObject[] cmdPlusArgs;
        final RubyHash env;

        Ruby19POpen(Ruby runtime, IRubyObject[] args) {
            IRubyObject[] _cmdPlusArgs;
            IRubyObject _env;
            IRubyObject _cmd;

            int firstArg = 0;
            int argc = args.length;

            if (argc > 0 && !(_env = TypeConverter.checkHashType(runtime, args[0])).isNil()) {
                if (argc < 2) throw runtime.newArgumentError(1, 2);
                firstArg++;
                argc--;
            } else {
                _env = null;
            }

            IRubyObject arg0 = args[firstArg].checkArrayType();

            if (arg0.isNil()) {
                if ((arg0 = TypeConverter.checkStringType(runtime, args[firstArg])).isNil()) {
                    throw runtime.newTypeError(args[firstArg], runtime.getString());
                }
                _cmdPlusArgs = null;
                _cmd = arg0;
            } else {
                RubyArray arg0Ary = (RubyArray) arg0;
                if (arg0Ary.isEmpty()) throw runtime.newArgumentError("wrong number of arguments");
                if (arg0Ary.eltOk(0) instanceof RubyHash) {
                    // leading hash, use for env
                    _env = arg0Ary.delete_at(0);
                }
                if (arg0Ary.isEmpty()) throw runtime.newArgumentError("wrong number of arguments");
                if (arg0Ary.size() > 1 && arg0Ary.eltOk(arg0Ary.size() - 1) instanceof RubyHash) {
                    // trailing hash, use for opts
                    _env = arg0Ary.eltOk(arg0Ary.size() - 1);
                }
                _cmdPlusArgs = arg0Ary.toJavaArray();
                _cmd = _cmdPlusArgs[0];
            }

            if (Platform.IS_WINDOWS) {
                String commandString = _cmd.convertToString().toString().replace('/', '\\');
                _cmd = runtime.newString(commandString);
                if (_cmdPlusArgs != null) _cmdPlusArgs[0] = _cmd;
            } else {
                _cmd = _cmd.convertToString();
                if (_cmdPlusArgs != null) _cmdPlusArgs[0] = _cmd;
            }

            this.cmd = (RubyString)_cmd;
            this.cmdPlusArgs = _cmdPlusArgs;
            this.env = (RubyHash)_env;
        }
    }

    @JRubyMethod(name = "popen", required = 1, optional = 2, meta = true)
    public static IRubyObject popen(ThreadContext context, IRubyObject recv, IRubyObject[] args, Block block) {
        Ruby runtime = context.runtime;

        if (runtime.getPosix().isNative() && !Platform.IS_WINDOWS) {
            // new native popen logic
            return PopenExecutor.popen(context, args, (RubyClass)recv, block);
        }

        // old JDK popen logic
        IRubyObject pmode = null;
        RubyHash options = null;
        IRubyObject tmp;

        int firstArg = 0;
        int argc = args.length;

        if (argc > 0 && !TypeConverter.checkHashType(runtime, args[0]).isNil()) {
            firstArg++;
            argc--;
        }

        if (argc > 0 && !(tmp = TypeConverter.checkHashType(runtime, args[args.length - 1])).isNil()) {
            options = (RubyHash)tmp;
            argc--;
        }

        if (argc > 1) {
            pmode = args[firstArg + 1];
        }

        RubyIO io = new RubyIO(runtime, (RubyClass) recv);

        io.MakeOpenFile();

        Object pm = vmodeVperm(pmode, runtime.newFixnum(0));
        int[] oflags_p = {0}, fmode_p = {0};
        EncodingUtils.extractModeEncoding(context, io, pm, options, oflags_p, fmode_p);
        ModeFlags modes = ModeFlags.createModeFlags(oflags_p[0]);

        // FIXME: Reprocessing logic twice for now...
        // for 1.9 mode, strip off the trailing options hash, if there
        if (args.length > 1 && args[args.length - 1] instanceof RubyHash) {
            options = (RubyHash)args[args.length - 1];
            IRubyObject[] newArgs = new IRubyObject[args.length - 1];
            System.arraycopy(args, 0, newArgs, 0, args.length - 1);
            args = newArgs;
        }

        Ruby19POpen r19Popen = new Ruby19POpen(runtime, args);

        if ("-".equals(r19Popen.cmd.toString())) {
            throw runtime.newNotImplementedError("popen(\"-\") is unimplemented");
        }

        try {
            ShellLauncher.POpenProcess process;
            if (r19Popen.cmdPlusArgs == null) {
                process = ShellLauncher.popen(runtime, r19Popen.cmd, modes);
            } else {
                process = ShellLauncher.popen(runtime, r19Popen.cmdPlusArgs, r19Popen.env, modes);
            }

            checkPopenOptions(options);

            io.setupPopen(modes, process);

            if (block.isGiven()) {
                ensureYieldClose(context, io, block);

                // RubyStatus uses real native status now, so we unshift Java's shifted exit status
                context.setLastExitStatus(RubyProcess.RubyStatus.newProcessStatus(runtime, process.waitFor() << 8, ShellLauncher.getPidFromProcess(process)));
            }
            return io;
        } catch (IOException e) {
            throw runtime.newIOErrorFromException(e);
        } catch (InterruptedException e) {
            throw runtime.newThreadError("unexpected interrupt");
        }
    }

    public static IRubyObject pipe(ThreadContext context, IRubyObject recv) {
        return pipe19(context, recv);
    }

    public static IRubyObject pipe19(ThreadContext context, IRubyObject recv) {
        return pipe19(context, recv, IRubyObject.NULL_ARRAY, Block.NULL_BLOCK);
    }

    public static IRubyObject pipe19(ThreadContext context, IRubyObject recv, IRubyObject modes) {
        return pipe19(context, recv, new IRubyObject[] {modes}, Block.NULL_BLOCK);
    }

    @JRubyMethod(name = "pipe", optional = 3, meta = true)
    public static IRubyObject pipe19(ThreadContext context, IRubyObject klass, IRubyObject[] argv, Block block) {
        Ruby runtime = context.runtime;
        int state;
        RubyIO r, w;
//        IRubyObject args[] = new IRubyObject[3]
        IRubyObject v1, v2;
        IRubyObject opt;
        v1 = v2 = opt = context.nil;
        OpenFile fptr, fptr2;
        int[] fmode_p = {0};
        IRubyObject ret;
        int argc = argv.length;

        switch (argc) {
            case 3:
                opt = argv[2].convertToHash();
                argc--;
                v2 = argv[1];
                v1 = argv[0];
                break;
            case 2:
                opt = TypeConverter.checkHashType(runtime, argv[1]);
                if (!opt.isNil()) {
                    argc--;
                } else {
                    v2 = argv[1];
                }
                v1 = argv[0];
                break;
            case 1:
                opt = TypeConverter.checkHashType(runtime, argv[0]);
                if (!opt.isNil()) {
                    argc--;
                } else {
                    v1 = argv[0];
                }
        }

        PosixShim posix = new PosixShim(runtime);
        Channel[] fds = posix.pipe();
        if (fds == null)
            throw runtime.newErrnoFromErrno(posix.errno, "opening pipe");

//        args[0] = klass;
//        args[1] = INT2NUM(pipes[0]);
//        args[2] = INT2FIX(O_RDONLY);
//        r = rb_protect(io_new_instance, (VALUE)args, &state);
//        if (state) {
//            close(pipes[0]);
//            close(pipes[1]);
//            rb_jump_tag(state);
//        }
        r = new RubyIO(runtime, (RubyClass)klass);
        r.initializeCommon(context, new ChannelFD(fds[0], runtime.getPosix(), runtime.getFilenoUtil()), runtime.newFixnum(OpenFlags.O_RDONLY), context.nil);
        fptr = r.getOpenFileChecked();

        r.setEncoding(context, v1, v2, opt);

//        args[1] = INT2NUM(pipes[1]);
//        args[2] = INT2FIX(O_WRONLY);
//        w = rb_protect(io_new_instance, (VALUE)args, &state);
//        if (state) {
//            close(pipes[1]);
//            if (!NIL_P(r)) rb_io_close(r);
//            rb_jump_tag(state);
//        }
        w = new RubyIO(runtime, (RubyClass)klass);
        w.initializeCommon(context, new ChannelFD(fds[1], runtime.getPosix(), runtime.getFilenoUtil()), runtime.newFixnum(OpenFlags.O_WRONLY), context.nil);
        fptr2 = w.getOpenFileChecked();
        fptr2.setSync(true);

        EncodingUtils.extractBinmode(runtime, opt, fmode_p);

        if (EncodingUtils.DEFAULT_TEXTMODE != 0) {
            if ((fptr.getMode() & OpenFile.TEXTMODE) != 0 && (fmode_p[0] & OpenFile.BINMODE) != 0) {
                fptr.setMode(fptr.getMode() & ~OpenFile.TEXTMODE);
                // TODO: setmode O_BINARY means what via NIO?
//                setmode(fptr->fd, O_BINARY);
            }
            if (Platform.IS_WINDOWS) { // #if defined(RUBY_TEST_CRLF_ENVIRONMENT) || defined(_WIN32)
                if ((fptr.encs.ecflags & EncodingUtils.ECONV_DEFAULT_NEWLINE_DECORATOR) != 0) {
                    fptr.encs.ecflags |= EConvFlags.UNIVERSAL_NEWLINE_DECORATOR;
                }
            }
        }
        fptr.setMode(fptr.getMode() | fmode_p[0]);

        if (EncodingUtils.DEFAULT_TEXTMODE != 0) {
            if ((fptr2.getMode() & OpenFile.TEXTMODE) != 0 && (fmode_p[0] & OpenFile.BINMODE) != 0) {
                fptr2.setMode(fptr2.getMode() & ~OpenFile.TEXTMODE);
                // TODO: setmode O_BINARY means what via NIO?
//                setmode(fptr2->fd, O_BINARY);
            }
        }
        fptr2.setMode(fptr2.getMode() | fmode_p[0]);

        ret = runtime.newArray(r, w);
        if (block.isGiven()) {
            return ensureYieldClosePipes(context, ret, r, w, block);
        }
        return ret;
    }

    // MRI: rb_ensure(... pipe_pair_close ...)
    public static IRubyObject ensureYieldClosePipes(ThreadContext context, IRubyObject obj, RubyIO r, RubyIO w, Block block) {
        try {
            return block.yield(context, obj);
        } finally {
            pipePairClose(context.runtime, r, w);
        }
    }

    // MRI: pipe_pair_close
    private static void pipePairClose(Ruby runtime, RubyIO r, RubyIO w) {
        try {
            ioClose(runtime, r);
        } finally {
            ioClose(runtime, w);
        }
    }

    @JRubyMethod(name = "copy_stream", required = 2, optional = 2, meta = true)
    public static IRubyObject copy_stream(ThreadContext context, IRubyObject recv, IRubyObject[] args) {
        Ruby runtime = context.runtime;

        IRubyObject arg1 = args[0];
        IRubyObject arg2 = args[1];

        RubyInteger length = null;
        RubyInteger offset = null;

        RubyIO io1 = null;
        RubyIO io2 = null;

        RubyString read = null;

        if (args.length >= 3) {
            length = args[2].convertToInteger();
            if (args.length == 4) {
                offset = args[3].convertToInteger();
            }
        }

        IOSites sites = sites(context);

        boolean close1 = false;
        boolean close2 = false;
        try {
            if (arg1 instanceof RubyString) {
                io1 = (RubyIO) RubyFile.open(context, runtime.getFile(), new IRubyObject[]{arg1}, Block.NULL_BLOCK);
                close1 = true;
            } else if (arg1 instanceof RubyIO) {
                io1 = (RubyIO) arg1;
            } else if (sites.to_path_checked1.respond_to_X.respondsTo(context, arg1, arg1)) {
                RubyString path = (RubyString) TypeConverter.convertToType19(context, arg1, runtime.getString(), sites.to_path_checked1);
                io1 = (RubyIO) RubyFile.open(context, runtime.getFile(), new IRubyObject[]{path}, Block.NULL_BLOCK);
                close1 = true;
            } else if (sites.respond_to_read.respondsTo(context, arg1, arg1, true)) {
                io1 = newIO(runtime, new IOChannel.IOReadableByteChannel(arg1));
                io1.setAutoclose(false);
            } else {
                throw runtime.newArgumentError("Should be String or IO");
            }

            if (arg2 instanceof RubyString) {
                io2 = (RubyIO) RubyFile.open(context, runtime.getFile(), new IRubyObject[]{arg2, runtime.newString("w")}, Block.NULL_BLOCK);
                close2 = true;
            } else if (arg2 instanceof RubyIO) {
                io2 = (RubyIO) arg2;
            } else if (sites.to_path_checked2.respond_to_X.respondsTo(context, arg2, arg2)) {
                RubyString path = (RubyString) TypeConverter.convertToType19(context, arg2, runtime.getString(), sites.to_path_checked2);
                io2 = (RubyIO) RubyFile.open(context, runtime.getFile(), new IRubyObject[]{path, runtime.newString("w")}, Block.NULL_BLOCK);
                close2 = true;
            } else if (sites.respond_to_write.respondsTo(context, arg2, arg2, true)) {
                io2 = newIO(runtime, new IOChannel.IOWritableByteChannel(arg2));
                io2.setAutoclose(false);
            } else {
                throw runtime.newArgumentError("Should be String or IO");
            }

            if (io1 == null) {
                IRubyObject size = io2.write(context, read);
                io2.flush(context);
                return size;
            }

            io2 = io2.GetWriteIO();

            if (!io1.openFile.isReadable()) throw runtime.newIOError("from IO is not readable");
            if (!io2.openFile.isWritable()) throw runtime.newIOError("to IO is not writable");

            io2.flush(context);

            // attempt to preserve position of original
            OpenFile fptr = io1.getOpenFileChecked();

            boolean locked = fptr.lock();
            try {
                long pos = fptr.tell(context);
                long size = 0;

                try {
                    if (io1.openFile.fileChannel() == null) {
                        long remaining = length == null ? -1 : length.getLongValue();
                        long position = offset == null ? -1 : offset.getLongValue();
                        if (io2.openFile.fileChannel() == null) {
                            ReadableByteChannel from = io1.openFile.readChannel();
                            WritableByteChannel to = io2.openFile.writeChannel();

                            size = transfer(context, from, to, remaining, position);
                        } else {
                            ReadableByteChannel from = io1.openFile.readChannel();
                            FileChannel to = io2.openFile.fileChannel();

                            size = transfer(context, from, to, remaining, position);
                        }
                    } else {
                        FileChannel from = io1.openFile.fileChannel();
                        WritableByteChannel to = io2.openFile.writeChannel();
                        long remaining = length == null ? from.size() : length.getLongValue();
                        long position = offset == null ? from.position() : offset.getLongValue();

                        size = transfer(from, to, remaining, position);
                    }

                    return context.runtime.newFixnum(size);
                } catch (IOException ioe) {
                    throw runtime.newIOErrorFromException(ioe);
                } finally {
                    if (offset != null) {
                        fptr.seek(context, pos, PosixShim.SEEK_SET);
                    } else {
                        fptr.seek(context, pos + size, PosixShim.SEEK_SET);
                    }
                }
            } finally {
                if (locked) fptr.unlock();
            }
        } finally {
            if (close1 && io1 != null) {
                try {io1.close();} catch (Exception e) {}
            }
            if (close2 && io2 != null) {
                try {io2.close();} catch (Exception e) {}
            }
        }
    }

    private static long transfer(ThreadContext context, ReadableByteChannel from, FileChannel to, long length, long position) throws IOException {
        // handle large files on 32-bit JVMs
        long chunkSize = 128 * 1024 * 1024;
        long transferred = 0;
        long bytes;
        long startPosition = to.position();

        if (position != -1) {
            if (from instanceof NativeSelectableChannel) {
                int ret = context.runtime.getPosix().lseek(((NativeSelectableChannel)from).getFD(), position, PosixShim.SEEK_SET);
                if (ret == -1) {
                    throw context.runtime.newErrnoFromErrno(Errno.valueOf(context.runtime.getPosix().errno()), from.toString());
                }
            }
        }
        if (length > 0) {
            while ((bytes = to.transferFrom(from, startPosition+transferred, Math.min(chunkSize, length))) > 0) {
                transferred += bytes;
                length -= bytes;
            }
        } else {
            while ((bytes = to.transferFrom(from, startPosition+transferred, chunkSize)) > 0) {
                transferred += bytes;
            }
        }
        // transforFrom does not change position of target
        to.position(startPosition + transferred);

        return transferred;
    }

    private static long transfer(FileChannel from, WritableByteChannel to, long remaining, long position) throws IOException {
        // handle large files on 32-bit JVMs
        long chunkSize = 128 * 1024 * 1024;
        long transferred = 0;

        if (remaining < 0) remaining = from.size();
        while (remaining > 0) {
            long count = Math.min(remaining, chunkSize);
            long n = from.transferTo(position, count, to);
            if (n == 0) {
                break;
            }

            position += n;
            remaining -= n;
            transferred += n;
        }

        return transferred;
    }

    private static long transfer(ThreadContext context, ReadableByteChannel from, WritableByteChannel to, long length, long position) throws IOException {
        int chunkSize = 8 * 1024;
        ByteBuffer buffer = ByteBuffer.allocate(chunkSize);
        long transferred = 0;

        if (position != -1) {
            if (from instanceof NativeSelectableChannel) {
                int ret = context.runtime.getPosix().lseek(((NativeSelectableChannel)from).getFD(), position, PosixShim.SEEK_SET);
                if (ret == -1) {
                    throw context.runtime.newErrnoFromErrno(Errno.valueOf(context.runtime.getPosix().errno()), from.toString());
                }
            }
        }

        while (true) {
            context.pollThreadEvents();

            if (length > 0 && length < chunkSize) {
                // last read should limit to remaining length
                buffer.limit((int)length);
            }
            long n = from.read(buffer);

            if (n == -1) break;

            buffer.flip();
            to.write(buffer);
            buffer.clear();

            transferred += n;
            if (length > 0) {
                length -= n;
                if (length <= 0) break;
            }

            if (!from.isOpen()) break;
        }

        return transferred;
    }

    @JRubyMethod(name = "try_convert", meta = true)
    public static IRubyObject tryConvert(ThreadContext context, IRubyObject recv, IRubyObject arg) {
        return ( arg instanceof RubyObject &&
                sites(context).respond_to_to_io.respondsTo(context, arg, arg, true) ) ?
                    convertToIO(context, arg) : context.nil;
    }

    private static ByteList getNilByteList(Ruby runtime) {
        return ByteList.EMPTY_BYTELIST;
    }

    /**
     * Add a thread to the list of blocking threads for this IO.
     *
     * @param thread A thread blocking on this IO
     */
    public void addBlockingThread(RubyThread thread) {
        OpenFile fptr = openFile;
        if (fptr != null) fptr.addBlockingThread(thread);
    }

    /**
     * Remove a thread from the list of blocking threads for this IO.
     *
     * @param thread A thread blocking on this IO
     */
    public void removeBlockingThread(RubyThread thread) {
        OpenFile fptr = this.openFile;
        if (fptr != null) fptr.removeBlockingThread(thread);
    }

    /**
     * Caching reference to allocated byte-lists, allowing for internal byte[] to be
     * reused, rather than reallocated.
     *
     * Predominately used on {@link RubyIO#getline(Ruby, ByteList)} and variants.
     *
     * @author realjenius
     */
    private static class ByteListCache {

        private byte[] buffer = ByteList.NULL_ARRAY;

        final void release(ByteList bytes) {
            buffer = bytes.getUnsafeBytes();
        }

        final ByteList allocate(int size) {
            return new ByteList(buffer, 0, size, false);
        }
    }

    /**
     * See http://ruby-doc.org/core-1.9.3/IO.html#method-c-new for the format of modes in options
     */
    protected IOOptions updateIOOptionsFromOptions(ThreadContext context, RubyHash options, IOOptions ioOptions) {
        if (options == null || options.isNil()) return ioOptions;

        final Ruby runtime = context.runtime;

        final RubySymbol mode = runtime.newSymbol("mode");
        if (options.containsKey(mode)) {
            ioOptions = parseIOOptions(options.fastARef(mode));
        }

        // This duplicates the non-error behavior of MRI 1.9: the
        // :binmode option is ORed in with other options. It does
        // not obliterate what came before.

        final RubySymbol binmode = runtime.newSymbol("binmode");
        if (options.containsKey(binmode) && options.fastARef(binmode).isTrue()) {
            ioOptions = newIOOptions(runtime, ioOptions, ModeFlags.BINARY);
        }

        // This duplicates the non-error behavior of MRI 1.9: the
        // :binmode option is ORed in with other options. It does
        // not obliterate what came before.

        if (options.containsKey(binmode) && options.fastARef(binmode).isTrue()) {
            ioOptions = newIOOptions(runtime, ioOptions, ModeFlags.BINARY);
        }

        final RubySymbol textmode = runtime.newSymbol("textmode");
        if (options.containsKey(textmode) && options.fastARef(textmode).isTrue()) {
            ioOptions = newIOOptions(runtime, ioOptions, ModeFlags.TEXT);
        }

        final RubySymbol open_args = runtime.newSymbol("open_args");
        // TODO: Waaaay different than MRI.  They uniformly have all opening logic
        // do a scan of args before anything opens.  We do this logic in a less
        // consistent way.  We should consider re-impling all IO/File construction
        // logic.
        if (options.containsKey(open_args)) {
            IRubyObject args = options.fastARef(open_args);

            RubyArray openArgs = args.convertToArray();

            for (int i = 0; i < openArgs.size(); i++) {
                IRubyObject arg = openArgs.eltInternal(i);

                if (arg instanceof RubyString) { // Overrides all?
                    ioOptions = newIOOptions(runtime, arg.asJavaString());
                } else if (arg instanceof RubyFixnum) {
                    ioOptions = newIOOptions(runtime, ((RubyFixnum) arg).getLongValue());
                } else if (arg instanceof RubyHash) {
                    ioOptions = updateIOOptionsFromOptions(context, (RubyHash) arg, ioOptions);
                }
            }
        }

        EncodingUtils.ioExtractEncodingOption(context, this, options, null);

        return ioOptions;
    }

    private static final Set<String> UNSUPPORTED_SPAWN_OPTIONS = new HashSet<String>(Arrays.asList(new String[] {
            "unsetenv_others",
            "prgroup",
            "new_pgroup",
            "rlimit_resourcename",
            "chdir",
            "umask",
            "in",
            "out",
            "err",
            "close_others"
    }));

    private static final Set<String> ALL_SPAWN_OPTIONS = new HashSet<String>(Arrays.asList(new String[] {
            "unsetenv_others",
            "prgroup",
            "new_pgroup",
            "rlimit_resourcename",
            "chdir",
            "umask",
            "in",
            "out",
            "err",
            "close_others"
    }));

    /**
     * Warn when using exec with unsupported options.
     *
     * @param options
     */
    public static void checkExecOptions(IRubyObject options) {
        checkUnsupportedOptions(options, UNSUPPORTED_SPAWN_OPTIONS, "unsupported exec option");
        checkValidOptions(options, ALL_SPAWN_OPTIONS);
    }

    /**
     * Warn when using spawn with unsupported options.
     *
     * @param options
     */
    public static void checkSpawnOptions(IRubyObject options) {
        checkUnsupportedOptions(options, UNSUPPORTED_SPAWN_OPTIONS, "unsupported spawn option");
        checkValidOptions(options, ALL_SPAWN_OPTIONS);
    }

    /**
     * Warn when using spawn with unsupported options.
     *
     * @param options
     */
    public static void checkPopenOptions(IRubyObject options) {
        checkUnsupportedOptions(options, UNSUPPORTED_SPAWN_OPTIONS, "unsupported popen option");
    }

    /**
     * Warn when using unsupported options.
     *
     * @param options
     */
    private static void checkUnsupportedOptions(IRubyObject options, Set<String> unsupported, String error) {
        if (options == null || options.isNil() || !(options instanceof RubyHash)) return;

        RubyHash optsHash = (RubyHash)options;
        Ruby runtime = optsHash.getRuntime();

        for (String key : unsupported) {
            if (optsHash.containsKey(runtime.newSymbol(key))) {
                runtime.getWarnings().warn(error + ": " + key);
            }
        }
    }

    /**
     * Error when using unknown option.
     *
     * @param options
     */
    private static void checkValidOptions(IRubyObject options, Set<String> valid) {
        if (options == null || options.isNil() || !(options instanceof RubyHash)) return;

        RubyHash optsHash = (RubyHash)options;
        Ruby runtime = optsHash.getRuntime();

        for (Object opt : optsHash.keySet()) {
            if (opt instanceof RubySymbol || opt instanceof RubyFixnum || opt instanceof RubyArray || valid.contains(opt.toString())) {
                continue;
            }

            throw runtime.newTypeError("wrong exec option: " + opt);
        }
    }

    // MRI: check_exec_env, w/ check_exec_env_i body in-line
    public static RubyArray checkExecEnv(ThreadContext context, RubyHash hash) {
        return PopenExecutor.checkExecEnv(context, hash);
    }

    /**
     * Try for around 1s to destroy the child process. This is to work around
     * issues on some JVMs where if you try to destroy the process too quickly
     * it may not be ready and may ignore the destroy. A subsequent waitFor
     * will then hang. This version tries to destroy and call exitValue
     * repeatedly for up to 1000 calls with 1ms delay between iterations, with
     * the intent that the target process ought to be "ready to die" fairly
     * quickly and we don't get stuck in a blocking waitFor call.
     *
     * @param process The process to obliterate
     */
    public static void obliterateProcess(Process process) {
        int i = 0;
        Object waitLock = new Object();
        while (true) {
            // only try 1000 times with a 1ms sleep between, so we don't hang
            // forever on processes that ignore SIGTERM. After that, not much
            // we can do...
            if (i >= 1000) {
                return;
            }

            // attempt to destroy (SIGTERM on UNIX, TerminateProcess on Windows)
            process.destroy();

            try {
                // get the exit value; succeeds if it has terminated, throws
                // IllegalThreadStateException if not.
                process.exitValue();
            } catch (IllegalThreadStateException itse) {
                // increment count and try again after a 1ms sleep
                i += 1;
                synchronized (waitLock) {
                    try {waitLock.wait(1);} catch (InterruptedException ie) {}
                }
                continue;
            }
            // success!
            break;
        }
    }

    public static ModeFlags newModeFlags(Ruby runtime, long mode) {
        return newModeFlags(runtime, (int) mode);
    }

    public static ModeFlags newModeFlags(Ruby runtime, int mode) {
        try {
            return new ModeFlags(mode);
        } catch (InvalidValueException ive) {
            throw runtime.newErrnoEINVALError();
        }
    }

    public static ModeFlags newModeFlags(Ruby runtime, String mode) {
        try {
            return new ModeFlags(mode);
        } catch (InvalidValueException ive) {
            // This is used by File and StringIO, which seem to want an ArgumentError instead of EINVAL
            throw runtime.newArgumentError("illegal access mode " + mode);
        }
    }

    public static IOOptions newIOOptions(Ruby runtime, ModeFlags modeFlags) {
        return new IOOptions(modeFlags);
    }

    public static IOOptions newIOOptions(Ruby runtime, long mode) {
        return newIOOptions(runtime, (int) mode);
    }

    public static IOOptions newIOOptions(Ruby runtime, int mode) {
        try {
            ModeFlags modeFlags = new ModeFlags(mode);
            return new IOOptions(modeFlags);
        } catch (InvalidValueException ive) {
            throw runtime.newErrnoEINVALError();
        }
    }

    public static IOOptions newIOOptions(Ruby runtime, String mode) {
        try {
            return new IOOptions(runtime, mode);
        } catch (InvalidValueException ive) {
            // This is used by File and StringIO, which seem to want an ArgumentError instead of EINVAL
            throw runtime.newArgumentError("illegal access mode " + mode);
        }
    }

    public static IOOptions newIOOptions(Ruby runtime, IOOptions oldFlags, int orOflags) {
        try {
            return new IOOptions(new ModeFlags(oldFlags.getModeFlags().getFlags() | orOflags));
        } catch (InvalidValueException ive) {
            throw runtime.newErrnoEINVALError();
        }
    }

    @Deprecated
    public IRubyObject readline(ThreadContext context, IRubyObject[] args) {
        return args.length == 0 ? readline(context) : readline(context, args[0]);
    }

    @Override
    public void setEnc2(Encoding enc2) {
        openFile.encs.enc2 = enc2;
    }

    @Override
    public void setEnc(Encoding enc) {
        openFile.encs.enc = enc;
    }

    @Override
    public void setEcflags(int ecflags) {
        openFile.encs.ecflags = ecflags;
    }

    @Override
    public int getEcflags() {
        return openFile.encs.ecflags;
    }

    @Override
    public void setEcopts(IRubyObject ecopts) {
        openFile.encs.ecopts = ecopts;
    }

    @Override
    public IRubyObject getEcopts() {
        return openFile.encs.ecopts;
    }

    @Override
    public void setBOM(boolean bom) {
        openFile.setBOM(bom);
    }

    @Override
    public boolean getBOM() {
        return openFile.isBOM();
    }


    // MRI: rb_io_ascii8bit_binmode
    protected RubyIO setAscii8bitBinmode() {
        OpenFile fptr;

        fptr = getOpenFileChecked();
        fptr.ascii8bitBinmode(getRuntime());

        return this;
    }

    public final OpenFile MakeOpenFile() {
        Ruby runtime = getRuntime();
        if (openFile != null) {
            rbIoClose(runtime);
            rb_io_fptr_finalize(runtime, openFile);
            openFile = null;
        }
        openFile = new OpenFile(runtime.getNil());
        runtime.addInternalFinalizer(openFile);
        return openFile;
    }

    private static int rb_io_fptr_finalize(Ruby runtime, OpenFile fptr) {
        if (fptr == null) return 0;
        fptr.setPath(null);;
        if (fptr.fd() != null)
            fptr.cleanup(runtime, true);
        fptr.write_lock = null;
        if (fptr.rbuf.ptr != null) {
            fptr.rbuf.ptr = null;
        }
        if (fptr.wbuf.ptr != null) {
            fptr.wbuf.ptr = null;
        }
        fptr.clearCodeConversion();
        return 1;
    }

<<<<<<< HEAD
    private static final byte[] NEWLINE_BYTES = { (byte) '\n' };

    public boolean isPopenSpecial() {
        return popenSpecial;
    }

    public void setPopenSpecial(boolean popenSpecial) {
        this.popenSpecial = popenSpecial;
    }

=======
>>>>>>> cd56bd7c
    private static IOSites sites(ThreadContext context) {
        return context.sites.IO;
    }

    @Deprecated
    public IRubyObject getline(Ruby runtime, ByteList separator) {
        return getline(runtime.getCurrentContext(), runtime.newString(separator), -1, null);
    }

    @Deprecated
    public IRubyObject getline(Ruby runtime, ByteList separator, long limit) {
        return getline(runtime.getCurrentContext(), runtime.newString(separator), limit, null);
    }

    @Deprecated
    public IRubyObject getline(ThreadContext context, ByteList separator) {
        return getline(context, RubyString.newString(context.runtime, separator), -1, null);
    }

    @Deprecated
    public IRubyObject getline(ThreadContext context, ByteList separator, long limit) {
        return getline(context, RubyString.newString(context.runtime, separator), limit, null);
    }

    @Deprecated
    public IRubyObject lines19(final ThreadContext context, Block block) {
        return lines(context, block);
    }

    @Deprecated
    public IRubyObject each_char19(final ThreadContext context, final Block block) {
        return each_char(context, block);
    }

    @Deprecated
    public IRubyObject chars19(final ThreadContext context, final Block block) {
        return chars(context, block);
    }

    @Deprecated
    public RubyArray readlines19(ThreadContext context, IRubyObject[] args) {
        return readlines(context, args);
    }

    @Deprecated
    public RubyIO(Ruby runtime, STDIO stdio) {
        super(runtime, runtime.getIO());

        RubyIO tmp = null;
        switch (stdio) {
            case IN:
                tmp = prepStdio(runtime, runtime.getIn(), Channels.newChannel(runtime.getIn()), OpenFile.READABLE, runtime.getIO(), "<STDIN>");
                break;
            case OUT:
                tmp = prepStdio(runtime, runtime.getOut(), Channels.newChannel(runtime.getOut()), OpenFile.WRITABLE, runtime.getIO(), "<STDOUT>");
                break;
            case ERR:
                tmp = prepStdio(runtime, runtime.getErr(), Channels.newChannel(runtime.getErr()), OpenFile.WRITABLE | OpenFile.SYNC, runtime.getIO(), "<STDERR>");
                break;
        }

        this.openFile = tmp.openFile;
        tmp.openFile = null;
    }

    @Deprecated
    public RubyIO(Ruby runtime, RubyClass cls, ShellLauncher.POpenProcess process, RubyHash options, IOOptions ioOptions) {
        super(runtime, cls);

        ioOptions = updateIOOptionsFromOptions(runtime.getCurrentContext(), options, ioOptions);

        openFile = MakeOpenFile();

        setupPopen(ioOptions.getModeFlags(), process);
    }

    @Deprecated
    public static ModeFlags getIOModes(Ruby runtime, String modesString) {
        return newModeFlags(runtime, modesString);
    }

    @Deprecated
    public static int getIOModesIntFromString(Ruby runtime, String modesString) {
        try {
            return ModeFlags.getOFlagsFromString(modesString);
        } catch (InvalidValueException ive) {
            throw runtime.newArgumentError("illegal access mode");
        }
    }

    @Deprecated
    public static IRubyObject writeStatic(ThreadContext context, IRubyObject recv, IRubyObject[] argv, Block unusedBlock) {
        return write(context, recv, argv);
    }

    @Deprecated
    @JRubyMethod(name = "popen3", rest = true, meta = true)
    public static IRubyObject popen3(ThreadContext context, IRubyObject recv, IRubyObject[] args, Block block) {
        return JRubyWindowsLibrary.popen3(context, recv, args, block);
    }

    @Deprecated
    public static IRubyObject popen4(ThreadContext context, IRubyObject recv, IRubyObject[] args, Block block) {
        return JRubyWindowsLibrary.popen4(context, recv, args, block);
    }

    @Deprecated
    public IRubyObject doWriteNonblock(ThreadContext context, IRubyObject[] argv, boolean useException) {
        return write_nonblock(context, argv);
    }

    @Deprecated
    public static IRubyObject select_static(ThreadContext context, Ruby runtime, IRubyObject[] args) {
        return select(context, runtime.getIO(), args);
    }

    protected OpenFile openFile;

    /**
     * If the stream is being used for popen, we don't want to destroy the process
     * when we close the stream.
     */
    protected boolean popenSpecial;
}<|MERGE_RESOLUTION|>--- conflicted
+++ resolved
@@ -4785,19 +4785,10 @@
         return 1;
     }
 
-<<<<<<< HEAD
-    private static final byte[] NEWLINE_BYTES = { (byte) '\n' };
-
-    public boolean isPopenSpecial() {
-        return popenSpecial;
-    }
-
     public void setPopenSpecial(boolean popenSpecial) {
         this.popenSpecial = popenSpecial;
     }
 
-=======
->>>>>>> cd56bd7c
     private static IOSites sites(ThreadContext context) {
         return context.sites.IO;
     }
