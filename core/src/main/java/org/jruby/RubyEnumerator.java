--- conflicted
+++ resolved
@@ -595,324 +595,7 @@
         IRubyObject size(IRubyObject[] args);
     }
 
-<<<<<<< HEAD
     private static JavaSites.FiberSites sites(ThreadContext context) {
         return context.sites.Fiber;
-=======
-    private static abstract class Nexter {
-        /** the runtime associated with all objects */
-        protected final Ruby runtime;
-
-        /** target for each operation */
-        protected final IRubyObject object;
-
-        /** method to invoke for each operation */
-        protected final String method;
-
-        /** args to each method */
-        protected final IRubyObject[] methodArgs;
-
-        private IRubyObject feedValue;
-
-        public Nexter(Ruby runtime, IRubyObject object, String method, IRubyObject[] methodArgs) {
-            this.object = object;
-            this.method = method;
-            this.methodArgs = methodArgs;
-            this.runtime = runtime;
-        }
-
-        public void setFeedValue(IRubyObject feedValue) {
-            this.feedValue = feedValue;
-        }
-
-        public IRubyObject getFeedValue() {
-            return feedValue;
-        }
-
-        public abstract IRubyObject next();
-
-        public abstract void shutdown();
-
-        public abstract IRubyObject peek();
-
-        abstract boolean hasNext() ;
-    }
-
-    private static class ArrayNexter extends Nexter {
-        private final RubyArray array;
-        private int index = 0;
-
-        public ArrayNexter(Ruby runtime, IRubyObject object, String method, IRubyObject[] methodArgs) {
-            super(runtime, object, method, methodArgs);
-            array = (RubyArray)object;
-        }
-
-        @Override
-        public IRubyObject next() {
-            IRubyObject obj = peek();
-            index += 1;
-            return obj;
-        }
-
-        @Override
-        public void shutdown() {
-            // not really anything to do
-            index = 0;
-        }
-
-        @Override
-        public IRubyObject peek() {
-            checkIndex();
-
-            return get();
-        }
-
-        protected IRubyObject get() {
-            return array.eltOk(index);
-        }
-
-        private void checkIndex() throws RaiseException {
-            if ( ! hasNext() ) throw runtime.newStopIteration(array, null);
-        }
-
-        @Override
-        final boolean hasNext() {
-            return index < array.size();
-        }
-    }
-
-    private static class ThreadedNexter extends Nexter implements Runnable {
-        private static final boolean DEBUG = false;
-
-        /** sync queue to wait for values */
-        final SynchronousQueue<IRubyObject> out = new SynchronousQueue<IRubyObject>();
-
-        /** thread that's executing this Nexter */
-        private volatile Thread thread;
-
-        /** whether we're done iterating */
-        private IRubyObject doneObject;
-
-        /** future to cancel job if it has not started */
-        private Future future;
-
-        /** death mark */
-        protected volatile boolean die = false;
-
-        /** the last value we got, used for peek */
-        private IRubyObject lastValue;
-
-        /** the block return value, to be fed as StopIteration#result */
-        private volatile IRubyObject stopValue;
-
-        /** Exception used for unrolling the iteration on terminate */
-        private static class TerminateEnumeration extends RuntimeException implements Unrescuable {}
-
-        public ThreadedNexter(Ruby runtime, IRubyObject object, String method, IRubyObject[] methodArgs) {
-            super(runtime, object, method, methodArgs);
-            setFeedValue(runtime.getNil());
-        }
-
-        @Override
-        public synchronized IRubyObject next() {
-            return nextImpl(false);
-        }
-
-        @Override
-        public synchronized void shutdown() {
-            // cancel future in case we have not been started
-            future.cancel(true);
-
-            // mark for death
-            die = true;
-            if (dissociateNexterThread(true)) doneObject = null;
-        }
-
-        private synchronized boolean dissociateNexterThread(boolean interrupt) {
-            Thread nexterThread = thread;
-
-            if (nexterThread != null) {
-                if (DEBUG) System.out.println("dissociating nexter thread, interrupt: " + interrupt);
-
-                if (interrupt) {
-                    // we interrupt twice, to break out of iteration and
-                    // (potentially) break out of final exchange
-                    nexterThread.interrupt();
-                    nexterThread.interrupt();
-                }
-
-                // release references
-                thread = null;
-                return true;
-            }
-
-            return false;
-        }
-
-        @Override
-        public synchronized IRubyObject peek() {
-            if (doneObject != null) {
-                return returnValue(doneObject, false);
-            }
-
-            ensureStarted();
-
-            if (lastValue != null) {
-                return lastValue;
-            }
-
-            peekTake();
-
-            return returnValue(lastValue, false);
-        }
-
-        private void ensureStarted() {
-            try {
-                if (thread == null) future = runtime.getFiberExecutor().submit(this);
-            } catch (OutOfMemoryError oome) {
-                String oomeMessage = oome.getMessage();
-                if (oomeMessage != null && oomeMessage.contains("unable to create new native thread")) {
-                    // try to clean out stale enumerator threads by forcing GC
-                    System.gc();
-                    future = runtime.getFiberExecutor().submit(this);
-                } else {
-                    throw oome;
-                }
-            }
-        }
-
-        private IRubyObject peekTake() {
-            try {
-                return lastValue = out.take();
-            } catch (InterruptedException ie) {
-                throw runtime.newThreadError("interrupted during iteration");
-            }
-        }
-
-        private IRubyObject take() {
-            try {
-                if (lastValue != null) {
-                    return lastValue;
-                }
-
-                return out.take();
-            } catch (InterruptedException ie) {
-                throw runtime.newThreadError("interrupted during iteration");
-            } finally {
-                lastValue = null;
-            }
-        }
-
-        private IRubyObject returnValue(IRubyObject value, final boolean silent) {
-            // if it's the NEVER object, raise StopIteration
-            if (value == NEVER) {
-                doneObject = value;
-                if ( silent ) return null;
-                throw runtime.newStopIteration(stopValue, "iteration reached an end");
-            }
-
-            // if it's an exception, raise it
-            if (value instanceof RubyException) {
-                doneObject = value;
-                if ( silent ) return null;
-                throw ((RubyException) value).toThrowable();
-            }
-
-            // otherwise, just return it
-            return value;
-        }
-
-        private IRubyObject nextImpl(boolean hasNext) {
-            if (doneObject != null) {
-                return returnValue(doneObject, hasNext);
-            }
-
-            ensureStarted();
-
-            return returnValue(take(), hasNext);
-        }
-
-        @Override
-        final synchronized boolean hasNext() {
-            if ( doneObject == NEVER ) return false; // already done
-            // we're doing read-ahead so Iterator#hasNext() might do enum.next
-            // value 'buffering' - to be returned on following Iterator#next
-            return ( lastValue = nextImpl(true) ) != null;
-        }
-
-        @Override
-        public void run() {
-            if (die) return;
-
-            thread = Thread.currentThread();
-
-            ThreadContext context = runtime.getCurrentContext();
-
-            if (DEBUG) System.out.println(Thread.currentThread().getName() + ": starting up nexter thread");
-
-            IRubyObject finalObject = NEVER;
-
-            String oldName = thread.getName();
-            if (object instanceof RubyGenerator) {
-                RubyProc proc = ((RubyGenerator) object).getProc();
-                Binding binding = proc.getBlock().getBinding();
-                thread.setName("Enumerator thread for Generator proc at: " + binding.getFile() + ":" + binding.getLine());
-            } else {
-                thread.setName("Enumerator thread for: " + object.getType() + "#" + method);
-            }
-
-            try {
-                final IRubyObject oldExc = runtime.getGlobalVariables().get("$!"); // Save $!
-                final TerminateEnumeration terminateEnumeration = new TerminateEnumeration();
-                Block generatorClosure = CallBlock.newCallClosure(object, object.getMetaClass(), Signature.OPTIONAL, new BlockCallback() {
-
-                    public IRubyObject call(ThreadContext context, IRubyObject[] args, Block block) {
-                        try {
-                            if (DEBUG) System.out.println(Thread.currentThread().getName() + ": exchanging: " + Arrays.toString(args));
-                            if (die) throw terminateEnumeration;
-                            out.put( RubyEnumerable.packEnumValues(context, args) );
-                            if (die) throw terminateEnumeration;
-                        }
-                        catch (InterruptedException ie) {
-                            if (DEBUG) System.out.println(Thread.currentThread().getName() + ": interrupted");
-
-                            throw terminateEnumeration;
-                        }
-
-                        IRubyObject feedValue = getFeedValue();
-                        setFeedValue(context.nil);
-                        return feedValue;
-                    }
-                }, context);
-                try {
-                    this.stopValue = object.callMethod(context, method, methodArgs, generatorClosure);
-                }
-                catch (TerminateEnumeration te) {
-                    if (te != terminateEnumeration) throw te;
-                    // ignore, we're shutting down
-                }
-                catch (RaiseException re) {
-                    if (DEBUG) System.out.println(Thread.currentThread().getName() + ": exception at toplevel: " + re.getException());
-                    finalObject = re.getException();
-                    runtime.getGlobalVariables().set("$!", oldExc); // Restore $!
-                }
-                catch (Throwable t) {
-                    if (DEBUG) {
-                        System.out.println(Thread.currentThread().getName() + ": exception at toplevel: " + t);
-                        t.printStackTrace();
-                    }
-                    Helpers.throwException(t);
-                }
-
-                try {
-                    if (!die) out.put(finalObject);
-                }
-                catch (InterruptedException ie) { /* ignore */ }
-            } finally {
-                thread.setName(oldName);
-                dissociateNexterThread(false); // disassociate this Nexter with the thread running it
-            }
-        }
->>>>>>> 5c8cc23a
     }
 }