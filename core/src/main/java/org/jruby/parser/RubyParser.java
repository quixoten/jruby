// created by jay 1.0.2 (c) 2002-2004 ats@cs.rit.edu
// skeleton Java 1.0 (c) 2002 ats@cs.rit.edu

					// line 2 "RubyParser.y"
/***** BEGIN LICENSE BLOCK *****
 * Version: EPL 1.0/GPL 2.0/LGPL 2.1
 *
 * The contents of this file are subject to the Eclipse Public
 * License Version 1.0 (the "License"); you may not use this file
 * except in compliance with the License. You may obtain a copy of
 * the License at http://www.eclipse.org/legal/epl-v10.html
 *
 * Software distributed under the License is distributed on an "AS
 * IS" basis, WITHOUT WARRANTY OF ANY KIND, either express or
 * implied. See the License for the specific language governing
 * rights and limitations under the License.
 *
 * Copyright (C) 2008-2017 Thomas E Enebo <enebo@acm.org>
 * 
 * Alternatively, the contents of this file may be used under the terms of
 * either of the GNU General Public License Version 2 or later (the "GPL"),
 * or the GNU Lesser General Public License Version 2.1 or later (the "LGPL"),
 * in which case the provisions of the GPL or the LGPL are applicable instead
 * of those above. If you wish to allow use of your version of this file only
 * under the terms of either the GPL or the LGPL, and not to allow others to
 * use your version of this file under the terms of the EPL, indicate your
 * decision by deleting the provisions above and replace them with the notice
 * and other provisions required by the GPL or the LGPL. If you do not delete
 * the provisions above, a recipient may use your version of this file under
 * the terms of any one of the EPL, the GPL or the LGPL.
 ***** END LICENSE BLOCK *****/
package org.jruby.parser;

import java.io.IOException;

import org.jruby.ast.ArgsNode;
import org.jruby.ast.ArgumentNode;
import org.jruby.ast.ArrayNode;
import org.jruby.ast.AssignableNode;
import org.jruby.ast.BackRefNode;
import org.jruby.ast.BeginNode;
import org.jruby.ast.BlockAcceptingNode;
import org.jruby.ast.BlockArgNode;
import org.jruby.ast.BlockNode;
import org.jruby.ast.BlockPassNode;
import org.jruby.ast.BreakNode;
import org.jruby.ast.ClassNode;
import org.jruby.ast.ClassVarNode;
import org.jruby.ast.ClassVarAsgnNode;
import org.jruby.ast.Colon3Node;
import org.jruby.ast.ConstNode;
import org.jruby.ast.ConstDeclNode;
import org.jruby.ast.DStrNode;
import org.jruby.ast.DSymbolNode;
import org.jruby.ast.DXStrNode;
import org.jruby.ast.DefnNode;
import org.jruby.ast.DefsNode;
import org.jruby.ast.DotNode;
import org.jruby.ast.EncodingNode;
import org.jruby.ast.EnsureNode;
import org.jruby.ast.EvStrNode;
import org.jruby.ast.FalseNode;
import org.jruby.ast.FileNode;
import org.jruby.ast.FCallNode;
import org.jruby.ast.FixnumNode;
import org.jruby.ast.FloatNode;
import org.jruby.ast.ForNode;
import org.jruby.ast.GlobalAsgnNode;
import org.jruby.ast.GlobalVarNode;
import org.jruby.ast.HashNode;
import org.jruby.ast.IfNode;
import org.jruby.ast.InstAsgnNode;
import org.jruby.ast.InstVarNode;
import org.jruby.ast.IterNode;
import org.jruby.ast.LambdaNode;
import org.jruby.ast.ListNode;
import org.jruby.ast.LiteralNode;
import org.jruby.ast.ModuleNode;
import org.jruby.ast.MultipleAsgnNode;
import org.jruby.ast.NextNode;
import org.jruby.ast.NilImplicitNode;
import org.jruby.ast.NilNode;
import org.jruby.ast.Node;
import org.jruby.ast.NonLocalControlFlowNode;
import org.jruby.ast.NumericNode;
import org.jruby.ast.OpAsgnAndNode;
import org.jruby.ast.OpAsgnOrNode;
import org.jruby.ast.OptArgNode;
import org.jruby.ast.PostExeNode;
import org.jruby.ast.PreExe19Node;
import org.jruby.ast.RationalNode;
import org.jruby.ast.RedoNode;
import org.jruby.ast.RegexpNode;
import org.jruby.ast.RequiredKeywordArgumentValueNode;
import org.jruby.ast.RescueBodyNode;
import org.jruby.ast.RescueNode;
import org.jruby.ast.RestArgNode;
import org.jruby.ast.RetryNode;
import org.jruby.ast.ReturnNode;
import org.jruby.ast.SClassNode;
import org.jruby.ast.SelfNode;
import org.jruby.ast.StarNode;
import org.jruby.ast.StrNode;
import org.jruby.ast.TrueNode;
import org.jruby.ast.UnnamedRestArgNode;
import org.jruby.ast.UntilNode;
import org.jruby.ast.VAliasNode;
import org.jruby.ast.WhileNode;
import org.jruby.ast.XStrNode;
import org.jruby.ast.YieldNode;
import org.jruby.ast.ZArrayNode;
import org.jruby.ast.ZSuperNode;
import org.jruby.ast.types.ILiteralNode;
import org.jruby.common.IRubyWarnings;
import org.jruby.common.IRubyWarnings.ID;
import org.jruby.lexer.yacc.ISourcePosition;
import org.jruby.lexer.yacc.ISourcePositionHolder;
import org.jruby.lexer.LexerSource;
import org.jruby.lexer.LexingCommon;
import org.jruby.lexer.yacc.RubyLexer;
import org.jruby.lexer.yacc.StrTerm;
import org.jruby.lexer.yacc.SyntaxException.PID;
import org.jruby.util.ByteList;
import org.jruby.util.KeyValuePair;
import org.jruby.util.StringSupport;
import static org.jruby.lexer.LexingCommon.EXPR_BEG;
import static org.jruby.lexer.LexingCommon.EXPR_FITEM;
import static org.jruby.lexer.LexingCommon.EXPR_FNAME;
import static org.jruby.lexer.LexingCommon.EXPR_ENDFN;
import static org.jruby.lexer.LexingCommon.EXPR_ENDARG;
import static org.jruby.lexer.LexingCommon.EXPR_END;
import static org.jruby.lexer.LexingCommon.EXPR_LABEL;
 
public class RubyParser {
    protected ParserSupport support;
    protected RubyLexer lexer;

    public RubyParser(LexerSource source, IRubyWarnings warnings) {
        this.support = new ParserSupport();
        this.lexer = new RubyLexer(support, source, warnings);
        support.setLexer(lexer);
        support.setWarnings(warnings);
    }

    @Deprecated
    public RubyParser(LexerSource source) {
        this(new ParserSupport(), source);
    }

    @Deprecated
    public RubyParser(ParserSupport support, LexerSource source) {
        this.support = support;
        lexer = new RubyLexer(support, source);
        support.setLexer(lexer);
    }

    public void setWarnings(IRubyWarnings warnings) {
        support.setWarnings(warnings);
        lexer.setWarnings(warnings);
    }
					// line 162 "-"
  // %token constants
  public static final int kCLASS = 257;
  public static final int kMODULE = 258;
  public static final int kDEF = 259;
  public static final int kUNDEF = 260;
  public static final int kBEGIN = 261;
  public static final int kRESCUE = 262;
  public static final int kENSURE = 263;
  public static final int kEND = 264;
  public static final int kIF = 265;
  public static final int kUNLESS = 266;
  public static final int kTHEN = 267;
  public static final int kELSIF = 268;
  public static final int kELSE = 269;
  public static final int kCASE = 270;
  public static final int kWHEN = 271;
  public static final int kWHILE = 272;
  public static final int kUNTIL = 273;
  public static final int kFOR = 274;
  public static final int kBREAK = 275;
  public static final int kNEXT = 276;
  public static final int kREDO = 277;
  public static final int kRETRY = 278;
  public static final int kIN = 279;
  public static final int kDO = 280;
  public static final int kDO_COND = 281;
  public static final int kDO_BLOCK = 282;
  public static final int kRETURN = 283;
  public static final int kYIELD = 284;
  public static final int kSUPER = 285;
  public static final int kSELF = 286;
  public static final int kNIL = 287;
  public static final int kTRUE = 288;
  public static final int kFALSE = 289;
  public static final int kAND = 290;
  public static final int kOR = 291;
  public static final int kNOT = 292;
  public static final int kIF_MOD = 293;
  public static final int kUNLESS_MOD = 294;
  public static final int kWHILE_MOD = 295;
  public static final int kUNTIL_MOD = 296;
  public static final int kRESCUE_MOD = 297;
  public static final int kALIAS = 298;
  public static final int kDEFINED = 299;
  public static final int klBEGIN = 300;
  public static final int klEND = 301;
  public static final int k__LINE__ = 302;
  public static final int k__FILE__ = 303;
  public static final int k__ENCODING__ = 304;
  public static final int kDO_LAMBDA = 305;
  public static final int tIDENTIFIER = 306;
  public static final int tFID = 307;
  public static final int tGVAR = 308;
  public static final int tIVAR = 309;
  public static final int tCONSTANT = 310;
  public static final int tCVAR = 311;
  public static final int tLABEL = 312;
  public static final int tCHAR = 313;
  public static final int tUPLUS = 314;
  public static final int tUMINUS = 315;
  public static final int tUMINUS_NUM = 316;
  public static final int tPOW = 317;
  public static final int tCMP = 318;
  public static final int tEQ = 319;
  public static final int tEQQ = 320;
  public static final int tNEQ = 321;
  public static final int tGEQ = 322;
  public static final int tLEQ = 323;
  public static final int tANDOP = 324;
  public static final int tOROP = 325;
  public static final int tMATCH = 326;
  public static final int tNMATCH = 327;
  public static final int tDOT = 328;
  public static final int tDOT2 = 329;
  public static final int tDOT3 = 330;
  public static final int tAREF = 331;
  public static final int tASET = 332;
  public static final int tLSHFT = 333;
  public static final int tRSHFT = 334;
  public static final int tANDDOT = 335;
  public static final int tCOLON2 = 336;
  public static final int tCOLON3 = 337;
  public static final int tOP_ASGN = 338;
  public static final int tASSOC = 339;
  public static final int tLPAREN = 340;
  public static final int tLPAREN2 = 341;
  public static final int tRPAREN = 342;
  public static final int tLPAREN_ARG = 343;
  public static final int tLBRACK = 344;
  public static final int tRBRACK = 345;
  public static final int tLBRACE = 346;
  public static final int tLBRACE_ARG = 347;
  public static final int tSTAR = 348;
  public static final int tSTAR2 = 349;
  public static final int tAMPER = 350;
  public static final int tAMPER2 = 351;
  public static final int tTILDE = 352;
  public static final int tPERCENT = 353;
  public static final int tDIVIDE = 354;
  public static final int tPLUS = 355;
  public static final int tMINUS = 356;
  public static final int tLT = 357;
  public static final int tGT = 358;
  public static final int tPIPE = 359;
  public static final int tBANG = 360;
  public static final int tCARET = 361;
  public static final int tLCURLY = 362;
  public static final int tRCURLY = 363;
  public static final int tBACK_REF2 = 364;
  public static final int tSYMBEG = 365;
  public static final int tSTRING_BEG = 366;
  public static final int tXSTRING_BEG = 367;
  public static final int tREGEXP_BEG = 368;
  public static final int tWORDS_BEG = 369;
  public static final int tQWORDS_BEG = 370;
  public static final int tSTRING_DBEG = 371;
  public static final int tSTRING_DVAR = 372;
  public static final int tSTRING_END = 373;
  public static final int tLAMBDA = 374;
  public static final int tLAMBEG = 375;
  public static final int tNTH_REF = 376;
  public static final int tBACK_REF = 377;
  public static final int tSTRING_CONTENT = 378;
  public static final int tINTEGER = 379;
  public static final int tIMAGINARY = 380;
  public static final int tFLOAT = 381;
  public static final int tRATIONAL = 382;
  public static final int tREGEXP_END = 383;
  public static final int tSYMBOLS_BEG = 384;
  public static final int tQSYMBOLS_BEG = 385;
  public static final int tDSTAR = 386;
  public static final int tSTRING_DEND = 387;
  public static final int tLABEL_END = 388;
  public static final int tLOWEST = 389;
  public static final int yyErrorCode = 256;

  /** number of final state.
    */
  protected static final int yyFinal = 1;

  /** parser tables.
      Order is mandated by <i>jay</i>.
    */
  protected static final short[] yyLhs = {
//yyLhs 645
    -1,   143,     0,   133,   134,   134,   134,   134,   135,   146,
   135,    37,    36,    38,    38,    38,    38,    44,   147,    44,
   148,    39,    39,    39,    39,    39,    39,    39,    39,    39,
    39,    39,    39,    39,    39,    39,    39,    39,    39,    39,
    39,    39,    39,    39,    31,    31,    40,    40,    40,    40,
    40,    40,    45,    32,    32,    59,    59,   150,   110,   142,
    43,    43,    43,    43,    43,    43,    43,    43,    43,    43,
    43,   111,   111,   122,   122,   112,   112,   112,   112,   112,
   112,   112,   112,   112,   112,    71,    71,   100,   100,   101,
   101,    72,    72,    72,    72,    72,    72,    72,    72,    72,
    72,    72,    72,    72,    72,    72,    72,    72,    72,    72,
    77,    77,    77,    77,    77,    77,    77,    77,    77,    77,
    77,    77,    77,    77,    77,    77,    77,    77,    77,     8,
     8,    30,    30,    30,     7,     7,     7,     7,     7,   115,
   115,   116,   116,    61,   151,    61,     6,     6,     6,     6,
     6,     6,     6,     6,     6,     6,     6,     6,     6,     6,
     6,     6,     6,     6,     6,     6,     6,     6,     6,     6,
     6,     6,     6,     6,     6,     6,   129,   129,   129,   129,
   129,   129,   129,   129,   129,   129,   129,   129,   129,   129,
   129,   129,   129,   129,   129,   129,   129,   129,   129,   129,
   129,   129,   129,   129,   129,   129,   129,   129,   129,   129,
   129,   129,   129,   129,   129,   129,   129,   129,    41,    41,
    41,    41,    41,    41,    41,    41,    41,    41,    41,    41,
    41,    41,    41,    41,    41,    41,    41,    41,    41,    41,
    41,    41,    41,    41,    41,    41,    41,    41,    41,    41,
    41,    41,    41,    41,    41,    41,    41,    41,    41,    41,
    41,    41,    73,    76,    76,    76,    76,    53,    57,    57,
   125,   125,   125,   125,   125,    51,    51,    51,    51,    51,
   153,    55,   104,   103,   103,    79,    79,    79,    79,    35,
    35,    70,    70,    70,    42,    42,    42,    42,    42,    42,
    42,    42,    42,    42,    42,   154,    42,   155,    42,   156,
   157,    42,    42,    42,    42,    42,    42,    42,    42,    42,
    42,    42,    42,    42,    42,    42,    42,    42,    42,    42,
   159,   161,    42,   162,   163,    42,    42,    42,   164,   165,
    42,   166,    42,   168,   169,    42,   170,    42,   171,    42,
   172,   173,    42,    42,    42,    42,    42,    46,   158,   158,
   158,   160,   160,    49,    49,    47,    47,   124,   124,   126,
   126,    84,    84,   127,   127,   127,   127,   127,   127,   127,
   127,   127,    91,    91,    91,    91,    90,    90,    66,    66,
    66,    66,    66,    66,    66,    66,    66,    66,    66,    66,
    66,    66,    66,    68,    68,    67,    67,    67,   119,   119,
   118,   118,   128,   128,   174,   175,   121,    65,    65,   120,
   120,   176,   109,    58,    58,    58,    58,    22,    22,    22,
    22,    22,    22,    22,    22,    22,   177,   108,   178,   108,
    74,    48,    48,   113,   113,    75,    75,    75,    50,    50,
    52,    52,    28,    28,    28,    15,    16,    16,    16,    17,
    18,    19,    25,    25,    81,    81,    27,    27,    87,    87,
    85,    85,    26,    26,    88,    88,    80,    80,    86,    86,
    20,    20,    21,    21,    24,    24,    23,   179,    23,   180,
   181,   182,   183,   184,    23,    62,    62,    62,    62,     2,
     1,     1,     1,     1,    29,    33,    33,    34,    34,    34,
    34,    56,    56,    56,    56,    56,    56,    56,    56,    56,
    56,    56,    56,   114,   114,   114,   114,   114,   114,   114,
   114,   114,   114,   114,   114,    63,    63,   185,    54,    54,
    69,   186,    69,    92,    92,    92,    92,    89,    89,    64,
    64,    64,    64,    64,    64,    64,    64,    64,    64,    64,
<<<<<<< HEAD
    64,    64,    64,    64,   132,   132,   132,   132,     9,     9,
   141,   117,   117,    82,    82,   138,    93,    93,    94,    94,
    95,    95,    96,    96,   136,   136,   137,   137,    60,   123,
   102,   102,    83,    83,    11,    11,    13,    13,    12,    12,
   107,   106,   106,    14,   187,    14,    97,    97,    98,    98,
    99,    99,    99,    99,     3,     3,     3,     4,     4,     4,
     4,     5,     5,     5,    10,    10,   139,   139,   140,   140,
   144,   144,   149,   149,   129,   130,   152,   152,   152,   167,
   167,   145,   145,    78,   105,
=======
    64,    64,    64,   130,   130,   130,   130,     9,     9,   141,
   117,   117,    82,    82,   138,    93,    93,    94,    94,    95,
    95,    96,    96,   136,   136,   137,   137,    60,   123,   102,
   102,    83,    83,    10,    10,    13,    13,    12,    12,   107,
   106,   106,    14,   186,    14,    97,    97,    98,    98,    99,
    99,    99,    99,     3,     3,     3,     4,     4,     4,     4,
     5,     5,     5,    11,    11,   139,   139,   140,   140,   144,
   144,   149,   149,   131,   132,   152,   152,   152,   167,   167,
   145,   145,    78,   105,
>>>>>>> 321221a3
    }, yyLen = {
//yyLen 645
     2,     0,     2,     2,     1,     1,     3,     2,     1,     0,
     5,     4,     2,     1,     1,     3,     2,     1,     0,     5,
     0,     4,     3,     3,     3,     2,     3,     3,     3,     3,
     3,     4,     1,     3,     3,     6,     5,     5,     5,     5,
     3,     3,     3,     1,     3,     3,     1,     3,     3,     3,
     2,     1,     1,     1,     1,     1,     4,     0,     5,     1,
     2,     3,     4,     5,     4,     5,     2,     2,     2,     2,
     2,     1,     3,     1,     3,     1,     2,     3,     5,     2,
     4,     2,     4,     1,     3,     1,     3,     2,     3,     1,
     3,     1,     1,     1,     1,     1,     1,     1,     1,     1,
     1,     1,     1,     4,     3,     3,     3,     3,     2,     1,
     1,     1,     1,     1,     1,     1,     1,     1,     1,     1,
     1,     1,     4,     3,     3,     3,     3,     2,     1,     1,
     1,     2,     1,     3,     1,     1,     1,     1,     1,     1,
     1,     1,     1,     1,     0,     4,     1,     1,     1,     1,
     1,     1,     1,     1,     1,     1,     1,     1,     1,     1,
     1,     1,     1,     1,     1,     1,     1,     1,     1,     1,
     1,     1,     1,     1,     1,     1,     1,     1,     1,     1,
     1,     1,     1,     1,     1,     1,     1,     1,     1,     1,
     1,     1,     1,     1,     1,     1,     1,     1,     1,     1,
     1,     1,     1,     1,     1,     1,     1,     1,     1,     1,
     1,     1,     1,     1,     1,     1,     1,     1,     3,     5,
     3,     5,     6,     5,     5,     5,     5,     4,     3,     3,
     3,     3,     3,     3,     3,     3,     3,     4,     2,     2,
     3,     3,     3,     3,     3,     3,     3,     3,     3,     3,
     3,     3,     3,     2,     2,     3,     3,     3,     3,     3,
     6,     1,     1,     1,     2,     4,     2,     3,     1,     1,
     1,     1,     2,     4,     2,     1,     2,     2,     4,     1,
     0,     2,     2,     2,     1,     1,     2,     3,     4,     1,
     1,     3,     4,     2,     1,     1,     1,     1,     1,     1,
     1,     1,     1,     1,     1,     0,     4,     0,     3,     0,
     0,     5,     3,     3,     2,     3,     3,     1,     4,     3,
     1,     5,     4,     3,     2,     1,     2,     2,     6,     6,
     0,     0,     7,     0,     0,     7,     5,     4,     0,     0,
     9,     0,     6,     0,     0,     8,     0,     5,     0,     6,
     0,     0,     9,     1,     1,     1,     1,     1,     1,     1,
     2,     1,     1,     1,     5,     1,     2,     1,     1,     1,
     3,     1,     3,     1,     4,     6,     3,     5,     2,     4,
     1,     3,     4,     2,     2,     1,     2,     0,     6,     8,
     4,     6,     4,     2,     6,     2,     4,     6,     2,     4,
     2,     4,     1,     1,     1,     3,     1,     4,     1,     4,
     1,     3,     1,     1,     0,     0,     4,     4,     1,     3,
     3,     0,     5,     2,     4,     5,     5,     2,     4,     4,
     3,     3,     3,     2,     1,     4,     0,     5,     0,     5,
     5,     1,     1,     6,     0,     1,     1,     1,     2,     1,
     2,     1,     1,     1,     1,     1,     1,     1,     2,     3,
     3,     3,     3,     3,     0,     3,     1,     2,     3,     3,
     0,     3,     3,     3,     3,     3,     0,     3,     0,     3,
     0,     2,     0,     2,     0,     2,     1,     0,     3,     0,
     0,     0,     0,     0,     8,     1,     1,     1,     1,     2,
     1,     1,     1,     1,     3,     1,     2,     1,     1,     1,
     1,     1,     1,     1,     1,     1,     1,     1,     1,     1,
     1,     1,     1,     1,     1,     1,     1,     1,     1,     1,
     1,     1,     1,     1,     1,     1,     1,     0,     4,     0,
     3,     0,     3,     4,     2,     2,     1,     2,     0,     6,
     8,     4,     6,     4,     6,     2,     4,     6,     2,     4,
     2,     4,     1,     0,     1,     1,     1,     1,     1,     1,
     1,     1,     3,     1,     3,     1,     2,     1,     2,     1,
     1,     3,     1,     3,     1,     1,     2,     1,     3,     3,
     1,     3,     1,     3,     1,     1,     2,     1,     1,     1,
     2,     2,     0,     1,     0,     4,     1,     2,     1,     3,
     3,     2,     4,     2,     1,     1,     1,     1,     1,     1,
     1,     1,     1,     1,     1,     1,     1,     1,     1,     1,
     0,     1,     0,     1,     2,     2,     0,     1,     1,     1,
     1,     1,     2,     0,     0,
    }, yyDefRed = {
//yyDefRed 1095
     1,     0,     0,     0,     0,     0,     0,     0,   305,     0,
     0,     0,   330,   333,     0,     0,     0,   355,   356,     0,
     0,     0,     0,     0,     0,     0,     0,     0,     0,     9,
     0,     0,     0,     0,     0,     0,     0,     0,     0,     0,
   456,     0,     0,     0,     0,     0,     0,     0,     0,     0,
     0,     0,     0,   480,   482,   484,     0,     0,   414,   535,
   536,   507,   510,   508,   509,     0,     0,   453,    59,   295,
     0,   457,   296,   297,     0,   298,   299,   294,   454,    32,
    46,   452,   505,     0,     0,     0,     0,     0,     0,   302,
     0,    54,     0,     0,    85,     0,     4,   300,   301,     0,
     0,    71,     0,     2,     0,     5,     0,     7,   353,   354,
   317,     0,     0,   517,   516,   518,   519,     0,     0,   521,
   520,   522,     0,   513,   512,     0,   515,     0,     0,     0,
     0,   132,     0,   357,     0,   303,     0,   346,   186,   197,
   187,   210,   183,   203,   193,   192,   213,   214,   208,   191,
   190,   185,   211,   215,   216,   195,   184,   198,   202,   204,
   196,   189,   205,   212,   207,     0,     0,     0,     0,   182,
   201,   200,   217,   181,   188,   179,   180,     0,     0,     0,
     0,   136,     0,   171,   172,   168,   149,   150,   151,   158,
   155,   157,   152,   153,   173,   174,   159,   160,   604,   165,
   164,   148,   170,   167,   166,   162,   163,   156,   154,   146,
<<<<<<< HEAD
   169,   147,   175,   161,   348,   137,     0,   603,   138,   206,
=======
   169,   147,   175,   161,   137,   348,     0,   602,   138,   206,
>>>>>>> 321221a3
   199,   209,   194,   176,   177,   178,   134,   135,   140,   139,
   142,     0,   141,   143,     0,     0,     0,     0,     0,     0,
     0,     0,     0,     0,     0,     0,     0,     0,     0,     0,
     0,     0,     0,     0,     0,   639,   640,     0,     0,     0,
   641,     0,     0,     0,     0,     0,     0,     0,     0,     0,
     0,     0,     0,     0,     0,     0,     0,     0,   367,   368,
     0,     0,     0,     0,     0,   480,     0,     0,   275,    69,
     0,     0,     0,   608,   279,    70,    68,     0,    67,     0,
     0,   433,    66,     0,   633,     0,     0,    20,     0,     0,
     0,   238,     0,     0,     0,     0,     0,     0,     0,     0,
     0,     0,    14,    13,     0,     0,     0,     0,     0,   263,
     0,     0,     0,   606,     0,     0,     0,     0,     0,     0,
     0,     0,     0,     0,     0,     0,     0,     0,     0,     0,
     0,     0,     0,   254,    50,   253,   502,   501,   503,   499,
   500,     0,     0,     0,     0,     0,     0,     0,     0,   327,
   415,     0,     0,     0,     0,   458,   438,   436,   326,     0,
     0,     0,     0,     0,     0,     0,     0,     0,     0,     0,
     0,     0,     0,     0,     0,     0,     0,     0,     0,     0,
     0,     0,     0,     0,     0,     0,     0,     0,     0,     0,
     0,     0,   421,   423,   626,   627,     0,     0,     0,   629,
   628,     0,     0,    87,     0,     0,     0,     0,     0,     0,
     3,     0,   427,     0,   324,     0,   506,     0,   129,     0,
   131,   537,   341,     0,     0,     0,     0,     0,     0,   624,
   625,   350,   144,     0,     0,     0,   359,     0,     0,     0,
     0,     0,     0,     0,     0,     0,     0,     0,     0,   642,
     0,     0,     0,     0,     0,     0,   338,   611,   286,   282,
     0,   613,     0,     0,   276,   284,     0,   277,     0,   319,
     0,   281,   271,   270,     0,     0,     0,     0,   323,    49,
    22,    24,    23,     0,     0,     0,     0,     0,     0,     0,
     0,     0,     0,     0,     0,   312,    12,     0,     0,   308,
     0,   315,     0,   637,   264,     0,   266,   316,   607,     0,
    89,     0,     0,     0,     0,     0,   489,   487,   504,   486,
   483,   459,   481,   460,   461,   485,   462,   463,   466,     0,
   472,   473,     0,     0,   468,   469,     0,   474,   475,     0,
     0,     0,    26,    27,    28,    29,    30,    47,    48,     0,
     0,     0,     0,     0,     0,     0,     0,     0,     0,     0,
     0,     0,     0,     0,     0,     0,     0,     0,     0,     0,
     0,     0,     0,     0,     0,     0,     0,     0,     0,     0,
   430,     0,   432,     0,     0,   619,     0,     0,   620,   431,
   617,   618,     0,    40,     0,     0,    45,    44,     0,    41,
   285,     0,     0,     0,     0,     0,    88,    33,    42,   289,
     0,    34,     0,     6,    57,    61,     0,     0,     0,     0,
     0,     0,   133,     0,     0,     0,     0,     0,     0,     0,
     0,     0,     0,     0,   306,     0,   360,     0,     0,     0,
     0,     0,     0,     0,     0,     0,   337,   362,   331,   361,
   334,     0,     0,     0,     0,     0,     0,     0,   610,     0,
     0,     0,   283,   609,   318,   634,     0,     0,   267,   322,
    21,     0,     0,    31,     0,     0,     0,     0,    15,     0,
     0,     0,     0,     0,     0,     0,     0,     0,   490,     0,
   465,   467,   477,   569,   566,   565,   564,   567,   575,   584,
     0,     0,   595,   594,   599,   598,   585,   570,     0,     0,
     0,   592,   418,     0,     0,     0,   562,   582,     0,   546,
   573,   568,     0,     0,     0,     0,   471,   479,   406,     0,
   404,     0,   403,     0,     0,     0,     0,     0,   429,     0,
     0,     0,     0,     0,   269,     0,   428,   268,     0,     0,
     0,     0,     0,     0,    86,     0,     0,     0,     0,   344,
     0,     0,   435,   347,   605,     0,     0,     0,   351,   145,
   446,     0,     0,   447,     0,     0,   365,     0,   363,     0,
     0,     0,     0,     0,     0,     0,   336,     0,     0,     0,
     0,     0,     0,   612,   288,   278,     0,   321,    10,     0,
   311,   265,    90,     0,   491,   495,   496,   497,   488,   498,
     0,     0,   369,     0,   371,     0,     0,   596,   600,     0,
   560,     0,     0,   416,     0,   555,     0,   558,     0,   544,
   586,     0,   545,   576,     0,     0,     0,     0,   402,   580,
     0,     0,   385,     0,   590,     0,     0,     0,     0,     0,
     0,     0,     0,    39,     0,    38,     0,    65,     0,   635,
    36,     0,    37,     0,    63,   426,   425,     0,     0,     0,
     0,     0,     0,     0,   538,   342,   540,   349,   542,     0,
     0,     0,   449,   366,     0,    11,   451,     0,   328,     0,
   329,   287,     0,     0,     0,   339,     0,    19,   492,     0,
     0,     0,     0,   572,     0,     0,   547,   571,     0,     0,
     0,     0,   574,     0,   593,     0,   583,   601,     0,   588,
     0,   400,     0,     0,   395,     0,   383,     0,   398,   405,
   384,     0,     0,     0,     0,     0,     0,   439,   437,     0,
   422,    35,     0,     0,     0,     0,     0,     0,     0,     0,
     0,     0,     0,     0,     0,     0,     0,     0,     0,     0,
     0,     0,   448,     0,   450,     0,   441,   440,   442,   332,
   335,     0,   493,   370,     0,     0,     0,   372,   417,     0,
   561,   420,   419,     0,   553,     0,   551,     0,   556,   559,
   543,     0,   386,   407,     0,     0,   581,     0,     0,     0,
   591,   314,     0,     0,   412,     0,   410,   413,    58,   345,
     0,     0,     0,     0,     0,     0,     0,     0,     0,     0,
     0,     0,     0,     0,     0,     0,     0,     0,   401,     0,
   392,     0,   390,   382,     0,   396,   399,     0,     0,     0,
   409,   352,     0,     0,     0,     0,     0,   443,   364,   340,
     0,     0,     0,   554,     0,   549,   552,   557,     0,     0,
     0,     0,   411,     0,   494,     0,     0,   394,     0,   388,
   391,   397,   550,     0,   389,
    }, yyDgoto = {
<<<<<<< HEAD
//yyDgoto 188
     1,   359,    67,    68,   641,   600,   131,   229,   601,   727,
   451,   728,   729,   730,   216,    69,    70,    71,    72,    73,
   362,   361,    74,   540,   364,    75,    76,   549,    77,    78,
   132,    79,    80,    81,    82,   628,   453,   454,   320,   321,
    84,    85,    86,    87,   322,   249,   312,   798,   987,   799,
   901,   492,   905,   602,   442,   298,    89,   766,    90,    91,
   731,   231,   828,   251,   732,   733,   856,   750,   751,   648,
   619,    93,    94,   290,   468,   792,   328,   252,   323,   494,
   368,   366,   734,   735,   833,   372,   374,    97,    98,   840,
   941,  1012,   926,   737,   859,   860,   738,   334,   495,   293,
    99,   531,   861,   484,   294,   485,   849,   739,   434,   413,
   635,   100,   101,   653,   253,   232,   233,   740,  1025,   863,
   843,   369,   325,   864,   280,   496,   834,   835,  1026,   489,
   760,   218,   741,   103,   104,   105,   742,   743,   744,   445,
   421,   927,   136,     2,   258,   259,   309,   513,   503,   490,
   778,   651,   524,   299,   234,   326,   327,   699,   457,   261,
   668,   809,   262,   810,   676,   991,   638,   458,   636,   893,
   446,   448,   650,   899,   370,   553,   595,   561,   560,   709,
   708,   824,   918,   992,  1038,   637,   649,   447,
=======
//yyDgoto 187
     1,   359,    67,    68,   673,   632,   633,   229,   131,   567,
   568,   451,   569,   570,   216,    69,    70,    71,    72,    73,
   362,   361,    74,   540,   364,    75,    76,   549,    77,    78,
   132,    79,    80,    81,    82,   660,   453,   454,   320,   321,
    84,    85,    86,    87,   322,   249,   312,   822,  1004,   823,
   921,   492,   925,   634,   442,   298,    89,   790,    90,    91,
   571,   231,   852,   251,   572,   573,   877,   774,   775,   680,
   651,    93,    94,   290,   468,   816,   328,   252,   323,   494,
   368,   366,   574,   575,   748,   372,   374,    97,    98,   755,
   959,  1023,   862,   577,   880,   881,   578,   334,   495,   293,
    99,   531,   882,   484,   294,   485,   764,   579,   434,   413,
   667,   100,   101,   685,   253,   232,   233,   580,  1015,   859,
   758,   369,   325,   885,   280,   496,   749,   750,  1016,   218,
   581,   489,   784,   103,   104,   105,   582,   583,   584,   445,
   421,   863,   136,     2,   258,   259,   309,   513,   503,   490,
   802,   683,   524,   299,   234,   326,   327,   731,   457,   261,
   700,   833,   262,   834,   708,  1008,   670,   458,   668,   913,
   446,   448,   682,   919,   370,   627,   593,   592,   741,   740,
   848,   938,  1009,  1045,   669,   681,   447,
>>>>>>> 321221a3
    }, yySindex = {
//yySindex 1095
     0,     0, 19340, 20639, 22316, 22703, 18705, 19095,     0, 21800,
 21800, 17781,     0,     0, 22445, 19729, 19729,     0,     0, 19729,
  -161,   -97,     0,     0,     0,     0,    74, 18965,   280,     0,
   -48,     0,     0,     0,     0,     0,     0,     0,     0,     0,
     0, 21929, 21929,  1392,   -12, 19470,     0, 20119, 20509, 18183,
 21929, 22058, 18835,     0,     0,     0,   290,   304,     0,     0,
     0,     0,     0,     0,     0,   324,   362,     0,     0,     0,
   -33,     0,     0,     0,  -124,     0,     0,     0,     0,     0,
     0,     0,     0,   829,   -96,  5011,     0,   135,   696,     0,
   375,     0,   132,   394,     0,   397,     0,     0,     0, 22574,
   434,     0,   187,     0,   137,     0,   -81,     0,     0,     0,
     0,  -161,   -97,     0,     0,     0,     0,   228,   280,     0,
     0,     0,     0,     0,     0,     0,     0,  1392, 21800,   277,
 19600,     0,   191,     0,   718,     0,   -81,     0,     0,     0,
     0,     0,     0,     0,     0,     0,     0,     0,     0,     0,
     0,     0,     0,     0,     0,     0,     0,     0,     0,     0,
     0,     0,     0,     0,     0,     0,     0,     0,     0,     0,
     0,     0,     0,     0,     0,     0,     0,     0,     0,     0,
     0,     0,     0,     0,     0,     0,     0,     0,     0,     0,
     0,     0,     0,     0,     0,     0,     0,     0,     0,     0,
     0,     0,     0,     0,     0,     0,     0,     0,     0,     0,
     0,     0,     0,     0,     0,     0,  -146,     0,     0,     0,
     0,     0,     0,     0,     0,     0,     0,     0,     0,     0,
     0,   531,     0,     0, 19600,     0,     0,     0,     0,     0,
     0,     0,     0,     0,     0,     0,     0,   281,   -96,   100,
   738,   255,   534,   259,   100,     0,     0,   137,   332,   549,
     0, 21800, 21800,     0,     0,     0,     0,     0,     0,     0,
     0,     0,     0,     0,     0,   322,   811,     0,     0,     0,
   335, 21929, 21929, 21929, 21929,     0, 21929,  5011,     0,     0,
   296,   590,   592,     0,     0,     0,     0, 16296,     0, 19729,
 19729,     0,     0, 18050,     0, 21800,  -130,     0, 20897,   291,
 19600,     0,   814,   321,   325,   318, 20768,     0, 19470,   334,
   137,   829,     0,     0,     0,   280,   280, 21800,   337,     0,
   159,   230,   296,     0,   303,   230,     0,     0,     0,     0,
     0,     0,     0,     0,     0,     0,     0,     0,   373, 22832,
   860,     0,   664,     0,     0,     0,     0,     0,     0,     0,
     0,   724,   832,   889,   413,   329,   950,   343,   372,     0,
     0,   347,  1086,   349,   417,     0,     0,     0,     0, 21800,
 21800, 21800, 21800, 20768, 21800, 21800, 21929, 21929, 21929, 21929,
 21929, 21929, 21929, 21929, 21929, 21929, 21929, 21929, 21929, 21929,
 21929, 21929, 21929, 21929, 21929, 21929, 21929, 21929, 21929, 21929,
 21929, 21929,     0,     0,     0,     0,  3545, 19729, 10141,     0,
     0, 23786, 22058,     0, 21026, 19470, 18318,   680, 21026, 22058,
     0, 18447,     0,   383,     0,   396,     0,   -96,     0,     0,
     0,     0,     0, 23170, 19729, 23226, 19600, 21800,   398,     0,
     0,     0,     0,   489,   497,   318,     0, 19600,   486, 23282,
 19729, 23338, 21929, 21929, 21929, 19600,   332, 21155,   503,     0,
    76,    76,     0, 23394, 19729, 23450,     0,     0,     0,     0,
   939,     0, 21929, 19859,     0,     0, 20249,     0,   280,     0,
   435,     0,     0,     0,   737,   744,   280,    70,     0,     0,
     0,     0,     0, 19095, 21800,  5011, 19340,   429, 23282, 23338,
 21929, 21929,   829,   443,   280,     0,     0, 18576,     0,     0,
   -96,     0, 20379,     0,     0, 20509,     0,     0,     0,     0,
     0,   764, 23506, 19729, 23562, 22832,     0,     0,     0,     0,
     0,     0,     0,     0,     0,     0,     0,     0,     0,    30,
     0,     0,   785,  2078,     0,     0,   192,     0,     0,   793,
  -123,  -123,     0,     0,     0,     0,     0,     0,     0,   321,
  2495,  2495,  2495,  2495,  2987,  2987,  2570,  3477,  2495,  2495,
  2973,  2973,  1071,  1071,   321,  2437,   321,   321,   -22,   -22,
  2987,  2987,  1426,  1426, 12375,  -123,   488,     0,   495,   -97,
     0,     0,     0,   280,   508,     0,   517,   -97,     0,     0,
     0,     0,   -97,     0,  5011, 21929,     0,     0,  4064,     0,
     0,   766,   813,   280, 22832,   819,     0,     0,     0,     0,
     0,     0,  4549,     0,     0,     0,   137, 21800, 19600,     0,
     0,   -97,     0,   280,   -97,   607,    70,  2410, 19600,  2410,
 19225, 19095, 21284,   603,     0,    55,     0,   535,   537,   280,
   538,   544,  4064,   603,   620,   133,     0,     0,     0,     0,
     0,     0,     0,   280,     0,     0, 21800, 21929,     0, 21929,
   296,   592,     0,     0,     0,     0, 19859, 20249,     0,     0,
     0,    70,   523,     0,   321,  5011, 19340,     0,     0,   280,
   230, 22832,     0,     0,   280,     0,     0,   764,     0,  1032,
     0,     0,     0,     0,     0,     0,     0,     0,     0,     0,
  1307,  2410,     0,     0,     0,     0,     0,     0,   581,   593,
   862,     0,     0,  -163,   869,   874,     0,     0,   878,     0,
     0,     0,   618,   884, 21929,   873,     0,     0,     0,  1479,
     0, 19600,     0, 19600,   877, 19600, 22058, 22058,     0,   383,
   599,   585, 22058, 22058,     0,   383,     0,     0,   135,  -124,
     0, 21929, 22058, 21413,     0,   764, 22832, 21929,  -123,     0,
   137,   685,     0,     0,     0,   280,   688,   137,     0,     0,
     0,     0,   621,     0, 19600,   700,     0, 21800,     0,   701,
 21929, 21929,   629, 21929, 21929,   704,     0, 21542, 19600, 19600,
 19600,     0,    76,     0,     0,     0,   926,     0,     0,   608,
     0,     0,     0,     0,     0,     0,     0,     0,     0,     0,
  1307,   671,     0,   929,     0,   280,   280,     0,     0,  2492,
     0, 19600, 19600,     0,  2410,     0,  2410,     0,   452,     0,
     0,   -82,     0,     0, 21929,   931,   280,   934,     0,     0,
   946,   948,     0,   639,     0,   884, 22961,   944,   951,   743,
   648, 21929,   752,     0,  5011,     0,  5011,     0, 22058,     0,
     0,  5011,     0,  5011,     0,     0,     0,  5011, 21929,     0,
   764,  5011, 19600, 19600,     0,     0,     0,     0,     0,   398,
 23090,   100,     0,     0, 19600,     0,     0,   100,     0, 21929,
     0,     0,   -51,   757,   759,     0, 20249,     0,     0,   280,
  1300,   981,  1413,     0,   691,   983,     0,     0,   771,   667,
   995,   998,     0,   999,     0,   983,     0,     0,   884,     0,
  2492,     0,   693,  2410,     0,   452,     0,  2410,     0,     0,
     0,     0,     0,   745,   863, 22961,  1441,     0,     0,  5011,
     0,     0,  5011,     0,   705,   803, 19600,     0,     0,     0,
     0,     0,     0,     0,     0,     0,     0,     0,     0,   769,
   968,     0,     0, 19600,     0, 19600,     0,     0,     0,     0,
     0, 19600,     0,     0,  1039,  1300,   806,     0,     0,  2492,
     0,     0,     0,  2492,     0,  2410,     0,  2492,     0,     0,
     0,  1040,     0,     0,  1042,  1056,     0,   884,  1057,  1040,
     0,     0, 23618,   863,     0,   265,     0,     0,     0,     0,
   812,     0, 23674, 19729, 23730,   489,    55,   842, 19600,  1300,
  1039,  1300,  1061,   983,  1069,   983,   983,  2492,     0,  2492,
     0,  2410,     0,     0,  2492,     0,     0,     0,     0,  1441,
     0,     0,     0,     0,   280,     0,     0,     0,     0,     0,
   733,  1039,  1300,     0,  2492,     0,     0,     0,  1040,  1090,
  1040,  1040,     0,     0,     0,  1039,   983,     0,  2492,     0,
     0,     0,     0,  1040,     0,
    }, yyRindex = {
//yyRindex 1095
     0,     0,   175,     0,     0,     0,     0,     0,     0,     0,
     0,   866,     0,     0,     0,  9730,  9834,     0,     0,  9946,
  4795,  4333, 10934, 11093, 11235, 11341, 22187,     0, 21671,     0,
     0, 11458, 11642, 11759,  5126,  3325, 11836, 11943,  5257, 12137,
     0,     0,     0,     0,     0,   142, 17915,   795,   782,   231,
     0,     0,  1186,     0,     0,     0,  1318,   464,     0,     0,
     0,     0,     0,     0,     0,  1336,   476,     0,     0,     0,
  8996,     0,     0,     0,  9118,     0,     0,     0,     0,     0,
     0,     0,     0,    59,   596, 11038,  9302, 16093,     0,     0,
 16129,     0, 12244,     0,     0,     0,     0,     0,     0,   238,
     0,     0,     0,     0,    41,     0, 19989,     0,     0,     0,
     0,  9424,  6854,     0,     0,     0,     0,     0,   807,     0,
     0,     0, 16429,     0,     0, 16566,     0,     0,     0,     0,
   142,     0, 17377,     0,     0,     0,     0,     0,     0,     0,
     0,     0,     0,     0,     0,     0,     0,     0,     0,     0,
     0,     0,     0,     0,     0,     0,     0,     0,     0,     0,
     0,     0,     0,     0,     0,  2427,  2558,  2931,  3435,     0,
     0,     0,     0,     0,     0,     0,     0,  3939,  4422,  4884,
  5367,     0,  5414,     0,     0,     0,     0,     0,     0,     0,
     0,     0,     0,     0,     0,     0,     0,     0,     0,     0,
     0,     0,     0,     0,     0,     0,     0,     0,     0,     0,
     0,     0,     0,     0,     0,     0,     0,     0,     0,     0,
     0,     0,     0,     0,     0,     0,     0,     0,     0,     0,
     0,  7390,     0,     0,  1470,  6976,  7160,  7282,  7466,  7588,
  7772,  7894,  2185,  8078,  8200,  2317,  8384,     0,   794,     0,
     0,  8690,     0,     0,     0,     0,     0,   866,     0,   880,
     0,     0,     0,  1173,  1552,  1919,  1935,  1949,  2505,  2604,
  4489,  2977,  3108,  4951,  3481,     0,     0,  3612,     0,     0,
     0,     0,     0,     0,     0,     0,     0, 15695,     0,     0,
  1099,  1971,  1971,     0,     0,     0,     0,   817,     0,     0,
    36,     0,     0,   817,     0,     0,     0,     0,     0,     0,
    60,     0,     0,  1804,  9608, 12319,     0, 17243,   142,     0,
  1937,   465,     0,     0,   111,   817,   817,     0,     0,     0,
   809,   809,     0,     0,     0,   797,  1227,  1516,  5317,  5764,
  6268,  7652,  7661,  1624,  7683,  7983,  2015,  7985,     0,     0,
     0,  7994,   267,     0,     0,     0,     0,     0,     0,     0,
     0,     0,     0,     0,     0,     0,     0,     0,     0,     0,
     0,     0,     0,     0,     0,     0,     0,     0,     0,     0,
     0,     0,     0,     0,     0,     0,     0,     0,     0,     0,
     0,     0,     0,     0,     0,     0,     0,     0,     0,     0,
     0,     0,     0,     0,     0,     0,     0,     0,     0,     0,
     0,     0,     0,     0,     0,     0,     0,    68,     0,     0,
     0,     0,     0,     0,     0,   142,   273,   276,     0,     0,
     0,    47,     0, 15909,     0,     0,     0,   139,     0, 16973,
     0,     0,     0,     0,    68,     0,  1470,     0,  1706,     0,
     0,     0,     0,   479,     0,  8812,     0,   776, 17108,     0,
    68,     0,     0,     0,     0,   155,     0,     0,     0,     0,
     0,     0,  3985,     0,    68,     0,     0,     0,     0,     0,
     0,     0,     0,     0,     0,     0,     0,     0,   817,     0,
     0,     0,     0,     0,    54,    54,   817,   817,     0,     0,
     0,     0,     0,     0,     0, 14741,    60,     0,     0,     0,
     0,     0,   552,     0,   817,     0,     0,  2443,    61,     0,
   181,     0,   820,     0,     0,  -156,     0,     0,     0,  8232,
     0,   297,     0,    68,     0,     0,     0,     0,     0,     0,
     0,     0,     0,     0,     0,     0,     0,     0,     0,     0,
     0,     0,     0,  -117,     0,     0,     0,     0,     0,     0,
 17512, 17646,     0,     0,     0,     0,     0,     0,     0, 10082,
 13809, 13919, 14049, 14135, 13329, 13439, 14221, 14481, 14309, 14395,
 14569, 14655, 12727, 12841, 10252, 12975, 10355, 10481, 12487, 12625,
 13569, 13679, 13089, 13191,  1104, 17512,  5630,  3698,  6265, 19989,
     0,  3829,     0,   823,  5761,     0,  6134,  4664,     0,     0,
     0,     0,  6507,     0, 14829,     0,     0,     0,  7084,     0,
     0,     0,     0,   817,     0,   310,     0,     0,     0,     0,
  1285,     0, 15781,     0,     0,     0,     0,     0,  1470, 16701,
 16838,     0,     0,   823,  8506,     0,   817,   207,  1470,   152,
     0,     0,   423,   -59,     0,   900,     0,  2690,  4202,   823,
  2821,  3194, 15869,   900,     0,     0,     0,     0,     0,     0,
     0,  5886,   978,   823,  6017,  6742,     0,     0,     0,     0,
  1473,  1971,     0,     0,     0,     0,   106,   158,     0,     0,
     0,   817,     0,     0, 10628, 14915,    60,   219,     0,   817,
   809,     0,  6670,  1316,   823,  7070,  7376,   319,     0,     0,
     0,     0,     0,     0,     0,     0,     0,     0,     0,     0,
     0,   164,     0,     0,     0,     0,     0,     0,   229,     0,
   211,     0,     0,     0,   211,   211,     0,     0,   217,     0,
     0,     0,   393,   217,    39,   156,     0,     0,     0,    -6,
     0,   105,     0,    60,     0,   105,     0,     0,     0, 15971,
 10787,     0,     0,     0,     0, 16007,     0,     0, 16169, 10737,
    79,     0,     0,     0,     0,   555,     0,     0, 17646,     0,
     0,     0,     0,     0,     0,   817,     0,     0,     0,     0,
     0,   739,   163,     0,   430,   900,     0,     0,     0,     0,
     0,     0,  6638,     0,     0,     0,     0,     0,   662,   105,
   105,  1075,     0,     0,     0,     0,    54,     0,     0,     0,
     0,     0,     0,  1003,     0,     0,     0,     0,     0,     0,
     0,   215,     0,   242,     0,   817,    17,     0,     0,     0,
     0,   105,    60,     0,     0,     0,     0,     0,     0,     0,
     0,     0,     0,     0,     0,   120,    -6,   120,     0,     0,
   122,   120,     0,     0,     0,   122,    53,    67,  -129,     0,
     0,     0,     0,     0, 15001,     0, 15089,     0,     0,     0,
     0, 15175,     0, 15261,     0,     0,     0, 15349,     0,  2043,
   569, 15435,    60,  1470,     0,     0,     0,     0,     0,  1706,
     0,     0,     0,     0,   105,     0,     0,     0,     0,     0,
     0,     0,   900,     0,     0,     0,   176,     0,     0,   817,
     0,   257,     0,     0,     0,   211,     0,     0,     0,     0,
   211,   211,     0,   211,     0,   211,     0,     0,   217,     0,
     0,     0,     0,   134,     0,     0,     0,     0,     0,     0,
     0,   917,  1369,     0,    96,     0,     0,     0,     0, 15521,
     0,     0, 15609, 16250,     0,     0,  1470,  1574,  1746,  1784,
  1847,  1887,  7061,  7967,   894,  7973,  8027,  1325,  8265,     0,
     0,  8274,     0,  1470,     0,   776,     0,     0,     0,     0,
     0,   105,     0,     0,   268,     0,   284,     0,     0,     0,
     0,     0,     0,     0,     0,     0,     0,     0,     0,     0,
     0,   120,     0,     0,   120,   120,     0,   122,   120,   120,
     0,     0,     0,   117,     0,    -4,     0,     0,     0,     0,
     0,  8276,     0,    68,     0,   479,   900,     0,    29,     0,
   287,     0,   295,   211,   211,   211,   211,     0,     0,     0,
     0,     0,     0,     0,     0,     0,     0,  1615,  1094,     0,
     0,     0,  1889,   841,   823,  2019,  7687,     0,     0,     0,
     0,   301,     0,     0,     0,     0,     0,     0,   120,   120,
   120,   120,     0,   913,     0,   302,   211,     0,     0,     0,
     0,     0,     0,   120,     0,
    }, yyGindex = {
<<<<<<< HEAD
//yyGindex 188
     0,     0,     8,     0,  -325,     0,   -89,     4,    38,   378,
     0,     0,     0,   -64,     0,     0,     0,  1101,     0,     0,
   888,  1124,     0,   943,     0,     0,     0,   815,     0,    16,
  1178,  -382,   -31,     0,   108,     0,   460,  -422,     0,    23,
  1209,  1525,    46,    18,   669,    64,     3,  -546,     0,   153,
     0,   658,     0,    51,     0,    -5,  1184,   588,     0,     0,
  -718,     0,     0,   483,  -489,     0,     0,     0,  -342,   308,
  -275,   -70,   -17,  1195,  -445,     0,     0,   646,   872,    66,
     0,     0,  4789,   358,   160,     0,     0,     0,     0,    84,
  2353,   463,   221,   366,   279,     0,     0,     0,    52,  -459,
     0,  -441,   278,  -289,  -425,     0,  -576,   949,   -73,   458,
  -493,  1214,   -14,   198,   710,     0,   -23,  -137,     0,  -540,
     0,     0,  -194,  -806,     0,  -387,  -785,   409,   183,   275,
  -534,     0,  -802,  -403,     0,    33,     0,   550,  -104,   -79,
     0,  -439,   240,     0,   285,    25,     0,     0,     0,   -26,
     0,     0,  -227,     0,     0,     0,     0,     0,  -226,     0,
  -433,     0,     0,     0,     0,     0,     0,    44,     0,     0,
=======
//yyGindex 187
     0,     0,     6,     0,  -350,     0,    35,    22,   -84,   128,
     0,     0,     0,    84,     0,     0,     0,  1115,     0,     0,
   903,  1139,     0,  1406,     0,     0,     0,   827,     0,    11,
  1189,  -365,   -12,     0,   133,     0,   598,  -393,     0,    23,
   868,  1270,    44,    48,   679,    -3,     1,  -463,     0,   155,
     0,   376,     0,    80,     0,    15,  1197,   560,     0,     0,
  -659,     0,     0,   498,  -401,     0,     0,     0,  -470,   289,
  -363,   -85,   -18,   919,  -415,     0,     0,   700,   395,    66,
     0,     0,   388,   450,  -707,     0,     0,     0,     0,  -467,
  2092,   434,   -46,   447,   249,     0,     0,     0,    28,  -464,
     0,  -445,   252,  -258,  -451,     0,  -453,  5744,   -73,   424,
  -454,  1207,   -36,   183,   358,     0,    10,  -620,     0,  -627,
     0,     0,  -183,  -855,     0,  -388,  -719,   477,   175,     0,
  -809,   614,  -602,  -410,     0,    21,     0,  8194,   681,   -67,
     0,  -310,   179,     0,    29,    13,     0,     0,     0,   -26,
     0,     0,  -251,     0,     0,     0,     0,     0,  -235,     0,
  -431,     0,     0,     0,     0,     0,     0,    16,     0,     0,
>>>>>>> 321221a3
     0,     0,     0,     0,     0,     0,     0,     0,     0,     0,
     0,     0,     0,     0,     0,     0,     0,     0,
    };
    protected static final short[] yyTable = YyTables.yyTable();
    protected static final short[] yyCheck = YyTables.yyCheck();

  /** maps symbol value to printable name.
      @see #yyExpecting
    */
  protected static final String[] yyNames = {
    "end-of-file",null,null,null,null,null,null,null,null,null,"'\\n'",
    null,null,null,null,null,null,null,null,null,null,null,null,null,null,
    null,null,null,null,null,null,null,"' '",null,null,null,null,null,
    null,null,null,null,null,null,"','",null,null,null,null,null,null,
    null,null,null,null,null,null,null,"':'","';'",null,"'='",null,"'?'",
    null,null,null,null,null,null,null,null,null,null,null,null,null,null,
    null,null,null,null,null,null,null,null,null,null,null,null,null,
    "'['",null,null,null,null,null,null,null,null,null,null,null,null,
    null,null,null,null,null,null,null,null,null,null,null,null,null,null,
    null,null,null,null,null,null,null,null,null,null,null,null,null,null,
    null,null,null,null,null,null,null,null,null,null,null,null,null,null,
    null,null,null,null,null,null,null,null,null,null,null,null,null,null,
    null,null,null,null,null,null,null,null,null,null,null,null,null,null,
    null,null,null,null,null,null,null,null,null,null,null,null,null,null,
    null,null,null,null,null,null,null,null,null,null,null,null,null,null,
    null,null,null,null,null,null,null,null,null,null,null,null,null,null,
    null,null,null,null,null,null,null,null,null,null,null,null,null,null,
    null,null,null,null,null,null,null,null,null,null,null,null,null,null,
    null,null,null,null,null,null,null,null,null,null,null,null,null,
    "kCLASS","kMODULE","kDEF","kUNDEF","kBEGIN","kRESCUE","kENSURE",
    "kEND","kIF","kUNLESS","kTHEN","kELSIF","kELSE","kCASE","kWHEN",
    "kWHILE","kUNTIL","kFOR","kBREAK","kNEXT","kREDO","kRETRY","kIN",
    "kDO","kDO_COND","kDO_BLOCK","kRETURN","kYIELD","kSUPER","kSELF",
    "kNIL","kTRUE","kFALSE","kAND","kOR","kNOT","kIF_MOD","kUNLESS_MOD",
    "kWHILE_MOD","kUNTIL_MOD","kRESCUE_MOD","kALIAS","kDEFINED","klBEGIN",
    "klEND","k__LINE__","k__FILE__","k__ENCODING__","kDO_LAMBDA",
    "tIDENTIFIER","tFID","tGVAR","tIVAR","tCONSTANT","tCVAR","tLABEL",
    "tCHAR","tUPLUS","tUMINUS","tUMINUS_NUM","tPOW","tCMP","tEQ","tEQQ",
    "tNEQ","tGEQ","tLEQ","tANDOP","tOROP","tMATCH","tNMATCH","tDOT",
    "tDOT2","tDOT3","tAREF","tASET","tLSHFT","tRSHFT","tANDDOT","tCOLON2",
    "tCOLON3","tOP_ASGN","tASSOC","tLPAREN","tLPAREN2","tRPAREN",
    "tLPAREN_ARG","tLBRACK","tRBRACK","tLBRACE","tLBRACE_ARG","tSTAR",
    "tSTAR2","tAMPER","tAMPER2","tTILDE","tPERCENT","tDIVIDE","tPLUS",
    "tMINUS","tLT","tGT","tPIPE","tBANG","tCARET","tLCURLY","tRCURLY",
    "tBACK_REF2","tSYMBEG","tSTRING_BEG","tXSTRING_BEG","tREGEXP_BEG",
    "tWORDS_BEG","tQWORDS_BEG","tSTRING_DBEG","tSTRING_DVAR",
    "tSTRING_END","tLAMBDA","tLAMBEG","tNTH_REF","tBACK_REF",
    "tSTRING_CONTENT","tINTEGER","tIMAGINARY","tFLOAT","tRATIONAL",
    "tREGEXP_END","tSYMBOLS_BEG","tQSYMBOLS_BEG","tDSTAR","tSTRING_DEND",
    "tLABEL_END","tLOWEST",
    };

  /** printable rules for debugging.
    */
  protected static final String [] yyRule = {
    "$accept : program",
    "$$1 :",
    "program : $$1 top_compstmt",
    "top_compstmt : top_stmts opt_terms",
    "top_stmts : none",
    "top_stmts : top_stmt",
    "top_stmts : top_stmts terms top_stmt",
    "top_stmts : error top_stmt",
    "top_stmt : stmt",
    "$$2 :",
    "top_stmt : klBEGIN $$2 tLCURLY top_compstmt tRCURLY",
    "bodystmt : compstmt opt_rescue opt_else opt_ensure",
    "compstmt : stmts opt_terms",
    "stmts : none",
    "stmts : stmt_or_begin",
    "stmts : stmts terms stmt_or_begin",
    "stmts : error stmt",
    "stmt_or_begin : stmt",
    "$$3 :",
    "stmt_or_begin : kBEGIN $$3 tLCURLY top_compstmt tRCURLY",
    "$$4 :",
    "stmt : kALIAS fitem $$4 fitem",
    "stmt : kALIAS tGVAR tGVAR",
    "stmt : kALIAS tGVAR tBACK_REF",
    "stmt : kALIAS tGVAR tNTH_REF",
    "stmt : kUNDEF undef_list",
    "stmt : stmt kIF_MOD expr_value",
    "stmt : stmt kUNLESS_MOD expr_value",
    "stmt : stmt kWHILE_MOD expr_value",
    "stmt : stmt kUNTIL_MOD expr_value",
    "stmt : stmt kRESCUE_MOD stmt",
    "stmt : klEND tLCURLY compstmt tRCURLY",
    "stmt : command_asgn",
    "stmt : mlhs '=' command_call",
    "stmt : var_lhs tOP_ASGN command_call",
    "stmt : primary_value '[' opt_call_args rbracket tOP_ASGN command_call",
    "stmt : primary_value call_op tIDENTIFIER tOP_ASGN command_call",
    "stmt : primary_value call_op tCONSTANT tOP_ASGN command_call",
    "stmt : primary_value tCOLON2 tCONSTANT tOP_ASGN command_call",
    "stmt : primary_value tCOLON2 tIDENTIFIER tOP_ASGN command_call",
    "stmt : backref tOP_ASGN command_call",
    "stmt : lhs '=' mrhs",
    "stmt : mlhs '=' mrhs_arg",
    "stmt : expr",
    "command_asgn : lhs '=' command_call",
    "command_asgn : lhs '=' command_asgn",
    "expr : command_call",
    "expr : expr kAND expr",
    "expr : expr kOR expr",
    "expr : kNOT opt_nl expr",
    "expr : tBANG command_call",
    "expr : arg",
    "expr_value : expr",
    "command_call : command",
    "command_call : block_command",
    "block_command : block_call",
    "block_command : block_call call_op2 operation2 command_args",
    "$$5 :",
    "cmd_brace_block : tLBRACE_ARG $$5 opt_block_param compstmt tRCURLY",
    "fcall : operation",
    "command : fcall command_args",
    "command : fcall command_args cmd_brace_block",
    "command : primary_value call_op operation2 command_args",
    "command : primary_value call_op operation2 command_args cmd_brace_block",
    "command : primary_value tCOLON2 operation2 command_args",
    "command : primary_value tCOLON2 operation2 command_args cmd_brace_block",
    "command : kSUPER command_args",
    "command : kYIELD command_args",
    "command : kRETURN call_args",
    "command : kBREAK call_args",
    "command : kNEXT call_args",
    "mlhs : mlhs_basic",
    "mlhs : tLPAREN mlhs_inner rparen",
    "mlhs_inner : mlhs_basic",
    "mlhs_inner : tLPAREN mlhs_inner rparen",
    "mlhs_basic : mlhs_head",
    "mlhs_basic : mlhs_head mlhs_item",
    "mlhs_basic : mlhs_head tSTAR mlhs_node",
    "mlhs_basic : mlhs_head tSTAR mlhs_node ',' mlhs_post",
    "mlhs_basic : mlhs_head tSTAR",
    "mlhs_basic : mlhs_head tSTAR ',' mlhs_post",
    "mlhs_basic : tSTAR mlhs_node",
    "mlhs_basic : tSTAR mlhs_node ',' mlhs_post",
    "mlhs_basic : tSTAR",
    "mlhs_basic : tSTAR ',' mlhs_post",
    "mlhs_item : mlhs_node",
    "mlhs_item : tLPAREN mlhs_inner rparen",
    "mlhs_head : mlhs_item ','",
    "mlhs_head : mlhs_head mlhs_item ','",
    "mlhs_post : mlhs_item",
    "mlhs_post : mlhs_post ',' mlhs_item",
    "mlhs_node : tIDENTIFIER",
    "mlhs_node : tIVAR",
    "mlhs_node : tGVAR",
    "mlhs_node : tCONSTANT",
    "mlhs_node : tCVAR",
    "mlhs_node : kNIL",
    "mlhs_node : kSELF",
    "mlhs_node : kTRUE",
    "mlhs_node : kFALSE",
    "mlhs_node : k__FILE__",
    "mlhs_node : k__LINE__",
    "mlhs_node : k__ENCODING__",
    "mlhs_node : primary_value '[' opt_call_args rbracket",
    "mlhs_node : primary_value call_op tIDENTIFIER",
    "mlhs_node : primary_value tCOLON2 tIDENTIFIER",
    "mlhs_node : primary_value call_op tCONSTANT",
    "mlhs_node : primary_value tCOLON2 tCONSTANT",
    "mlhs_node : tCOLON3 tCONSTANT",
    "mlhs_node : backref",
    "lhs : tIDENTIFIER",
    "lhs : tIVAR",
    "lhs : tGVAR",
    "lhs : tCONSTANT",
    "lhs : tCVAR",
    "lhs : kNIL",
    "lhs : kSELF",
    "lhs : kTRUE",
    "lhs : kFALSE",
    "lhs : k__FILE__",
    "lhs : k__LINE__",
    "lhs : k__ENCODING__",
    "lhs : primary_value '[' opt_call_args rbracket",
    "lhs : primary_value call_op tIDENTIFIER",
    "lhs : primary_value tCOLON2 tIDENTIFIER",
    "lhs : primary_value call_op tCONSTANT",
    "lhs : primary_value tCOLON2 tCONSTANT",
    "lhs : tCOLON3 tCONSTANT",
    "lhs : backref",
    "cname : tIDENTIFIER",
    "cname : tCONSTANT",
    "cpath : tCOLON3 cname",
    "cpath : cname",
    "cpath : primary_value tCOLON2 cname",
    "fname : tIDENTIFIER",
    "fname : tCONSTANT",
    "fname : tFID",
    "fname : op",
    "fname : reswords",
    "fsym : fname",
    "fsym : symbol",
    "fitem : fsym",
    "fitem : dsym",
    "undef_list : fitem",
    "$$6 :",
    "undef_list : undef_list ',' $$6 fitem",
    "op : tPIPE",
    "op : tCARET",
    "op : tAMPER2",
    "op : tCMP",
    "op : tEQ",
    "op : tEQQ",
    "op : tMATCH",
    "op : tNMATCH",
    "op : tGT",
    "op : tGEQ",
    "op : tLT",
    "op : tLEQ",
    "op : tNEQ",
    "op : tLSHFT",
    "op : tRSHFT",
    "op : tDSTAR",
    "op : tPLUS",
    "op : tMINUS",
    "op : tSTAR2",
    "op : tSTAR",
    "op : tDIVIDE",
    "op : tPERCENT",
    "op : tPOW",
    "op : tBANG",
    "op : tTILDE",
    "op : tUPLUS",
    "op : tUMINUS",
    "op : tAREF",
    "op : tASET",
    "op : tBACK_REF2",
    "reswords : k__LINE__",
    "reswords : k__FILE__",
    "reswords : k__ENCODING__",
    "reswords : klBEGIN",
    "reswords : klEND",
    "reswords : kALIAS",
    "reswords : kAND",
    "reswords : kBEGIN",
    "reswords : kBREAK",
    "reswords : kCASE",
    "reswords : kCLASS",
    "reswords : kDEF",
    "reswords : kDEFINED",
    "reswords : kDO",
    "reswords : kELSE",
    "reswords : kELSIF",
    "reswords : kEND",
    "reswords : kENSURE",
    "reswords : kFALSE",
    "reswords : kFOR",
    "reswords : kIN",
    "reswords : kMODULE",
    "reswords : kNEXT",
    "reswords : kNIL",
    "reswords : kNOT",
    "reswords : kOR",
    "reswords : kREDO",
    "reswords : kRESCUE",
    "reswords : kRETRY",
    "reswords : kRETURN",
    "reswords : kSELF",
    "reswords : kSUPER",
    "reswords : kTHEN",
    "reswords : kTRUE",
    "reswords : kUNDEF",
    "reswords : kWHEN",
    "reswords : kYIELD",
    "reswords : kIF",
    "reswords : kUNLESS",
    "reswords : kWHILE",
    "reswords : kUNTIL",
    "reswords : kRESCUE_MOD",
    "arg : lhs '=' arg",
    "arg : lhs '=' arg kRESCUE_MOD arg",
    "arg : var_lhs tOP_ASGN arg",
    "arg : var_lhs tOP_ASGN arg kRESCUE_MOD arg",
    "arg : primary_value '[' opt_call_args rbracket tOP_ASGN arg",
    "arg : primary_value call_op tIDENTIFIER tOP_ASGN arg",
    "arg : primary_value call_op tCONSTANT tOP_ASGN arg",
    "arg : primary_value tCOLON2 tIDENTIFIER tOP_ASGN arg",
    "arg : primary_value tCOLON2 tCONSTANT tOP_ASGN arg",
    "arg : tCOLON3 tCONSTANT tOP_ASGN arg",
    "arg : backref tOP_ASGN arg",
    "arg : arg tDOT2 arg",
    "arg : arg tDOT3 arg",
    "arg : arg tPLUS arg",
    "arg : arg tMINUS arg",
    "arg : arg tSTAR2 arg",
    "arg : arg tDIVIDE arg",
    "arg : arg tPERCENT arg",
    "arg : arg tPOW arg",
    "arg : tUMINUS_NUM simple_numeric tPOW arg",
    "arg : tUPLUS arg",
    "arg : tUMINUS arg",
    "arg : arg tPIPE arg",
    "arg : arg tCARET arg",
    "arg : arg tAMPER2 arg",
    "arg : arg tCMP arg",
    "arg : arg tGT arg",
    "arg : arg tGEQ arg",
    "arg : arg tLT arg",
    "arg : arg tLEQ arg",
    "arg : arg tEQ arg",
    "arg : arg tEQQ arg",
    "arg : arg tNEQ arg",
    "arg : arg tMATCH arg",
    "arg : arg tNMATCH arg",
    "arg : tBANG arg",
    "arg : tTILDE arg",
    "arg : arg tLSHFT arg",
    "arg : arg tRSHFT arg",
    "arg : arg tANDOP arg",
    "arg : arg tOROP arg",
    "arg : kDEFINED opt_nl arg",
    "arg : arg '?' arg opt_nl ':' arg",
    "arg : primary",
    "arg_value : arg",
    "aref_args : none",
    "aref_args : args trailer",
    "aref_args : args ',' assocs trailer",
    "aref_args : assocs trailer",
    "paren_args : tLPAREN2 opt_call_args rparen",
    "opt_paren_args : none",
    "opt_paren_args : paren_args",
    "opt_call_args : none",
    "opt_call_args : call_args",
    "opt_call_args : args ','",
    "opt_call_args : args ',' assocs ','",
    "opt_call_args : assocs ','",
    "call_args : command",
    "call_args : args opt_block_arg",
    "call_args : assocs opt_block_arg",
    "call_args : args ',' assocs opt_block_arg",
    "call_args : block_arg",
    "$$7 :",
    "command_args : $$7 call_args",
    "block_arg : tAMPER arg_value",
    "opt_block_arg : ',' block_arg",
    "opt_block_arg : none_block_pass",
    "args : arg_value",
    "args : tSTAR arg_value",
    "args : args ',' arg_value",
    "args : args ',' tSTAR arg_value",
    "mrhs_arg : mrhs",
    "mrhs_arg : arg_value",
    "mrhs : args ',' arg_value",
    "mrhs : args ',' tSTAR arg_value",
    "mrhs : tSTAR arg_value",
    "primary : literal",
    "primary : strings",
    "primary : xstring",
    "primary : regexp",
    "primary : words",
    "primary : qwords",
    "primary : symbols",
    "primary : qsymbols",
    "primary : var_ref",
    "primary : backref",
    "primary : tFID",
    "$$8 :",
    "primary : kBEGIN $$8 bodystmt kEND",
    "$$9 :",
    "primary : tLPAREN_ARG $$9 rparen",
    "$$10 :",
    "$$11 :",
    "primary : tLPAREN_ARG $$10 expr $$11 rparen",
    "primary : tLPAREN compstmt tRPAREN",
    "primary : primary_value tCOLON2 tCONSTANT",
    "primary : tCOLON3 tCONSTANT",
    "primary : tLBRACK aref_args tRBRACK",
    "primary : tLBRACE assoc_list tRCURLY",
    "primary : kRETURN",
    "primary : kYIELD tLPAREN2 call_args rparen",
    "primary : kYIELD tLPAREN2 rparen",
    "primary : kYIELD",
    "primary : kDEFINED opt_nl tLPAREN2 expr rparen",
    "primary : kNOT tLPAREN2 expr rparen",
    "primary : kNOT tLPAREN2 rparen",
    "primary : fcall brace_block",
    "primary : method_call",
    "primary : method_call brace_block",
    "primary : tLAMBDA lambda",
    "primary : kIF expr_value then compstmt if_tail kEND",
    "primary : kUNLESS expr_value then compstmt opt_else kEND",
    "$$12 :",
    "$$13 :",
    "primary : kWHILE $$12 expr_value do $$13 compstmt kEND",
    "$$14 :",
    "$$15 :",
    "primary : kUNTIL $$14 expr_value do $$15 compstmt kEND",
    "primary : kCASE expr_value opt_terms case_body kEND",
    "primary : kCASE opt_terms case_body kEND",
    "$$16 :",
    "$$17 :",
    "primary : kFOR for_var kIN $$16 expr_value do $$17 compstmt kEND",
    "$$18 :",
    "primary : kCLASS cpath superclass $$18 bodystmt kEND",
    "$$19 :",
    "$$20 :",
    "primary : kCLASS tLSHFT expr $$19 term $$20 bodystmt kEND",
    "$$21 :",
    "primary : kMODULE cpath $$21 bodystmt kEND",
    "$$22 :",
    "primary : kDEF fname $$22 f_arglist bodystmt kEND",
    "$$23 :",
    "$$24 :",
    "primary : kDEF singleton dot_or_colon $$23 fname $$24 f_arglist bodystmt kEND",
    "primary : kBREAK",
    "primary : kNEXT",
    "primary : kREDO",
    "primary : kRETRY",
    "primary_value : primary",
    "then : term",
    "then : kTHEN",
    "then : term kTHEN",
    "do : term",
    "do : kDO_COND",
    "if_tail : opt_else",
    "if_tail : kELSIF expr_value then compstmt if_tail",
    "opt_else : none",
    "opt_else : kELSE compstmt",
    "for_var : lhs",
    "for_var : mlhs",
    "f_marg : f_norm_arg",
    "f_marg : tLPAREN f_margs rparen",
    "f_marg_list : f_marg",
    "f_marg_list : f_marg_list ',' f_marg",
    "f_margs : f_marg_list",
    "f_margs : f_marg_list ',' tSTAR f_norm_arg",
    "f_margs : f_marg_list ',' tSTAR f_norm_arg ',' f_marg_list",
    "f_margs : f_marg_list ',' tSTAR",
    "f_margs : f_marg_list ',' tSTAR ',' f_marg_list",
    "f_margs : tSTAR f_norm_arg",
    "f_margs : tSTAR f_norm_arg ',' f_marg_list",
    "f_margs : tSTAR",
    "f_margs : tSTAR ',' f_marg_list",
    "block_args_tail : f_block_kwarg ',' f_kwrest opt_f_block_arg",
    "block_args_tail : f_block_kwarg opt_f_block_arg",
    "block_args_tail : f_kwrest opt_f_block_arg",
    "block_args_tail : f_block_arg",
    "opt_block_args_tail : ',' block_args_tail",
    "opt_block_args_tail :",
    "block_param : f_arg ',' f_block_optarg ',' f_rest_arg opt_block_args_tail",
    "block_param : f_arg ',' f_block_optarg ',' f_rest_arg ',' f_arg opt_block_args_tail",
    "block_param : f_arg ',' f_block_optarg opt_block_args_tail",
    "block_param : f_arg ',' f_block_optarg ',' f_arg opt_block_args_tail",
    "block_param : f_arg ',' f_rest_arg opt_block_args_tail",
    "block_param : f_arg ','",
    "block_param : f_arg ',' f_rest_arg ',' f_arg opt_block_args_tail",
    "block_param : f_arg opt_block_args_tail",
    "block_param : f_block_optarg ',' f_rest_arg opt_block_args_tail",
    "block_param : f_block_optarg ',' f_rest_arg ',' f_arg opt_block_args_tail",
    "block_param : f_block_optarg opt_block_args_tail",
    "block_param : f_block_optarg ',' f_arg opt_block_args_tail",
    "block_param : f_rest_arg opt_block_args_tail",
    "block_param : f_rest_arg ',' f_arg opt_block_args_tail",
    "block_param : block_args_tail",
    "opt_block_param : none",
    "opt_block_param : block_param_def",
    "block_param_def : tPIPE opt_bv_decl tPIPE",
    "block_param_def : tOROP",
    "block_param_def : tPIPE block_param opt_bv_decl tPIPE",
    "opt_bv_decl : opt_nl",
    "opt_bv_decl : opt_nl ';' bv_decls opt_nl",
    "bv_decls : bvar",
    "bv_decls : bv_decls ',' bvar",
    "bvar : tIDENTIFIER",
    "bvar : f_bad_arg",
    "$$25 :",
    "$$26 :",
    "lambda : $$25 $$26 f_larglist lambda_body",
    "f_larglist : tLPAREN2 f_args opt_bv_decl tRPAREN",
    "f_larglist : f_args",
    "lambda_body : tLAMBEG compstmt tRCURLY",
    "lambda_body : kDO_LAMBDA compstmt kEND",
    "$$27 :",
    "do_block : kDO_BLOCK $$27 opt_block_param compstmt kEND",
    "block_call : command do_block",
    "block_call : block_call call_op2 operation2 opt_paren_args",
    "block_call : block_call call_op2 operation2 opt_paren_args brace_block",
    "block_call : block_call call_op2 operation2 command_args do_block",
    "method_call : fcall paren_args",
    "method_call : primary_value call_op operation2 opt_paren_args",
    "method_call : primary_value tCOLON2 operation2 paren_args",
    "method_call : primary_value tCOLON2 operation3",
    "method_call : primary_value call_op paren_args",
    "method_call : primary_value tCOLON2 paren_args",
    "method_call : kSUPER paren_args",
    "method_call : kSUPER",
    "method_call : primary_value '[' opt_call_args rbracket",
    "$$28 :",
    "brace_block : tLCURLY $$28 opt_block_param compstmt tRCURLY",
    "$$29 :",
    "brace_block : kDO $$29 opt_block_param compstmt kEND",
    "case_body : kWHEN args then compstmt cases",
    "cases : opt_else",
    "cases : case_body",
    "opt_rescue : kRESCUE exc_list exc_var then compstmt opt_rescue",
    "opt_rescue :",
    "exc_list : arg_value",
    "exc_list : mrhs",
    "exc_list : none",
    "exc_var : tASSOC lhs",
    "exc_var : none",
    "opt_ensure : kENSURE compstmt",
    "opt_ensure : none",
    "literal : numeric",
    "literal : symbol",
    "literal : dsym",
    "strings : string",
    "string : tCHAR",
    "string : string1",
    "string : string string1",
    "string1 : tSTRING_BEG string_contents tSTRING_END",
    "xstring : tXSTRING_BEG xstring_contents tSTRING_END",
    "regexp : tREGEXP_BEG regexp_contents tREGEXP_END",
    "words : tWORDS_BEG ' ' tSTRING_END",
    "words : tWORDS_BEG word_list tSTRING_END",
    "word_list :",
    "word_list : word_list word ' '",
    "word : string_content",
    "word : word string_content",
    "symbols : tSYMBOLS_BEG ' ' tSTRING_END",
    "symbols : tSYMBOLS_BEG symbol_list tSTRING_END",
    "symbol_list :",
    "symbol_list : symbol_list word ' '",
    "qwords : tQWORDS_BEG ' ' tSTRING_END",
    "qwords : tQWORDS_BEG qword_list tSTRING_END",
    "qsymbols : tQSYMBOLS_BEG ' ' tSTRING_END",
    "qsymbols : tQSYMBOLS_BEG qsym_list tSTRING_END",
    "qword_list :",
    "qword_list : qword_list tSTRING_CONTENT ' '",
    "qsym_list :",
    "qsym_list : qsym_list tSTRING_CONTENT ' '",
    "string_contents :",
    "string_contents : string_contents string_content",
    "xstring_contents :",
    "xstring_contents : xstring_contents string_content",
    "regexp_contents :",
    "regexp_contents : regexp_contents string_content",
    "string_content : tSTRING_CONTENT",
    "$$30 :",
    "string_content : tSTRING_DVAR $$30 string_dvar",
    "$$31 :",
    "$$32 :",
    "$$33 :",
    "$$34 :",
    "$$35 :",
    "string_content : tSTRING_DBEG $$31 $$32 $$33 $$34 $$35 compstmt tSTRING_DEND",
    "string_dvar : tGVAR",
    "string_dvar : tIVAR",
    "string_dvar : tCVAR",
    "string_dvar : backref",
    "symbol : tSYMBEG sym",
    "sym : fname",
    "sym : tIVAR",
    "sym : tGVAR",
    "sym : tCVAR",
    "dsym : tSYMBEG xstring_contents tSTRING_END",
    "numeric : simple_numeric",
    "numeric : tUMINUS_NUM simple_numeric",
    "simple_numeric : tINTEGER",
    "simple_numeric : tFLOAT",
    "simple_numeric : tRATIONAL",
    "simple_numeric : tIMAGINARY",
    "var_ref : tIDENTIFIER",
    "var_ref : tIVAR",
    "var_ref : tGVAR",
    "var_ref : tCONSTANT",
    "var_ref : tCVAR",
    "var_ref : kNIL",
    "var_ref : kSELF",
    "var_ref : kTRUE",
    "var_ref : kFALSE",
    "var_ref : k__FILE__",
    "var_ref : k__LINE__",
    "var_ref : k__ENCODING__",
    "var_lhs : tIDENTIFIER",
    "var_lhs : tIVAR",
    "var_lhs : tGVAR",
    "var_lhs : tCONSTANT",
    "var_lhs : tCVAR",
    "var_lhs : kNIL",
    "var_lhs : kSELF",
    "var_lhs : kTRUE",
    "var_lhs : kFALSE",
    "var_lhs : k__FILE__",
    "var_lhs : k__LINE__",
    "var_lhs : k__ENCODING__",
    "backref : tNTH_REF",
    "backref : tBACK_REF",
    "$$36 :",
    "superclass : tLT $$36 expr_value term",
    "superclass :",
    "f_arglist : tLPAREN2 f_args rparen",
    "$$37 :",
    "f_arglist : $$37 f_args term",
    "args_tail : f_kwarg ',' f_kwrest opt_f_block_arg",
    "args_tail : f_kwarg opt_f_block_arg",
    "args_tail : f_kwrest opt_f_block_arg",
    "args_tail : f_block_arg",
    "opt_args_tail : ',' args_tail",
    "opt_args_tail :",
    "f_args : f_arg ',' f_optarg ',' f_rest_arg opt_args_tail",
    "f_args : f_arg ',' f_optarg ',' f_rest_arg ',' f_arg opt_args_tail",
    "f_args : f_arg ',' f_optarg opt_args_tail",
    "f_args : f_arg ',' f_optarg ',' f_arg opt_args_tail",
    "f_args : f_arg ',' f_rest_arg opt_args_tail",
    "f_args : f_arg ',' f_rest_arg ',' f_arg opt_args_tail",
    "f_args : f_arg opt_args_tail",
    "f_args : f_optarg ',' f_rest_arg opt_args_tail",
    "f_args : f_optarg ',' f_rest_arg ',' f_arg opt_args_tail",
    "f_args : f_optarg opt_args_tail",
    "f_args : f_optarg ',' f_arg opt_args_tail",
    "f_args : f_rest_arg opt_args_tail",
    "f_args : f_rest_arg ',' f_arg opt_args_tail",
    "f_args : args_tail",
    "f_args :",
    "f_bad_arg : tCONSTANT",
    "f_bad_arg : tIVAR",
    "f_bad_arg : tGVAR",
    "f_bad_arg : tCVAR",
    "f_norm_arg : f_bad_arg",
    "f_norm_arg : tIDENTIFIER",
    "f_arg_asgn : f_norm_arg",
    "f_arg_item : f_arg_asgn",
    "f_arg_item : tLPAREN f_margs rparen",
    "f_arg : f_arg_item",
    "f_arg : f_arg ',' f_arg_item",
    "f_label : tLABEL",
    "f_kw : f_label arg_value",
    "f_kw : f_label",
    "f_block_kw : f_label primary_value",
    "f_block_kw : f_label",
    "f_block_kwarg : f_block_kw",
    "f_block_kwarg : f_block_kwarg ',' f_block_kw",
    "f_kwarg : f_kw",
    "f_kwarg : f_kwarg ',' f_kw",
    "kwrest_mark : tPOW",
    "kwrest_mark : tDSTAR",
    "f_kwrest : kwrest_mark tIDENTIFIER",
    "f_kwrest : kwrest_mark",
    "f_opt : f_arg_asgn '=' arg_value",
    "f_block_opt : f_arg_asgn '=' primary_value",
    "f_block_optarg : f_block_opt",
    "f_block_optarg : f_block_optarg ',' f_block_opt",
    "f_optarg : f_opt",
    "f_optarg : f_optarg ',' f_opt",
    "restarg_mark : tSTAR2",
    "restarg_mark : tSTAR",
    "f_rest_arg : restarg_mark tIDENTIFIER",
    "f_rest_arg : restarg_mark",
    "blkarg_mark : tAMPER2",
    "blkarg_mark : tAMPER",
    "f_block_arg : blkarg_mark tIDENTIFIER",
    "opt_f_block_arg : ',' f_block_arg",
    "opt_f_block_arg :",
    "singleton : var_ref",
    "$$38 :",
    "singleton : tLPAREN2 $$38 expr rparen",
    "assoc_list : none",
    "assoc_list : assocs trailer",
    "assocs : assoc",
    "assocs : assocs ',' assoc",
    "assoc : arg_value tASSOC arg_value",
    "assoc : tLABEL arg_value",
    "assoc : tSTRING_BEG string_contents tLABEL_END arg_value",
    "assoc : tDSTAR arg_value",
    "operation : tIDENTIFIER",
    "operation : tCONSTANT",
    "operation : tFID",
    "operation2 : tIDENTIFIER",
    "operation2 : tCONSTANT",
    "operation2 : tFID",
    "operation2 : op",
    "operation3 : tIDENTIFIER",
    "operation3 : tFID",
    "operation3 : op",
    "dot_or_colon : tDOT",
    "dot_or_colon : tCOLON2",
    "call_op : tDOT",
    "call_op : tANDDOT",
    "call_op2 : call_op",
    "call_op2 : tCOLON2",
    "opt_terms :",
    "opt_terms : terms",
    "opt_nl :",
    "opt_nl : '\\n'",
    "rparen : opt_nl tRPAREN",
    "rbracket : opt_nl tRBRACK",
    "trailer :",
    "trailer : '\\n'",
    "trailer : ','",
    "term : ';'",
    "term : '\\n'",
    "terms : term",
    "terms : terms ';'",
    "none :",
    "none_block_pass :",
    };

  protected org.jruby.parser.YYDebug yydebug;

  /** index-checked interface to {@link #yyNames}.
      @param token single character or <tt>%token</tt> value.
      @return token name or <tt>[illegal]</tt> or <tt>[unknown]</tt>.
    */
  public static String yyName (int token) {
    if (token < 0 || token > yyNames.length) return "[illegal]";
    String name;
    if ((name = yyNames[token]) != null) return name;
    return "[unknown]";
  }


  /** computes list of expected tokens on error by tracing the tables.
      @param state for which to compute the list.
      @return list of token names.
    */
  protected String[] yyExpecting (int state) {
    int token, n, len = 0;
    boolean[] ok = new boolean[yyNames.length];

    if ((n = yySindex[state]) != 0)
      for (token = n < 0 ? -n : 0;
           token < yyNames.length && n+token < yyTable.length; ++ token)
        if (yyCheck[n+token] == token && !ok[token] && yyNames[token] != null) {
          ++ len;
          ok[token] = true;
        }
    if ((n = yyRindex[state]) != 0)
      for (token = n < 0 ? -n : 0;
           token < yyNames.length && n+token < yyTable.length; ++ token)
        if (yyCheck[n+token] == token && !ok[token] && yyNames[token] != null) {
          ++ len;
          ok[token] = true;
        }

    String result[] = new String[len];
    for (n = token = 0; n < len;  ++ token)
      if (ok[token]) result[n++] = yyNames[token];
    return result;
  }

  /** the generated parser, with debugging messages.
      Maintains a dynamic state and value stack.
      @param yyLex scanner.
      @param ayydebug debug message writer implementing <tt>yyDebug</tt>, or <tt>null</tt>.
      @return result of the last reduction, if any.
    */
  public Object yyparse (RubyLexer yyLex, Object ayydebug)
				throws java.io.IOException {
    this.yydebug = (org.jruby.parser.YYDebug) ayydebug;
    return yyparse(yyLex);
  }

  /** initial size and increment of the state/value stack [default 256].
      This is not final so that it can be overwritten outside of invocations
      of {@link #yyparse}.
    */
  protected int yyMax;

  /** executed at the beginning of a reduce action.
      Used as <tt>$$ = yyDefault($1)</tt>, prior to the user-specified action, if any.
      Can be overwritten to provide deep copy, etc.
      @param first value for <tt>$1</tt>, or <tt>null</tt>.
      @return first.
    */
  protected Object yyDefault (Object first) {
    return first;
  }

  /** the generated parser.
      Maintains a dynamic state and value stack.
      @param yyLex scanner.
      @return result of the last reduction, if any.
    */
  public Object yyparse (RubyLexer yyLex) throws java.io.IOException {
    if (yyMax <= 0) yyMax = 256;			// initial size
    int yyState = 0, yyStates[] = new int[yyMax];	// state stack
    Object yyVal = null, yyVals[] = new Object[yyMax];	// value stack
    int yyToken = -1;					// current input
    int yyErrorFlag = 0;				// #tokens to shift

    yyLoop: for (int yyTop = 0;; ++ yyTop) {
      if (yyTop >= yyStates.length) {			// dynamically increase
        int[] i = new int[yyStates.length+yyMax];
        System.arraycopy(yyStates, 0, i, 0, yyStates.length);
        yyStates = i;
        Object[] o = new Object[yyVals.length+yyMax];
        System.arraycopy(yyVals, 0, o, 0, yyVals.length);
        yyVals = o;
      }
      yyStates[yyTop] = yyState;
      yyVals[yyTop] = yyVal;
      if (yydebug != null) yydebug.push(yyState, yyVal);

      yyDiscarded: for (;;) {	// discarding a token does not change stack
        int yyN;
        if ((yyN = yyDefRed[yyState]) == 0) {	// else [default] reduce (yyN)
          if (yyToken < 0) {
//            yyToken = yyLex.advance() ? yyLex.token() : 0;
            yyToken = yyLex.nextToken();
            if (yydebug != null)
              yydebug.lex(yyState, yyToken, yyName(yyToken), yyLex.value());
          }
          if ((yyN = yySindex[yyState]) != 0 && (yyN += yyToken) >= 0
              && yyN < yyTable.length && yyCheck[yyN] == yyToken) {
            if (yydebug != null)
              yydebug.shift(yyState, yyTable[yyN], yyErrorFlag-1);
            yyState = yyTable[yyN];		// shift to yyN
            yyVal = yyLex.value();
            yyToken = -1;
            if (yyErrorFlag > 0) -- yyErrorFlag;
            continue yyLoop;
          }
          if ((yyN = yyRindex[yyState]) != 0 && (yyN += yyToken) >= 0
              && yyN < yyTable.length && yyCheck[yyN] == yyToken)
            yyN = yyTable[yyN];			// reduce (yyN)
          else
            switch (yyErrorFlag) {
  
            case 0:
              support.yyerror("syntax error", yyExpecting(yyState), yyNames[yyToken]);
              if (yydebug != null) yydebug.error("syntax error");
  
            case 1: case 2:
              yyErrorFlag = 3;
              do {
                if ((yyN = yySindex[yyStates[yyTop]]) != 0
                    && (yyN += yyErrorCode) >= 0 && yyN < yyTable.length
                    && yyCheck[yyN] == yyErrorCode) {
                  if (yydebug != null)
                    yydebug.shift(yyStates[yyTop], yyTable[yyN], 3);
                  yyState = yyTable[yyN];
                  yyVal = yyLex.value();
                  continue yyLoop;
                }
                if (yydebug != null) yydebug.pop(yyStates[yyTop]);
              } while (-- yyTop >= 0);
              if (yydebug != null) yydebug.reject();
              support.yyerror("irrecoverable syntax error");
  
            case 3:
              if (yyToken == 0) {
                if (yydebug != null) yydebug.reject();
                support.yyerror("irrecoverable syntax error at end-of-file");
              }
              if (yydebug != null)
                yydebug.discard(yyState, yyToken, yyName(yyToken),
  							yyLex.value());
              yyToken = -1;
              continue yyDiscarded;		// leave stack alone
            }
        }
        int yyV = yyTop + 1-yyLen[yyN];
        if (yydebug != null)
          yydebug.reduce(yyState, yyStates[yyV-1], yyN, yyRule[yyN], yyLen[yyN]);
        ParserState state = states[yyN];
        if (state == null) {
            yyVal = yyDefault(yyV > yyTop ? null : yyVals[yyV]);
        } else {
            yyVal = state.execute(support, lexer, yyVal, yyVals, yyTop);
        }
//        switch (yyN) {
// ACTIONS_END
//        }
        yyTop -= yyLen[yyN];
        yyState = yyStates[yyTop];
        int yyM = yyLhs[yyN];
        if (yyState == 0 && yyM == 0) {
          if (yydebug != null) yydebug.shift(0, yyFinal);
          yyState = yyFinal;
          if (yyToken < 0) {
            yyToken = yyLex.nextToken();
//            yyToken = yyLex.advance() ? yyLex.token() : 0;
            if (yydebug != null)
               yydebug.lex(yyState, yyToken,yyName(yyToken), yyLex.value());
          }
          if (yyToken == 0) {
            if (yydebug != null) yydebug.accept(yyVal);
            return yyVal;
          }
          continue yyLoop;
        }
        if ((yyN = yyGindex[yyM]) != 0 && (yyN += yyState) >= 0
            && yyN < yyTable.length && yyCheck[yyN] == yyState)
          yyState = yyTable[yyN];
        else
          yyState = yyDgoto[yyM];
        if (yydebug != null) yydebug.shift(yyStates[yyTop], yyState);
        continue yyLoop;
      }
    }
  }

static ParserState[] states = new ParserState[645];
static {
states[1] = new ParserState() {
  @Override public Object execute(ParserSupport support, RubyLexer lexer, Object yyVal, Object[] yyVals, int yyTop) {
                  lexer.setState(EXPR_BEG);
                  support.initTopLocalVariables();
    return yyVal;
  }
};
states[2] = new ParserState() {
  @Override public Object execute(ParserSupport support, RubyLexer lexer, Object yyVal, Object[] yyVals, int yyTop) {
  /* ENEBO: Removed !compile_for_eval which probably is to reduce warnings*/
                  if (((Node)yyVals[0+yyTop]) != null) {
                      /* last expression should not be void */
                      if (((Node)yyVals[0+yyTop]) instanceof BlockNode) {
                          support.checkUselessStatement(((BlockNode)yyVals[0+yyTop]).getLast());
                      } else {
                          support.checkUselessStatement(((Node)yyVals[0+yyTop]));
                      }
                  }
                  support.getResult().setAST(support.addRootNode(((Node)yyVals[0+yyTop])));
    return yyVal;
  }
};
states[3] = new ParserState() {
  @Override public Object execute(ParserSupport support, RubyLexer lexer, Object yyVal, Object[] yyVals, int yyTop) {
                  if (((Node)yyVals[-1+yyTop]) instanceof BlockNode) {
                      support.checkUselessStatements(((BlockNode)yyVals[-1+yyTop]));
                  }
                  yyVal = ((Node)yyVals[-1+yyTop]);
    return yyVal;
  }
};
states[5] = new ParserState() {
  @Override public Object execute(ParserSupport support, RubyLexer lexer, Object yyVal, Object[] yyVals, int yyTop) {
                    yyVal = support.newline_node(((Node)yyVals[0+yyTop]), support.getPosition(((Node)yyVals[0+yyTop])));
    return yyVal;
  }
};
states[6] = new ParserState() {
  @Override public Object execute(ParserSupport support, RubyLexer lexer, Object yyVal, Object[] yyVals, int yyTop) {
                    yyVal = support.appendToBlock(((Node)yyVals[-2+yyTop]), support.newline_node(((Node)yyVals[0+yyTop]), support.getPosition(((Node)yyVals[0+yyTop]))));
    return yyVal;
  }
};
states[7] = new ParserState() {
  @Override public Object execute(ParserSupport support, RubyLexer lexer, Object yyVal, Object[] yyVals, int yyTop) {
                    yyVal = ((Node)yyVals[0+yyTop]);
    return yyVal;
  }
};
states[9] = new ParserState() {
  @Override public Object execute(ParserSupport support, RubyLexer lexer, Object yyVal, Object[] yyVals, int yyTop) {
                    if (support.isInDef() || support.isInSingle()) {
                        support.yyerror("BEGIN in method");
                    }
    return yyVal;
  }
};
states[10] = new ParserState() {
  @Override public Object execute(ParserSupport support, RubyLexer lexer, Object yyVal, Object[] yyVals, int yyTop) {
                    support.getResult().addBeginNode(new PreExe19Node(((ISourcePosition)yyVals[-4+yyTop]), support.getCurrentScope(), ((Node)yyVals[-1+yyTop])));
                    yyVal = null;
    return yyVal;
  }
};
states[11] = new ParserState() {
  @Override public Object execute(ParserSupport support, RubyLexer lexer, Object yyVal, Object[] yyVals, int yyTop) {
                  Node node = ((Node)yyVals[-3+yyTop]);

                  if (((RescueBodyNode)yyVals[-2+yyTop]) != null) {
                      node = new RescueNode(support.getPosition(((Node)yyVals[-3+yyTop])), ((Node)yyVals[-3+yyTop]), ((RescueBodyNode)yyVals[-2+yyTop]), ((Node)yyVals[-1+yyTop]));
                  } else if (((Node)yyVals[-1+yyTop]) != null) {
                      support.warn(ID.ELSE_WITHOUT_RESCUE, support.getPosition(((Node)yyVals[-3+yyTop])), "else without rescue is useless");
                      node = support.appendToBlock(((Node)yyVals[-3+yyTop]), ((Node)yyVals[-1+yyTop]));
                  }
                  if (((Node)yyVals[0+yyTop]) != null) {
                      node = new EnsureNode(support.getPosition(((Node)yyVals[-3+yyTop])), support.makeNullNil(node), ((Node)yyVals[0+yyTop]));
                  }

                  support.fixpos(node, ((Node)yyVals[-3+yyTop]));
                  yyVal = node;
    return yyVal;
  }
};
states[12] = new ParserState() {
  @Override public Object execute(ParserSupport support, RubyLexer lexer, Object yyVal, Object[] yyVals, int yyTop) {
                    if (((Node)yyVals[-1+yyTop]) instanceof BlockNode) {
                        support.checkUselessStatements(((BlockNode)yyVals[-1+yyTop]));
                    }
                    yyVal = ((Node)yyVals[-1+yyTop]);
    return yyVal;
  }
};
states[14] = new ParserState() {
  @Override public Object execute(ParserSupport support, RubyLexer lexer, Object yyVal, Object[] yyVals, int yyTop) {
                    yyVal = support.newline_node(((Node)yyVals[0+yyTop]), support.getPosition(((Node)yyVals[0+yyTop])));
    return yyVal;
  }
};
states[15] = new ParserState() {
  @Override public Object execute(ParserSupport support, RubyLexer lexer, Object yyVal, Object[] yyVals, int yyTop) {
                    yyVal = support.appendToBlock(((Node)yyVals[-2+yyTop]), support.newline_node(((Node)yyVals[0+yyTop]), support.getPosition(((Node)yyVals[0+yyTop]))));
    return yyVal;
  }
};
states[16] = new ParserState() {
  @Override public Object execute(ParserSupport support, RubyLexer lexer, Object yyVal, Object[] yyVals, int yyTop) {
                    yyVal = ((Node)yyVals[0+yyTop]);
    return yyVal;
  }
};
states[17] = new ParserState() {
  @Override public Object execute(ParserSupport support, RubyLexer lexer, Object yyVal, Object[] yyVals, int yyTop) {
                    yyVal = ((Node)yyVals[0+yyTop]);
    return yyVal;
  }
};
states[18] = new ParserState() {
  @Override public Object execute(ParserSupport support, RubyLexer lexer, Object yyVal, Object[] yyVals, int yyTop) {
                   support.yyerror("BEGIN is permitted only at toplevel");
    return yyVal;
  }
};
states[19] = new ParserState() {
  @Override public Object execute(ParserSupport support, RubyLexer lexer, Object yyVal, Object[] yyVals, int yyTop) {
                    yyVal = new BeginNode(((ISourcePosition)yyVals[-4+yyTop]), support.makeNullNil(((Node)yyVals[-3+yyTop])));
    return yyVal;
  }
};
states[20] = new ParserState() {
  @Override public Object execute(ParserSupport support, RubyLexer lexer, Object yyVal, Object[] yyVals, int yyTop) {
                    lexer.setState(EXPR_FNAME|EXPR_FITEM);
    return yyVal;
  }
};
states[21] = new ParserState() {
  @Override public Object execute(ParserSupport support, RubyLexer lexer, Object yyVal, Object[] yyVals, int yyTop) {
                    yyVal = support.newAlias(((ISourcePosition)yyVals[-3+yyTop]), ((Node)yyVals[-2+yyTop]), ((Node)yyVals[0+yyTop]));
    return yyVal;
  }
};
states[22] = new ParserState() {
  @Override public Object execute(ParserSupport support, RubyLexer lexer, Object yyVal, Object[] yyVals, int yyTop) {
                    yyVal = new VAliasNode(((ISourcePosition)yyVals[-2+yyTop]), ((ByteList)yyVals[-1+yyTop]), ((ByteList)yyVals[0+yyTop]));
    return yyVal;
  }
};
states[23] = new ParserState() {
  @Override public Object execute(ParserSupport support, RubyLexer lexer, Object yyVal, Object[] yyVals, int yyTop) {
                    yyVal = new VAliasNode(((ISourcePosition)yyVals[-2+yyTop]), ((ByteList)yyVals[-1+yyTop]), ((BackRefNode)yyVals[0+yyTop]).getByteName());
    return yyVal;
  }
};
states[24] = new ParserState() {
  @Override public Object execute(ParserSupport support, RubyLexer lexer, Object yyVal, Object[] yyVals, int yyTop) {
                    support.yyerror("can't make alias for the number variables");
    return yyVal;
  }
};
states[25] = new ParserState() {
  @Override public Object execute(ParserSupport support, RubyLexer lexer, Object yyVal, Object[] yyVals, int yyTop) {
                    yyVal = ((Node)yyVals[0+yyTop]);
    return yyVal;
  }
};
states[26] = new ParserState() {
  @Override public Object execute(ParserSupport support, RubyLexer lexer, Object yyVal, Object[] yyVals, int yyTop) {
                    yyVal = new IfNode(support.getPosition(((Node)yyVals[-2+yyTop])), support.getConditionNode(((Node)yyVals[0+yyTop])), ((Node)yyVals[-2+yyTop]), null);
                    support.fixpos(((Node)yyVal), ((Node)yyVals[0+yyTop]));
    return yyVal;
  }
};
states[27] = new ParserState() {
  @Override public Object execute(ParserSupport support, RubyLexer lexer, Object yyVal, Object[] yyVals, int yyTop) {
                    yyVal = new IfNode(support.getPosition(((Node)yyVals[-2+yyTop])), support.getConditionNode(((Node)yyVals[0+yyTop])), null, ((Node)yyVals[-2+yyTop]));
                    support.fixpos(((Node)yyVal), ((Node)yyVals[0+yyTop]));
    return yyVal;
  }
};
states[28] = new ParserState() {
  @Override public Object execute(ParserSupport support, RubyLexer lexer, Object yyVal, Object[] yyVals, int yyTop) {
                    if (((Node)yyVals[-2+yyTop]) != null && ((Node)yyVals[-2+yyTop]) instanceof BeginNode) {
                        yyVal = new WhileNode(support.getPosition(((Node)yyVals[-2+yyTop])), support.getConditionNode(((Node)yyVals[0+yyTop])), ((BeginNode)yyVals[-2+yyTop]).getBodyNode(), false);
                    } else {
                        yyVal = new WhileNode(support.getPosition(((Node)yyVals[-2+yyTop])), support.getConditionNode(((Node)yyVals[0+yyTop])), ((Node)yyVals[-2+yyTop]), true);
                    }
    return yyVal;
  }
};
states[29] = new ParserState() {
  @Override public Object execute(ParserSupport support, RubyLexer lexer, Object yyVal, Object[] yyVals, int yyTop) {
                    if (((Node)yyVals[-2+yyTop]) != null && ((Node)yyVals[-2+yyTop]) instanceof BeginNode) {
                        yyVal = new UntilNode(support.getPosition(((Node)yyVals[-2+yyTop])), support.getConditionNode(((Node)yyVals[0+yyTop])), ((BeginNode)yyVals[-2+yyTop]).getBodyNode(), false);
                    } else {
                        yyVal = new UntilNode(support.getPosition(((Node)yyVals[-2+yyTop])), support.getConditionNode(((Node)yyVals[0+yyTop])), ((Node)yyVals[-2+yyTop]), true);
                    }
    return yyVal;
  }
};
states[30] = new ParserState() {
  @Override public Object execute(ParserSupport support, RubyLexer lexer, Object yyVal, Object[] yyVals, int yyTop) {
                    yyVal = support.newRescueModNode(((Node)yyVals[-2+yyTop]), ((Node)yyVals[0+yyTop]));
    return yyVal;
  }
};
states[31] = new ParserState() {
  @Override public Object execute(ParserSupport support, RubyLexer lexer, Object yyVal, Object[] yyVals, int yyTop) {
                    if (support.isInDef() || support.isInSingle()) {
                        support.warn(ID.END_IN_METHOD, ((ISourcePosition)yyVals[-3+yyTop]), "END in method; use at_exit");
                    }
                    yyVal = new PostExeNode(((ISourcePosition)yyVals[-3+yyTop]), ((Node)yyVals[-1+yyTop]));
    return yyVal;
  }
};
states[33] = new ParserState() {
  @Override public Object execute(ParserSupport support, RubyLexer lexer, Object yyVal, Object[] yyVals, int yyTop) {
                    support.checkExpression(((Node)yyVals[0+yyTop]));
                    ((MultipleAsgnNode)yyVals[-2+yyTop]).setValueNode(((Node)yyVals[0+yyTop]));
                    yyVal = ((MultipleAsgnNode)yyVals[-2+yyTop]);
    return yyVal;
  }
};
states[34] = new ParserState() {
  @Override public Object execute(ParserSupport support, RubyLexer lexer, Object yyVal, Object[] yyVals, int yyTop) {
                    support.checkExpression(((Node)yyVals[0+yyTop]));

                    ISourcePosition pos = ((AssignableNode)yyVals[-2+yyTop]).getPosition();
                    ByteList asgnOp = ((ByteList)yyVals[-1+yyTop]);
                    if (asgnOp == lexer.OR_OR) {
                        ((AssignableNode)yyVals[-2+yyTop]).setValueNode(((Node)yyVals[0+yyTop]));
                        yyVal = new OpAsgnOrNode(pos, support.gettable2(((AssignableNode)yyVals[-2+yyTop])), ((AssignableNode)yyVals[-2+yyTop]));
                    } else if (asgnOp == lexer.AMPERSAND_AMPERSAND) {
                        ((AssignableNode)yyVals[-2+yyTop]).setValueNode(((Node)yyVals[0+yyTop]));
                        yyVal = new OpAsgnAndNode(pos, support.gettable2(((AssignableNode)yyVals[-2+yyTop])), ((AssignableNode)yyVals[-2+yyTop]));
                    } else {
                        ((AssignableNode)yyVals[-2+yyTop]).setValueNode(support.getOperatorCallNode(support.gettable2(((AssignableNode)yyVals[-2+yyTop])), asgnOp, ((Node)yyVals[0+yyTop])));
                        ((AssignableNode)yyVals[-2+yyTop]).setPosition(pos);
                        yyVal = ((AssignableNode)yyVals[-2+yyTop]);
                    }
    return yyVal;
  }
};
states[35] = new ParserState() {
  @Override public Object execute(ParserSupport support, RubyLexer lexer, Object yyVal, Object[] yyVals, int yyTop) {
  /* FIXME: arg_concat logic missing for opt_call_args*/
                    yyVal = support.new_opElementAsgnNode(((Node)yyVals[-5+yyTop]), ((ByteList)yyVals[-1+yyTop]), ((Node)yyVals[-3+yyTop]), ((Node)yyVals[0+yyTop]));
    return yyVal;
  }
};
states[36] = new ParserState() {
  @Override public Object execute(ParserSupport support, RubyLexer lexer, Object yyVal, Object[] yyVals, int yyTop) {
                    yyVal = support.newOpAsgn(support.getPosition(((Node)yyVals[-4+yyTop])), ((Node)yyVals[-4+yyTop]), ((ByteList)yyVals[-3+yyTop]), ((Node)yyVals[0+yyTop]), ((ByteList)yyVals[-2+yyTop]), ((ByteList)yyVals[-1+yyTop]));
    return yyVal;
  }
};
states[37] = new ParserState() {
  @Override public Object execute(ParserSupport support, RubyLexer lexer, Object yyVal, Object[] yyVals, int yyTop) {
                    yyVal = support.newOpAsgn(support.getPosition(((Node)yyVals[-4+yyTop])), ((Node)yyVals[-4+yyTop]), ((ByteList)yyVals[-3+yyTop]), ((Node)yyVals[0+yyTop]), ((ByteList)yyVals[-2+yyTop]), ((ByteList)yyVals[-1+yyTop]));
    return yyVal;
  }
};
states[38] = new ParserState() {
  @Override public Object execute(ParserSupport support, RubyLexer lexer, Object yyVal, Object[] yyVals, int yyTop) {
                    ISourcePosition pos = ((Node)yyVals[-4+yyTop]).getPosition();
                    yyVal = support.newOpConstAsgn(pos, support.new_colon2(pos, ((Node)yyVals[-4+yyTop]), ((ByteList)yyVals[-3+yyTop])), ((ByteList)yyVals[-1+yyTop]), ((Node)yyVals[0+yyTop]));
    return yyVal;
  }
};
states[39] = new ParserState() {
  @Override public Object execute(ParserSupport support, RubyLexer lexer, Object yyVal, Object[] yyVals, int yyTop) {
                    yyVal = support.newOpAsgn(support.getPosition(((Node)yyVals[-4+yyTop])), ((Node)yyVals[-4+yyTop]), ((ByteList)yyVals[-3+yyTop]), ((Node)yyVals[0+yyTop]), ((ByteList)yyVals[-2+yyTop]), ((ByteList)yyVals[-1+yyTop]));
    return yyVal;
  }
};
states[40] = new ParserState() {
  @Override public Object execute(ParserSupport support, RubyLexer lexer, Object yyVal, Object[] yyVals, int yyTop) {
                    support.backrefAssignError(((Node)yyVals[-2+yyTop]));
    return yyVal;
  }
};
states[41] = new ParserState() {
  @Override public Object execute(ParserSupport support, RubyLexer lexer, Object yyVal, Object[] yyVals, int yyTop) {
                    yyVal = support.node_assign(((Node)yyVals[-2+yyTop]), ((Node)yyVals[0+yyTop]));
    return yyVal;
  }
};
states[42] = new ParserState() {
  @Override public Object execute(ParserSupport support, RubyLexer lexer, Object yyVal, Object[] yyVals, int yyTop) {
                    ((AssignableNode)yyVals[-2+yyTop]).setValueNode(((Node)yyVals[0+yyTop]));
                    yyVal = ((MultipleAsgnNode)yyVals[-2+yyTop]);
                    ((MultipleAsgnNode)yyVals[-2+yyTop]).setPosition(support.getPosition(((MultipleAsgnNode)yyVals[-2+yyTop])));
    return yyVal;
  }
};
states[44] = new ParserState() {
  @Override public Object execute(ParserSupport support, RubyLexer lexer, Object yyVal, Object[] yyVals, int yyTop) {
                    support.checkExpression(((Node)yyVals[0+yyTop]));
                    yyVal = support.node_assign(((Node)yyVals[-2+yyTop]), ((Node)yyVals[0+yyTop]));
    return yyVal;
  }
};
states[45] = new ParserState() {
  @Override public Object execute(ParserSupport support, RubyLexer lexer, Object yyVal, Object[] yyVals, int yyTop) {
                    support.checkExpression(((Node)yyVals[0+yyTop]));
                    yyVal = support.node_assign(((Node)yyVals[-2+yyTop]), ((Node)yyVals[0+yyTop]));
    return yyVal;
  }
};
states[47] = new ParserState() {
  @Override public Object execute(ParserSupport support, RubyLexer lexer, Object yyVal, Object[] yyVals, int yyTop) {
                    yyVal = support.newAndNode(support.getPosition(((Node)yyVals[-2+yyTop])), ((Node)yyVals[-2+yyTop]), ((Node)yyVals[0+yyTop]));
    return yyVal;
  }
};
states[48] = new ParserState() {
  @Override public Object execute(ParserSupport support, RubyLexer lexer, Object yyVal, Object[] yyVals, int yyTop) {
                    yyVal = support.newOrNode(support.getPosition(((Node)yyVals[-2+yyTop])), ((Node)yyVals[-2+yyTop]), ((Node)yyVals[0+yyTop]));
    return yyVal;
  }
};
states[49] = new ParserState() {
  @Override public Object execute(ParserSupport support, RubyLexer lexer, Object yyVal, Object[] yyVals, int yyTop) {
                    yyVal = support.getOperatorCallNode(support.getConditionNode(((Node)yyVals[0+yyTop])), lexer.BANG);
    return yyVal;
  }
};
states[50] = new ParserState() {
  @Override public Object execute(ParserSupport support, RubyLexer lexer, Object yyVal, Object[] yyVals, int yyTop) {
                    yyVal = support.getOperatorCallNode(support.getConditionNode(((Node)yyVals[0+yyTop])), ((ByteList)yyVals[-1+yyTop]));
    return yyVal;
  }
};
states[52] = new ParserState() {
  @Override public Object execute(ParserSupport support, RubyLexer lexer, Object yyVal, Object[] yyVals, int yyTop) {
                    support.checkExpression(((Node)yyVals[0+yyTop]));
    return yyVal;
  }
};
states[56] = new ParserState() {
  @Override public Object execute(ParserSupport support, RubyLexer lexer, Object yyVal, Object[] yyVals, int yyTop) {
                    yyVal = support.new_call(((Node)yyVals[-3+yyTop]), ((ByteList)yyVals[-2+yyTop]), ((ByteList)yyVals[-1+yyTop]), ((Node)yyVals[0+yyTop]), null);
    return yyVal;
  }
};
states[57] = new ParserState() {
  @Override public Object execute(ParserSupport support, RubyLexer lexer, Object yyVal, Object[] yyVals, int yyTop) {
                    support.pushBlockScope();
    return yyVal;
  }
};
states[58] = new ParserState() {
  @Override public Object execute(ParserSupport support, RubyLexer lexer, Object yyVal, Object[] yyVals, int yyTop) {
                    yyVal = new IterNode(((ISourcePosition)yyVals[-4+yyTop]), ((ArgsNode)yyVals[-2+yyTop]), ((Node)yyVals[-1+yyTop]), support.getCurrentScope());
                    support.popCurrentScope();
    return yyVal;
  }
};
states[59] = new ParserState() {
  @Override public Object execute(ParserSupport support, RubyLexer lexer, Object yyVal, Object[] yyVals, int yyTop) {
                    yyVal = support.new_fcall(((ByteList)yyVals[0+yyTop]));
    return yyVal;
  }
};
states[60] = new ParserState() {
  @Override public Object execute(ParserSupport support, RubyLexer lexer, Object yyVal, Object[] yyVals, int yyTop) {
                    support.frobnicate_fcall_args(((FCallNode)yyVals[-1+yyTop]), ((Node)yyVals[0+yyTop]), null);
                    yyVal = ((FCallNode)yyVals[-1+yyTop]);
    return yyVal;
  }
};
states[61] = new ParserState() {
  @Override public Object execute(ParserSupport support, RubyLexer lexer, Object yyVal, Object[] yyVals, int yyTop) {
                    support.frobnicate_fcall_args(((FCallNode)yyVals[-2+yyTop]), ((Node)yyVals[-1+yyTop]), ((IterNode)yyVals[0+yyTop]));
                    yyVal = ((FCallNode)yyVals[-2+yyTop]);
    return yyVal;
  }
};
states[62] = new ParserState() {
  @Override public Object execute(ParserSupport support, RubyLexer lexer, Object yyVal, Object[] yyVals, int yyTop) {
                    yyVal = support.new_call(((Node)yyVals[-3+yyTop]), ((ByteList)yyVals[-2+yyTop]), ((ByteList)yyVals[-1+yyTop]), ((Node)yyVals[0+yyTop]), null);
    return yyVal;
  }
};
states[63] = new ParserState() {
  @Override public Object execute(ParserSupport support, RubyLexer lexer, Object yyVal, Object[] yyVals, int yyTop) {
                    yyVal = support.new_call(((Node)yyVals[-4+yyTop]), ((ByteList)yyVals[-3+yyTop]), ((ByteList)yyVals[-2+yyTop]), ((Node)yyVals[-1+yyTop]), ((IterNode)yyVals[0+yyTop])); 
    return yyVal;
  }
};
states[64] = new ParserState() {
  @Override public Object execute(ParserSupport support, RubyLexer lexer, Object yyVal, Object[] yyVals, int yyTop) {
                    yyVal = support.new_call(((Node)yyVals[-3+yyTop]), ((ByteList)yyVals[-1+yyTop]), ((Node)yyVals[0+yyTop]), null);
    return yyVal;
  }
};
states[65] = new ParserState() {
  @Override public Object execute(ParserSupport support, RubyLexer lexer, Object yyVal, Object[] yyVals, int yyTop) {
                    yyVal = support.new_call(((Node)yyVals[-4+yyTop]), ((ByteList)yyVals[-2+yyTop]), ((Node)yyVals[-1+yyTop]), ((IterNode)yyVals[0+yyTop]));
    return yyVal;
  }
};
states[66] = new ParserState() {
  @Override public Object execute(ParserSupport support, RubyLexer lexer, Object yyVal, Object[] yyVals, int yyTop) {
                    yyVal = support.new_super(((ISourcePosition)yyVals[-1+yyTop]), ((Node)yyVals[0+yyTop]));
    return yyVal;
  }
};
states[67] = new ParserState() {
  @Override public Object execute(ParserSupport support, RubyLexer lexer, Object yyVal, Object[] yyVals, int yyTop) {
                    yyVal = support.new_yield(((ISourcePosition)yyVals[-1+yyTop]), ((Node)yyVals[0+yyTop]));
    return yyVal;
  }
};
states[68] = new ParserState() {
  @Override public Object execute(ParserSupport support, RubyLexer lexer, Object yyVal, Object[] yyVals, int yyTop) {
                    yyVal = new ReturnNode(((ISourcePosition)yyVals[-1+yyTop]), support.ret_args(((Node)yyVals[0+yyTop]), ((ISourcePosition)yyVals[-1+yyTop])));
    return yyVal;
  }
};
states[69] = new ParserState() {
  @Override public Object execute(ParserSupport support, RubyLexer lexer, Object yyVal, Object[] yyVals, int yyTop) {
                    yyVal = new BreakNode(((ISourcePosition)yyVals[-1+yyTop]), support.ret_args(((Node)yyVals[0+yyTop]), ((ISourcePosition)yyVals[-1+yyTop])));
    return yyVal;
  }
};
states[70] = new ParserState() {
  @Override public Object execute(ParserSupport support, RubyLexer lexer, Object yyVal, Object[] yyVals, int yyTop) {
                    yyVal = new NextNode(((ISourcePosition)yyVals[-1+yyTop]), support.ret_args(((Node)yyVals[0+yyTop]), ((ISourcePosition)yyVals[-1+yyTop])));
    return yyVal;
  }
};
states[72] = new ParserState() {
  @Override public Object execute(ParserSupport support, RubyLexer lexer, Object yyVal, Object[] yyVals, int yyTop) {
                    yyVal = ((Node)yyVals[-1+yyTop]);
    return yyVal;
  }
};
states[73] = new ParserState() {
  @Override public Object execute(ParserSupport support, RubyLexer lexer, Object yyVal, Object[] yyVals, int yyTop) {
                    yyVal = ((MultipleAsgnNode)yyVals[0+yyTop]);
    return yyVal;
  }
};
states[74] = new ParserState() {
  @Override public Object execute(ParserSupport support, RubyLexer lexer, Object yyVal, Object[] yyVals, int yyTop) {
                    yyVal = new MultipleAsgnNode(((ISourcePosition)yyVals[-2+yyTop]), support.newArrayNode(((ISourcePosition)yyVals[-2+yyTop]), ((Node)yyVals[-1+yyTop])), null, null);
    return yyVal;
  }
};
states[75] = new ParserState() {
  @Override public Object execute(ParserSupport support, RubyLexer lexer, Object yyVal, Object[] yyVals, int yyTop) {
                    yyVal = new MultipleAsgnNode(((ListNode)yyVals[0+yyTop]).getPosition(), ((ListNode)yyVals[0+yyTop]), null, null);
    return yyVal;
  }
};
states[76] = new ParserState() {
  @Override public Object execute(ParserSupport support, RubyLexer lexer, Object yyVal, Object[] yyVals, int yyTop) {
                    yyVal = new MultipleAsgnNode(((ListNode)yyVals[-1+yyTop]).getPosition(), ((ListNode)yyVals[-1+yyTop]).add(((Node)yyVals[0+yyTop])), null, null);
    return yyVal;
  }
};
states[77] = new ParserState() {
  @Override public Object execute(ParserSupport support, RubyLexer lexer, Object yyVal, Object[] yyVals, int yyTop) {
                    yyVal = new MultipleAsgnNode(((ListNode)yyVals[-2+yyTop]).getPosition(), ((ListNode)yyVals[-2+yyTop]), ((Node)yyVals[0+yyTop]), (ListNode) null);
    return yyVal;
  }
};
states[78] = new ParserState() {
  @Override public Object execute(ParserSupport support, RubyLexer lexer, Object yyVal, Object[] yyVals, int yyTop) {
                    yyVal = new MultipleAsgnNode(((ListNode)yyVals[-4+yyTop]).getPosition(), ((ListNode)yyVals[-4+yyTop]), ((Node)yyVals[-2+yyTop]), ((ListNode)yyVals[0+yyTop]));
    return yyVal;
  }
};
states[79] = new ParserState() {
  @Override public Object execute(ParserSupport support, RubyLexer lexer, Object yyVal, Object[] yyVals, int yyTop) {
                    yyVal = new MultipleAsgnNode(((ListNode)yyVals[-1+yyTop]).getPosition(), ((ListNode)yyVals[-1+yyTop]), new StarNode(lexer.getPosition()), null);
    return yyVal;
  }
};
states[80] = new ParserState() {
  @Override public Object execute(ParserSupport support, RubyLexer lexer, Object yyVal, Object[] yyVals, int yyTop) {
                    yyVal = new MultipleAsgnNode(((ListNode)yyVals[-3+yyTop]).getPosition(), ((ListNode)yyVals[-3+yyTop]), new StarNode(lexer.getPosition()), ((ListNode)yyVals[0+yyTop]));
    return yyVal;
  }
};
states[81] = new ParserState() {
  @Override public Object execute(ParserSupport support, RubyLexer lexer, Object yyVal, Object[] yyVals, int yyTop) {
                    yyVal = new MultipleAsgnNode(((Node)yyVals[0+yyTop]).getPosition(), null, ((Node)yyVals[0+yyTop]), null);
    return yyVal;
  }
};
states[82] = new ParserState() {
  @Override public Object execute(ParserSupport support, RubyLexer lexer, Object yyVal, Object[] yyVals, int yyTop) {
                    yyVal = new MultipleAsgnNode(((Node)yyVals[-2+yyTop]).getPosition(), null, ((Node)yyVals[-2+yyTop]), ((ListNode)yyVals[0+yyTop]));
    return yyVal;
  }
};
states[83] = new ParserState() {
  @Override public Object execute(ParserSupport support, RubyLexer lexer, Object yyVal, Object[] yyVals, int yyTop) {
                      yyVal = new MultipleAsgnNode(lexer.getPosition(), null, new StarNode(lexer.getPosition()), null);
    return yyVal;
  }
};
states[84] = new ParserState() {
  @Override public Object execute(ParserSupport support, RubyLexer lexer, Object yyVal, Object[] yyVals, int yyTop) {
                      yyVal = new MultipleAsgnNode(lexer.getPosition(), null, new StarNode(lexer.getPosition()), ((ListNode)yyVals[0+yyTop]));
    return yyVal;
  }
};
states[86] = new ParserState() {
  @Override public Object execute(ParserSupport support, RubyLexer lexer, Object yyVal, Object[] yyVals, int yyTop) {
                    yyVal = ((Node)yyVals[-1+yyTop]);
    return yyVal;
  }
};
states[87] = new ParserState() {
  @Override public Object execute(ParserSupport support, RubyLexer lexer, Object yyVal, Object[] yyVals, int yyTop) {
                    yyVal = support.newArrayNode(((Node)yyVals[-1+yyTop]).getPosition(), ((Node)yyVals[-1+yyTop]));
    return yyVal;
  }
};
states[88] = new ParserState() {
  @Override public Object execute(ParserSupport support, RubyLexer lexer, Object yyVal, Object[] yyVals, int yyTop) {
                    yyVal = ((ListNode)yyVals[-2+yyTop]).add(((Node)yyVals[-1+yyTop]));
    return yyVal;
  }
};
states[89] = new ParserState() {
  @Override public Object execute(ParserSupport support, RubyLexer lexer, Object yyVal, Object[] yyVals, int yyTop) {
                    yyVal = support.newArrayNode(((Node)yyVals[0+yyTop]).getPosition(), ((Node)yyVals[0+yyTop]));
    return yyVal;
  }
};
states[90] = new ParserState() {
  @Override public Object execute(ParserSupport support, RubyLexer lexer, Object yyVal, Object[] yyVals, int yyTop) {
                    yyVal = ((ListNode)yyVals[-2+yyTop]).add(((Node)yyVals[0+yyTop]));
    return yyVal;
  }
};
states[91] = new ParserState() {
  @Override public Object execute(ParserSupport support, RubyLexer lexer, Object yyVal, Object[] yyVals, int yyTop) {
                    yyVal = support.assignableLabelOrIdentifier(((ByteList)yyVals[0+yyTop]), null);
    return yyVal;
  }
};
states[92] = new ParserState() {
  @Override public Object execute(ParserSupport support, RubyLexer lexer, Object yyVal, Object[] yyVals, int yyTop) {
                   yyVal = new InstAsgnNode(lexer.getPosition(), ((ByteList)yyVals[0+yyTop]), NilImplicitNode.NIL);
    return yyVal;
  }
};
states[93] = new ParserState() {
  @Override public Object execute(ParserSupport support, RubyLexer lexer, Object yyVal, Object[] yyVals, int yyTop) {
                   yyVal = new GlobalAsgnNode(lexer.getPosition(), ((ByteList)yyVals[0+yyTop]), NilImplicitNode.NIL);
    return yyVal;
  }
};
states[94] = new ParserState() {
  @Override public Object execute(ParserSupport support, RubyLexer lexer, Object yyVal, Object[] yyVals, int yyTop) {
                    if (support.isInDef() || support.isInSingle()) support.compile_error("dynamic constant assignment");

                    yyVal = new ConstDeclNode(lexer.getPosition(), ((ByteList)yyVals[0+yyTop]), null, NilImplicitNode.NIL);
    return yyVal;
  }
};
states[95] = new ParserState() {
  @Override public Object execute(ParserSupport support, RubyLexer lexer, Object yyVal, Object[] yyVals, int yyTop) {
                    yyVal = new ClassVarAsgnNode(lexer.getPosition(), ((ByteList)yyVals[0+yyTop]), NilImplicitNode.NIL);
    return yyVal;
  }
};
states[96] = new ParserState() {
  @Override public Object execute(ParserSupport support, RubyLexer lexer, Object yyVal, Object[] yyVals, int yyTop) {
                    support.compile_error("Can't assign to nil");
                    yyVal = null;
    return yyVal;
  }
};
states[97] = new ParserState() {
  @Override public Object execute(ParserSupport support, RubyLexer lexer, Object yyVal, Object[] yyVals, int yyTop) {
                    support.compile_error("Can't change the value of self");
                    yyVal = null;
    return yyVal;
  }
};
states[98] = new ParserState() {
  @Override public Object execute(ParserSupport support, RubyLexer lexer, Object yyVal, Object[] yyVals, int yyTop) {
                    support.compile_error("Can't assign to true");
                    yyVal = null;
    return yyVal;
  }
};
states[99] = new ParserState() {
  @Override public Object execute(ParserSupport support, RubyLexer lexer, Object yyVal, Object[] yyVals, int yyTop) {
                    support.compile_error("Can't assign to false");
                    yyVal = null;
    return yyVal;
  }
};
states[100] = new ParserState() {
  @Override public Object execute(ParserSupport support, RubyLexer lexer, Object yyVal, Object[] yyVals, int yyTop) {
                    support.compile_error("Can't assign to __FILE__");
                    yyVal = null;
    return yyVal;
  }
};
states[101] = new ParserState() {
  @Override public Object execute(ParserSupport support, RubyLexer lexer, Object yyVal, Object[] yyVals, int yyTop) {
                    support.compile_error("Can't assign to __LINE__");
                    yyVal = null;
    return yyVal;
  }
};
states[102] = new ParserState() {
  @Override public Object execute(ParserSupport support, RubyLexer lexer, Object yyVal, Object[] yyVals, int yyTop) {
                    support.compile_error("Can't assign to __ENCODING__");
                    yyVal = null;
    return yyVal;
  }
};
states[103] = new ParserState() {
  @Override public Object execute(ParserSupport support, RubyLexer lexer, Object yyVal, Object[] yyVals, int yyTop) {
                    yyVal = support.aryset(((Node)yyVals[-3+yyTop]), ((Node)yyVals[-1+yyTop]));
    return yyVal;
  }
};
states[104] = new ParserState() {
  @Override public Object execute(ParserSupport support, RubyLexer lexer, Object yyVal, Object[] yyVals, int yyTop) {
                    yyVal = support.attrset(((Node)yyVals[-2+yyTop]), ((ByteList)yyVals[-1+yyTop]), ((ByteList)yyVals[0+yyTop]));
    return yyVal;
  }
};
states[105] = new ParserState() {
  @Override public Object execute(ParserSupport support, RubyLexer lexer, Object yyVal, Object[] yyVals, int yyTop) {
                    yyVal = support.attrset(((Node)yyVals[-2+yyTop]), ((ByteList)yyVals[0+yyTop]));
    return yyVal;
  }
};
states[106] = new ParserState() {
  @Override public Object execute(ParserSupport support, RubyLexer lexer, Object yyVal, Object[] yyVals, int yyTop) {
                    yyVal = support.attrset(((Node)yyVals[-2+yyTop]), ((ByteList)yyVals[-1+yyTop]), ((ByteList)yyVals[0+yyTop]));
    return yyVal;
  }
};
states[107] = new ParserState() {
  @Override public Object execute(ParserSupport support, RubyLexer lexer, Object yyVal, Object[] yyVals, int yyTop) {
                    if (support.isInDef() || support.isInSingle()) {
                        support.yyerror("dynamic constant assignment");
                    }

                    ISourcePosition position = support.getPosition(((Node)yyVals[-2+yyTop]));

                    yyVal = new ConstDeclNode(position, (ByteList) null, support.new_colon2(position, ((Node)yyVals[-2+yyTop]), ((ByteList)yyVals[0+yyTop])), NilImplicitNode.NIL);
    return yyVal;
  }
};
states[108] = new ParserState() {
  @Override public Object execute(ParserSupport support, RubyLexer lexer, Object yyVal, Object[] yyVals, int yyTop) {
                    if (support.isInDef() || support.isInSingle()) {
                        support.yyerror("dynamic constant assignment");
                    }

                    ISourcePosition position = lexer.getPosition();

                    yyVal = new ConstDeclNode(position, (ByteList) null, support.new_colon3(position, ((ByteList)yyVals[0+yyTop])), NilImplicitNode.NIL);
    return yyVal;
  }
};
states[109] = new ParserState() {
  @Override public Object execute(ParserSupport support, RubyLexer lexer, Object yyVal, Object[] yyVals, int yyTop) {
                    support.backrefAssignError(((Node)yyVals[0+yyTop]));
    return yyVal;
  }
};
states[110] = new ParserState() {
  @Override public Object execute(ParserSupport support, RubyLexer lexer, Object yyVal, Object[] yyVals, int yyTop) {
                    yyVal = support.assignableLabelOrIdentifier(((ByteList)yyVals[0+yyTop]), null);
    return yyVal;
  }
};
states[111] = new ParserState() {
  @Override public Object execute(ParserSupport support, RubyLexer lexer, Object yyVal, Object[] yyVals, int yyTop) {
                   yyVal = new InstAsgnNode(lexer.getPosition(), ((ByteList)yyVals[0+yyTop]), NilImplicitNode.NIL);
    return yyVal;
  }
};
states[112] = new ParserState() {
  @Override public Object execute(ParserSupport support, RubyLexer lexer, Object yyVal, Object[] yyVals, int yyTop) {
                   yyVal = new GlobalAsgnNode(lexer.getPosition(), ((ByteList)yyVals[0+yyTop]), NilImplicitNode.NIL);
    return yyVal;
  }
};
states[113] = new ParserState() {
  @Override public Object execute(ParserSupport support, RubyLexer lexer, Object yyVal, Object[] yyVals, int yyTop) {
                    if (support.isInDef() || support.isInSingle()) support.compile_error("dynamic constant assignment");

                    yyVal = new ConstDeclNode(lexer.getPosition(), ((ByteList)yyVals[0+yyTop]), null, NilImplicitNode.NIL);
    return yyVal;
  }
};
states[114] = new ParserState() {
  @Override public Object execute(ParserSupport support, RubyLexer lexer, Object yyVal, Object[] yyVals, int yyTop) {
                    yyVal = new ClassVarAsgnNode(lexer.getPosition(), ((ByteList)yyVals[0+yyTop]), NilImplicitNode.NIL);
    return yyVal;
  }
};
states[115] = new ParserState() {
  @Override public Object execute(ParserSupport support, RubyLexer lexer, Object yyVal, Object[] yyVals, int yyTop) {
                    support.compile_error("Can't assign to nil");
                    yyVal = null;
    return yyVal;
  }
};
states[116] = new ParserState() {
  @Override public Object execute(ParserSupport support, RubyLexer lexer, Object yyVal, Object[] yyVals, int yyTop) {
                    support.compile_error("Can't change the value of self");
                    yyVal = null;
    return yyVal;
  }
};
states[117] = new ParserState() {
  @Override public Object execute(ParserSupport support, RubyLexer lexer, Object yyVal, Object[] yyVals, int yyTop) {
                    support.compile_error("Can't assign to true");
                    yyVal = null;
    return yyVal;
  }
};
states[118] = new ParserState() {
  @Override public Object execute(ParserSupport support, RubyLexer lexer, Object yyVal, Object[] yyVals, int yyTop) {
                    support.compile_error("Can't assign to false");
                    yyVal = null;
    return yyVal;
  }
};
states[119] = new ParserState() {
  @Override public Object execute(ParserSupport support, RubyLexer lexer, Object yyVal, Object[] yyVals, int yyTop) {
                    support.compile_error("Can't assign to __FILE__");
                    yyVal = null;
    return yyVal;
  }
};
states[120] = new ParserState() {
  @Override public Object execute(ParserSupport support, RubyLexer lexer, Object yyVal, Object[] yyVals, int yyTop) {
                    support.compile_error("Can't assign to __LINE__");
                    yyVal = null;
    return yyVal;
  }
};
states[121] = new ParserState() {
  @Override public Object execute(ParserSupport support, RubyLexer lexer, Object yyVal, Object[] yyVals, int yyTop) {
                    support.compile_error("Can't assign to __ENCODING__");
                    yyVal = null;
    return yyVal;
  }
};
states[122] = new ParserState() {
  @Override public Object execute(ParserSupport support, RubyLexer lexer, Object yyVal, Object[] yyVals, int yyTop) {
                    yyVal = support.aryset(((Node)yyVals[-3+yyTop]), ((Node)yyVals[-1+yyTop]));
    return yyVal;
  }
};
states[123] = new ParserState() {
  @Override public Object execute(ParserSupport support, RubyLexer lexer, Object yyVal, Object[] yyVals, int yyTop) {
                    yyVal = support.attrset(((Node)yyVals[-2+yyTop]), ((ByteList)yyVals[-1+yyTop]), ((ByteList)yyVals[0+yyTop]));
    return yyVal;
  }
};
states[124] = new ParserState() {
  @Override public Object execute(ParserSupport support, RubyLexer lexer, Object yyVal, Object[] yyVals, int yyTop) {
                    yyVal = support.attrset(((Node)yyVals[-2+yyTop]), ((ByteList)yyVals[0+yyTop]));
    return yyVal;
  }
};
states[125] = new ParserState() {
  @Override public Object execute(ParserSupport support, RubyLexer lexer, Object yyVal, Object[] yyVals, int yyTop) {
                    yyVal = support.attrset(((Node)yyVals[-2+yyTop]), ((ByteList)yyVals[-1+yyTop]), ((ByteList)yyVals[0+yyTop]));
    return yyVal;
  }
};
states[126] = new ParserState() {
  @Override public Object execute(ParserSupport support, RubyLexer lexer, Object yyVal, Object[] yyVals, int yyTop) {
                    if (support.isInDef() || support.isInSingle()) {
                        support.yyerror("dynamic constant assignment");
                    }

                    ISourcePosition position = support.getPosition(((Node)yyVals[-2+yyTop]));

                    yyVal = new ConstDeclNode(position, (ByteList) null, support.new_colon2(position, ((Node)yyVals[-2+yyTop]), ((ByteList)yyVals[0+yyTop])), NilImplicitNode.NIL);
    return yyVal;
  }
};
states[127] = new ParserState() {
  @Override public Object execute(ParserSupport support, RubyLexer lexer, Object yyVal, Object[] yyVals, int yyTop) {
                    if (support.isInDef() || support.isInSingle()) {
                        support.yyerror("dynamic constant assignment");
                    }

                    ISourcePosition position = lexer.getPosition();

                    yyVal = new ConstDeclNode(position, (ByteList) null, support.new_colon3(position, ((ByteList)yyVals[0+yyTop])), NilImplicitNode.NIL);
    return yyVal;
  }
};
states[128] = new ParserState() {
  @Override public Object execute(ParserSupport support, RubyLexer lexer, Object yyVal, Object[] yyVals, int yyTop) {
                    support.backrefAssignError(((Node)yyVals[0+yyTop]));
    return yyVal;
  }
};
states[129] = new ParserState() {
  @Override public Object execute(ParserSupport support, RubyLexer lexer, Object yyVal, Object[] yyVals, int yyTop) {
                    support.yyerror("class/module name must be CONSTANT");
    return yyVal;
  }
};
states[130] = new ParserState() {
  @Override public Object execute(ParserSupport support, RubyLexer lexer, Object yyVal, Object[] yyVals, int yyTop) {
                   yyVal = ((ByteList)yyVals[0+yyTop]);
    return yyVal;
  }
};
states[131] = new ParserState() {
  @Override public Object execute(ParserSupport support, RubyLexer lexer, Object yyVal, Object[] yyVals, int yyTop) {
                    yyVal = support.new_colon3(lexer.getPosition(), ((ByteList)yyVals[0+yyTop]));
    return yyVal;
  }
};
states[132] = new ParserState() {
  @Override public Object execute(ParserSupport support, RubyLexer lexer, Object yyVal, Object[] yyVals, int yyTop) {
                    yyVal = support.new_colon2(lexer.getPosition(), null, ((ByteList)yyVals[0+yyTop]));
    return yyVal;
  }
};
states[133] = new ParserState() {
  @Override public Object execute(ParserSupport support, RubyLexer lexer, Object yyVal, Object[] yyVals, int yyTop) {
                    yyVal = support.new_colon2(support.getPosition(((Node)yyVals[-2+yyTop])), ((Node)yyVals[-2+yyTop]), ((ByteList)yyVals[0+yyTop]));
    return yyVal;
  }
};
states[134] = new ParserState() {
  @Override public Object execute(ParserSupport support, RubyLexer lexer, Object yyVal, Object[] yyVals, int yyTop) {
                   yyVal = ((ByteList)yyVals[0+yyTop]);
    return yyVal;
  }
};
states[135] = new ParserState() {
  @Override public Object execute(ParserSupport support, RubyLexer lexer, Object yyVal, Object[] yyVals, int yyTop) {
                   yyVal = ((ByteList)yyVals[0+yyTop]);
    return yyVal;
  }
};
states[136] = new ParserState() {
  @Override public Object execute(ParserSupport support, RubyLexer lexer, Object yyVal, Object[] yyVals, int yyTop) {
                   yyVal = ((ByteList)yyVals[0+yyTop]);
    return yyVal;
  }
};
states[137] = new ParserState() {
  @Override public Object execute(ParserSupport support, RubyLexer lexer, Object yyVal, Object[] yyVals, int yyTop) {
                   lexer.setState(EXPR_ENDFN);
                   yyVal = ((ByteList)yyVals[0+yyTop]);
    return yyVal;
  }
};
states[138] = new ParserState() {
  @Override public Object execute(ParserSupport support, RubyLexer lexer, Object yyVal, Object[] yyVals, int yyTop) {
                   lexer.setState(EXPR_ENDFN);
                   yyVal = ((ByteList)yyVals[0+yyTop]);
    return yyVal;
  }
};
states[139] = new ParserState() {
  @Override public Object execute(ParserSupport support, RubyLexer lexer, Object yyVal, Object[] yyVals, int yyTop) {
                    yyVal = new LiteralNode(lexer.getPosition(), ((ByteList)yyVals[0+yyTop]));
    return yyVal;
  }
};
states[140] = new ParserState() {
  @Override public Object execute(ParserSupport support, RubyLexer lexer, Object yyVal, Object[] yyVals, int yyTop) {
                    yyVal = new LiteralNode(lexer.getPosition(), ((ByteList)yyVals[0+yyTop]));
    return yyVal;
  }
};
states[141] = new ParserState() {
  @Override public Object execute(ParserSupport support, RubyLexer lexer, Object yyVal, Object[] yyVals, int yyTop) {
                    yyVal = ((LiteralNode)yyVals[0+yyTop]);
    return yyVal;
  }
};
states[142] = new ParserState() {
  @Override public Object execute(ParserSupport support, RubyLexer lexer, Object yyVal, Object[] yyVals, int yyTop) {
                    yyVal = ((Node)yyVals[0+yyTop]);
    return yyVal;
  }
};
states[143] = new ParserState() {
  @Override public Object execute(ParserSupport support, RubyLexer lexer, Object yyVal, Object[] yyVals, int yyTop) {
                    yyVal = support.newUndef(((Node)yyVals[0+yyTop]).getPosition(), ((Node)yyVals[0+yyTop]));
    return yyVal;
  }
};
states[144] = new ParserState() {
  @Override public Object execute(ParserSupport support, RubyLexer lexer, Object yyVal, Object[] yyVals, int yyTop) {
                    lexer.setState(EXPR_FNAME|EXPR_FITEM);
    return yyVal;
  }
};
states[145] = new ParserState() {
  @Override public Object execute(ParserSupport support, RubyLexer lexer, Object yyVal, Object[] yyVals, int yyTop) {
                    yyVal = support.appendToBlock(((Node)yyVals[-3+yyTop]), support.newUndef(((Node)yyVals[-3+yyTop]).getPosition(), ((Node)yyVals[0+yyTop])));
    return yyVal;
  }
};
states[146] = new ParserState() {
  @Override public Object execute(ParserSupport support, RubyLexer lexer, Object yyVal, Object[] yyVals, int yyTop) {
                     yyVal = ((ByteList)yyVals[0+yyTop]);
    return yyVal;
  }
};
states[147] = new ParserState() {
  @Override public Object execute(ParserSupport support, RubyLexer lexer, Object yyVal, Object[] yyVals, int yyTop) {
                     yyVal = ((ByteList)yyVals[0+yyTop]);
    return yyVal;
  }
};
states[148] = new ParserState() {
  @Override public Object execute(ParserSupport support, RubyLexer lexer, Object yyVal, Object[] yyVals, int yyTop) {
                     yyVal = ((ByteList)yyVals[0+yyTop]);
    return yyVal;
  }
};
states[149] = new ParserState() {
  @Override public Object execute(ParserSupport support, RubyLexer lexer, Object yyVal, Object[] yyVals, int yyTop) {
                     yyVal = ((ByteList)yyVals[0+yyTop]);
    return yyVal;
  }
};
states[150] = new ParserState() {
  @Override public Object execute(ParserSupport support, RubyLexer lexer, Object yyVal, Object[] yyVals, int yyTop) {
                     yyVal = ((ByteList)yyVals[0+yyTop]);
    return yyVal;
  }
};
states[151] = new ParserState() {
  @Override public Object execute(ParserSupport support, RubyLexer lexer, Object yyVal, Object[] yyVals, int yyTop) {
                     yyVal = ((ByteList)yyVals[0+yyTop]);
    return yyVal;
  }
};
states[152] = new ParserState() {
  @Override public Object execute(ParserSupport support, RubyLexer lexer, Object yyVal, Object[] yyVals, int yyTop) {
                     yyVal = ((ByteList)yyVals[0+yyTop]);
    return yyVal;
  }
};
states[153] = new ParserState() {
  @Override public Object execute(ParserSupport support, RubyLexer lexer, Object yyVal, Object[] yyVals, int yyTop) {
                     yyVal = ((ByteList)yyVals[0+yyTop]);
    return yyVal;
  }
};
states[154] = new ParserState() {
  @Override public Object execute(ParserSupport support, RubyLexer lexer, Object yyVal, Object[] yyVals, int yyTop) {
                     yyVal = ((ByteList)yyVals[0+yyTop]);
    return yyVal;
  }
};
states[155] = new ParserState() {
  @Override public Object execute(ParserSupport support, RubyLexer lexer, Object yyVal, Object[] yyVals, int yyTop) {
                     yyVal = ((ByteList)yyVals[0+yyTop]);
    return yyVal;
  }
};
states[156] = new ParserState() {
  @Override public Object execute(ParserSupport support, RubyLexer lexer, Object yyVal, Object[] yyVals, int yyTop) {
                     yyVal = ((ByteList)yyVals[0+yyTop]);
    return yyVal;
  }
};
states[157] = new ParserState() {
  @Override public Object execute(ParserSupport support, RubyLexer lexer, Object yyVal, Object[] yyVals, int yyTop) {
                     yyVal = ((ByteList)yyVals[0+yyTop]);
    return yyVal;
  }
};
states[158] = new ParserState() {
  @Override public Object execute(ParserSupport support, RubyLexer lexer, Object yyVal, Object[] yyVals, int yyTop) {
                     yyVal = ((ByteList)yyVals[0+yyTop]);
    return yyVal;
  }
};
states[159] = new ParserState() {
  @Override public Object execute(ParserSupport support, RubyLexer lexer, Object yyVal, Object[] yyVals, int yyTop) {
                     yyVal = ((ByteList)yyVals[0+yyTop]);
    return yyVal;
  }
};
states[160] = new ParserState() {
  @Override public Object execute(ParserSupport support, RubyLexer lexer, Object yyVal, Object[] yyVals, int yyTop) {
                     yyVal = ((ByteList)yyVals[0+yyTop]);
    return yyVal;
  }
};
states[161] = new ParserState() {
  @Override public Object execute(ParserSupport support, RubyLexer lexer, Object yyVal, Object[] yyVals, int yyTop) {
                     yyVal = ((ByteList)yyVals[0+yyTop]);
    return yyVal;
  }
};
states[162] = new ParserState() {
  @Override public Object execute(ParserSupport support, RubyLexer lexer, Object yyVal, Object[] yyVals, int yyTop) {
                     yyVal = ((ByteList)yyVals[0+yyTop]);
    return yyVal;
  }
};
states[163] = new ParserState() {
  @Override public Object execute(ParserSupport support, RubyLexer lexer, Object yyVal, Object[] yyVals, int yyTop) {
                     yyVal = ((ByteList)yyVals[0+yyTop]);
    return yyVal;
  }
};
states[164] = new ParserState() {
  @Override public Object execute(ParserSupport support, RubyLexer lexer, Object yyVal, Object[] yyVals, int yyTop) {
                     yyVal = ((ByteList)yyVals[0+yyTop]);
    return yyVal;
  }
};
states[165] = new ParserState() {
  @Override public Object execute(ParserSupport support, RubyLexer lexer, Object yyVal, Object[] yyVals, int yyTop) {
                     yyVal = ((ByteList)yyVals[0+yyTop]);
    return yyVal;
  }
};
states[166] = new ParserState() {
  @Override public Object execute(ParserSupport support, RubyLexer lexer, Object yyVal, Object[] yyVals, int yyTop) {
                     yyVal = ((ByteList)yyVals[0+yyTop]);
    return yyVal;
  }
};
states[167] = new ParserState() {
  @Override public Object execute(ParserSupport support, RubyLexer lexer, Object yyVal, Object[] yyVals, int yyTop) {
                     yyVal = ((ByteList)yyVals[0+yyTop]);
    return yyVal;
  }
};
states[168] = new ParserState() {
  @Override public Object execute(ParserSupport support, RubyLexer lexer, Object yyVal, Object[] yyVals, int yyTop) {
                     yyVal = ((ByteList)yyVals[0+yyTop]);
    return yyVal;
  }
};
states[169] = new ParserState() {
  @Override public Object execute(ParserSupport support, RubyLexer lexer, Object yyVal, Object[] yyVals, int yyTop) {
                     yyVal = ((ByteList)yyVals[0+yyTop]);
    return yyVal;
  }
};
states[170] = new ParserState() {
  @Override public Object execute(ParserSupport support, RubyLexer lexer, Object yyVal, Object[] yyVals, int yyTop) {
                     yyVal = ((ByteList)yyVals[0+yyTop]);
    return yyVal;
  }
};
states[171] = new ParserState() {
  @Override public Object execute(ParserSupport support, RubyLexer lexer, Object yyVal, Object[] yyVals, int yyTop) {
                     yyVal = ((ByteList)yyVals[0+yyTop]);
    return yyVal;
  }
};
states[172] = new ParserState() {
  @Override public Object execute(ParserSupport support, RubyLexer lexer, Object yyVal, Object[] yyVals, int yyTop) {
                     yyVal = ((ByteList)yyVals[0+yyTop]);
    return yyVal;
  }
};
states[173] = new ParserState() {
  @Override public Object execute(ParserSupport support, RubyLexer lexer, Object yyVal, Object[] yyVals, int yyTop) {
                     yyVal = ((ByteList)yyVals[0+yyTop]);
    return yyVal;
  }
};
states[174] = new ParserState() {
  @Override public Object execute(ParserSupport support, RubyLexer lexer, Object yyVal, Object[] yyVals, int yyTop) {
                     yyVal = ((ByteList)yyVals[0+yyTop]);
    return yyVal;
  }
};
states[175] = new ParserState() {
  @Override public Object execute(ParserSupport support, RubyLexer lexer, Object yyVal, Object[] yyVals, int yyTop) {
                     yyVal = ((ByteList)yyVals[0+yyTop]);
    return yyVal;
  }
};
states[176] = new ParserState() {
  @Override public Object execute(ParserSupport support, RubyLexer lexer, Object yyVal, Object[] yyVals, int yyTop) {
                     yyVal = RubyLexer.Keyword.__LINE__.bytes;
    return yyVal;
  }
};
states[177] = new ParserState() {
  @Override public Object execute(ParserSupport support, RubyLexer lexer, Object yyVal, Object[] yyVals, int yyTop) {
                     yyVal = RubyLexer.Keyword.__FILE__.bytes;
    return yyVal;
  }
};
states[178] = new ParserState() {
  @Override public Object execute(ParserSupport support, RubyLexer lexer, Object yyVal, Object[] yyVals, int yyTop) {
                     yyVal = RubyLexer.Keyword.__ENCODING__.bytes;
    return yyVal;
  }
};
states[179] = new ParserState() {
  @Override public Object execute(ParserSupport support, RubyLexer lexer, Object yyVal, Object[] yyVals, int yyTop) {
                     yyVal = RubyLexer.Keyword.LBEGIN.bytes;
    return yyVal;
  }
};
states[180] = new ParserState() {
  @Override public Object execute(ParserSupport support, RubyLexer lexer, Object yyVal, Object[] yyVals, int yyTop) {
                     yyVal = RubyLexer.Keyword.LEND.bytes;
    return yyVal;
  }
};
states[181] = new ParserState() {
  @Override public Object execute(ParserSupport support, RubyLexer lexer, Object yyVal, Object[] yyVals, int yyTop) {
                     yyVal = RubyLexer.Keyword.ALIAS.bytes;
    return yyVal;
  }
};
states[182] = new ParserState() {
  @Override public Object execute(ParserSupport support, RubyLexer lexer, Object yyVal, Object[] yyVals, int yyTop) {
                     yyVal = RubyLexer.Keyword.AND.bytes;
    return yyVal;
  }
};
states[183] = new ParserState() {
  @Override public Object execute(ParserSupport support, RubyLexer lexer, Object yyVal, Object[] yyVals, int yyTop) {
                     yyVal = RubyLexer.Keyword.BEGIN.bytes;
    return yyVal;
  }
};
states[184] = new ParserState() {
  @Override public Object execute(ParserSupport support, RubyLexer lexer, Object yyVal, Object[] yyVals, int yyTop) {
                     yyVal = RubyLexer.Keyword.BREAK.bytes;
    return yyVal;
  }
};
states[185] = new ParserState() {
  @Override public Object execute(ParserSupport support, RubyLexer lexer, Object yyVal, Object[] yyVals, int yyTop) {
                     yyVal = RubyLexer.Keyword.CASE.bytes;
    return yyVal;
  }
};
states[186] = new ParserState() {
  @Override public Object execute(ParserSupport support, RubyLexer lexer, Object yyVal, Object[] yyVals, int yyTop) {
                     yyVal = RubyLexer.Keyword.CLASS.bytes;
    return yyVal;
  }
};
states[187] = new ParserState() {
  @Override public Object execute(ParserSupport support, RubyLexer lexer, Object yyVal, Object[] yyVals, int yyTop) {
                     yyVal = RubyLexer.Keyword.DEF.bytes;
    return yyVal;
  }
};
states[188] = new ParserState() {
  @Override public Object execute(ParserSupport support, RubyLexer lexer, Object yyVal, Object[] yyVals, int yyTop) {
                     yyVal = RubyLexer.Keyword.DEFINED_P.bytes;
    return yyVal;
  }
};
states[189] = new ParserState() {
  @Override public Object execute(ParserSupport support, RubyLexer lexer, Object yyVal, Object[] yyVals, int yyTop) {
                     yyVal = RubyLexer.Keyword.DO.bytes;
    return yyVal;
  }
};
states[190] = new ParserState() {
  @Override public Object execute(ParserSupport support, RubyLexer lexer, Object yyVal, Object[] yyVals, int yyTop) {
                     yyVal = RubyLexer.Keyword.ELSE.bytes;
    return yyVal;
  }
};
states[191] = new ParserState() {
  @Override public Object execute(ParserSupport support, RubyLexer lexer, Object yyVal, Object[] yyVals, int yyTop) {
                     yyVal = RubyLexer.Keyword.ELSIF.bytes;
    return yyVal;
  }
};
states[192] = new ParserState() {
  @Override public Object execute(ParserSupport support, RubyLexer lexer, Object yyVal, Object[] yyVals, int yyTop) {
                     yyVal = RubyLexer.Keyword.END.bytes;
    return yyVal;
  }
};
states[193] = new ParserState() {
  @Override public Object execute(ParserSupport support, RubyLexer lexer, Object yyVal, Object[] yyVals, int yyTop) {
                     yyVal = RubyLexer.Keyword.ENSURE.bytes;
    return yyVal;
  }
};
states[194] = new ParserState() {
  @Override public Object execute(ParserSupport support, RubyLexer lexer, Object yyVal, Object[] yyVals, int yyTop) {
                     yyVal = RubyLexer.Keyword.FALSE.bytes;
    return yyVal;
  }
};
states[195] = new ParserState() {
  @Override public Object execute(ParserSupport support, RubyLexer lexer, Object yyVal, Object[] yyVals, int yyTop) {
                     yyVal = RubyLexer.Keyword.FOR.bytes;
    return yyVal;
  }
};
states[196] = new ParserState() {
  @Override public Object execute(ParserSupport support, RubyLexer lexer, Object yyVal, Object[] yyVals, int yyTop) {
                     yyVal = RubyLexer.Keyword.IN.bytes;
    return yyVal;
  }
};
states[197] = new ParserState() {
  @Override public Object execute(ParserSupport support, RubyLexer lexer, Object yyVal, Object[] yyVals, int yyTop) {
                     yyVal = RubyLexer.Keyword.MODULE.bytes;
    return yyVal;
  }
};
states[198] = new ParserState() {
  @Override public Object execute(ParserSupport support, RubyLexer lexer, Object yyVal, Object[] yyVals, int yyTop) {
                     yyVal = RubyLexer.Keyword.NEXT.bytes;
    return yyVal;
  }
};
states[199] = new ParserState() {
  @Override public Object execute(ParserSupport support, RubyLexer lexer, Object yyVal, Object[] yyVals, int yyTop) {
                     yyVal = RubyLexer.Keyword.NIL.bytes;
    return yyVal;
  }
};
states[200] = new ParserState() {
  @Override public Object execute(ParserSupport support, RubyLexer lexer, Object yyVal, Object[] yyVals, int yyTop) {
                     yyVal = RubyLexer.Keyword.NOT.bytes;
    return yyVal;
  }
};
states[201] = new ParserState() {
  @Override public Object execute(ParserSupport support, RubyLexer lexer, Object yyVal, Object[] yyVals, int yyTop) {
                     yyVal = RubyLexer.Keyword.OR.bytes;
    return yyVal;
  }
};
states[202] = new ParserState() {
  @Override public Object execute(ParserSupport support, RubyLexer lexer, Object yyVal, Object[] yyVals, int yyTop) {
                     yyVal = RubyLexer.Keyword.REDO.bytes;
    return yyVal;
  }
};
states[203] = new ParserState() {
  @Override public Object execute(ParserSupport support, RubyLexer lexer, Object yyVal, Object[] yyVals, int yyTop) {
                     yyVal = RubyLexer.Keyword.RESCUE.bytes;
    return yyVal;
  }
};
states[204] = new ParserState() {
  @Override public Object execute(ParserSupport support, RubyLexer lexer, Object yyVal, Object[] yyVals, int yyTop) {
                     yyVal = RubyLexer.Keyword.RETRY.bytes;
    return yyVal;
  }
};
states[205] = new ParserState() {
  @Override public Object execute(ParserSupport support, RubyLexer lexer, Object yyVal, Object[] yyVals, int yyTop) {
                     yyVal = RubyLexer.Keyword.RETURN.bytes;
    return yyVal;
  }
};
states[206] = new ParserState() {
  @Override public Object execute(ParserSupport support, RubyLexer lexer, Object yyVal, Object[] yyVals, int yyTop) {
                     yyVal = RubyLexer.Keyword.SELF.bytes;
    return yyVal;
  }
};
states[207] = new ParserState() {
  @Override public Object execute(ParserSupport support, RubyLexer lexer, Object yyVal, Object[] yyVals, int yyTop) {
                     yyVal = RubyLexer.Keyword.SUPER.bytes;
    return yyVal;
  }
};
states[208] = new ParserState() {
  @Override public Object execute(ParserSupport support, RubyLexer lexer, Object yyVal, Object[] yyVals, int yyTop) {
                     yyVal = RubyLexer.Keyword.THEN.bytes;
    return yyVal;
  }
};
states[209] = new ParserState() {
  @Override public Object execute(ParserSupport support, RubyLexer lexer, Object yyVal, Object[] yyVals, int yyTop) {
                     yyVal = RubyLexer.Keyword.TRUE.bytes;
    return yyVal;
  }
};
states[210] = new ParserState() {
  @Override public Object execute(ParserSupport support, RubyLexer lexer, Object yyVal, Object[] yyVals, int yyTop) {
                     yyVal = RubyLexer.Keyword.UNDEF.bytes;
    return yyVal;
  }
};
states[211] = new ParserState() {
  @Override public Object execute(ParserSupport support, RubyLexer lexer, Object yyVal, Object[] yyVals, int yyTop) {
                     yyVal = RubyLexer.Keyword.WHEN.bytes;
    return yyVal;
  }
};
states[212] = new ParserState() {
  @Override public Object execute(ParserSupport support, RubyLexer lexer, Object yyVal, Object[] yyVals, int yyTop) {
                     yyVal = RubyLexer.Keyword.YIELD.bytes;
    return yyVal;
  }
};
states[213] = new ParserState() {
  @Override public Object execute(ParserSupport support, RubyLexer lexer, Object yyVal, Object[] yyVals, int yyTop) {
                     yyVal = RubyLexer.Keyword.IF.bytes;
    return yyVal;
  }
};
states[214] = new ParserState() {
  @Override public Object execute(ParserSupport support, RubyLexer lexer, Object yyVal, Object[] yyVals, int yyTop) {
                     yyVal = RubyLexer.Keyword.UNLESS.bytes;
    return yyVal;
  }
};
states[215] = new ParserState() {
  @Override public Object execute(ParserSupport support, RubyLexer lexer, Object yyVal, Object[] yyVals, int yyTop) {
                     yyVal = RubyLexer.Keyword.WHILE.bytes;
    return yyVal;
  }
};
states[216] = new ParserState() {
  @Override public Object execute(ParserSupport support, RubyLexer lexer, Object yyVal, Object[] yyVals, int yyTop) {
                     yyVal = RubyLexer.Keyword.UNTIL.bytes;
    return yyVal;
  }
};
states[217] = new ParserState() {
  @Override public Object execute(ParserSupport support, RubyLexer lexer, Object yyVal, Object[] yyVals, int yyTop) {
                     yyVal = RubyLexer.Keyword.RESCUE.bytes;
    return yyVal;
  }
};
states[218] = new ParserState() {
  @Override public Object execute(ParserSupport support, RubyLexer lexer, Object yyVal, Object[] yyVals, int yyTop) {
                    yyVal = support.node_assign(((Node)yyVals[-2+yyTop]), ((Node)yyVals[0+yyTop]));
                    /* FIXME: Consider fixing node_assign itself rather than single case*/
                    ((Node)yyVal).setPosition(support.getPosition(((Node)yyVals[-2+yyTop])));
    return yyVal;
  }
};
states[219] = new ParserState() {
  @Override public Object execute(ParserSupport support, RubyLexer lexer, Object yyVal, Object[] yyVals, int yyTop) {
                    yyVal = support.node_assign(((Node)yyVals[-4+yyTop]), support.newRescueModNode(((Node)yyVals[-2+yyTop]), ((Node)yyVals[0+yyTop])));
    return yyVal;
  }
};
states[220] = new ParserState() {
  @Override public Object execute(ParserSupport support, RubyLexer lexer, Object yyVal, Object[] yyVals, int yyTop) {
                    support.checkExpression(((Node)yyVals[0+yyTop]));

                    ISourcePosition pos = ((AssignableNode)yyVals[-2+yyTop]).getPosition();
                    ByteList asgnOp = ((ByteList)yyVals[-1+yyTop]);
                    if (asgnOp == lexer.OR_OR) {
                        ((AssignableNode)yyVals[-2+yyTop]).setValueNode(((Node)yyVals[0+yyTop]));
                        yyVal = new OpAsgnOrNode(pos, support.gettable2(((AssignableNode)yyVals[-2+yyTop])), ((AssignableNode)yyVals[-2+yyTop]));
                    } else if (asgnOp == lexer.AMPERSAND_AMPERSAND) {
                        ((AssignableNode)yyVals[-2+yyTop]).setValueNode(((Node)yyVals[0+yyTop]));
                        yyVal = new OpAsgnAndNode(pos, support.gettable2(((AssignableNode)yyVals[-2+yyTop])), ((AssignableNode)yyVals[-2+yyTop]));
                    } else {
                        ((AssignableNode)yyVals[-2+yyTop]).setValueNode(support.getOperatorCallNode(support.gettable2(((AssignableNode)yyVals[-2+yyTop])), asgnOp, ((Node)yyVals[0+yyTop])));
                        ((AssignableNode)yyVals[-2+yyTop]).setPosition(pos);
                        yyVal = ((AssignableNode)yyVals[-2+yyTop]);
                    }
    return yyVal;
  }
};
states[221] = new ParserState() {
  @Override public Object execute(ParserSupport support, RubyLexer lexer, Object yyVal, Object[] yyVals, int yyTop) {
                    support.checkExpression(((Node)yyVals[-2+yyTop]));
                    Node rescue = support.newRescueModNode(((Node)yyVals[-2+yyTop]), ((Node)yyVals[0+yyTop]));

                    ISourcePosition pos = ((AssignableNode)yyVals[-4+yyTop]).getPosition();
                    ByteList asgnOp = ((ByteList)yyVals[-3+yyTop]);
                    if (asgnOp == lexer.OR_OR) {
                        ((AssignableNode)yyVals[-4+yyTop]).setValueNode(rescue);
                        yyVal = new OpAsgnOrNode(pos, support.gettable2(((AssignableNode)yyVals[-4+yyTop])), ((AssignableNode)yyVals[-4+yyTop]));
                    } else if (asgnOp == lexer.AMPERSAND_AMPERSAND) {
                        ((AssignableNode)yyVals[-4+yyTop]).setValueNode(rescue);
                        yyVal = new OpAsgnAndNode(pos, support.gettable2(((AssignableNode)yyVals[-4+yyTop])), ((AssignableNode)yyVals[-4+yyTop]));
                    } else {
                        ((AssignableNode)yyVals[-4+yyTop]).setValueNode(support.getOperatorCallNode(support.gettable2(((AssignableNode)yyVals[-4+yyTop])), asgnOp, rescue));
                        ((AssignableNode)yyVals[-4+yyTop]).setPosition(pos);
                        yyVal = ((AssignableNode)yyVals[-4+yyTop]);
                    }
    return yyVal;
  }
};
states[222] = new ParserState() {
  @Override public Object execute(ParserSupport support, RubyLexer lexer, Object yyVal, Object[] yyVals, int yyTop) {
  /* FIXME: arg_concat missing for opt_call_args*/
                    yyVal = support.new_opElementAsgnNode(((Node)yyVals[-5+yyTop]), ((ByteList)yyVals[-1+yyTop]), ((Node)yyVals[-3+yyTop]), ((Node)yyVals[0+yyTop]));
    return yyVal;
  }
};
states[223] = new ParserState() {
  @Override public Object execute(ParserSupport support, RubyLexer lexer, Object yyVal, Object[] yyVals, int yyTop) {
                    yyVal = support.newOpAsgn(support.getPosition(((Node)yyVals[-4+yyTop])), ((Node)yyVals[-4+yyTop]), ((ByteList)yyVals[-3+yyTop]), ((Node)yyVals[0+yyTop]), ((ByteList)yyVals[-2+yyTop]), ((ByteList)yyVals[-1+yyTop]));
    return yyVal;
  }
};
states[224] = new ParserState() {
  @Override public Object execute(ParserSupport support, RubyLexer lexer, Object yyVal, Object[] yyVals, int yyTop) {
                    yyVal = support.newOpAsgn(support.getPosition(((Node)yyVals[-4+yyTop])), ((Node)yyVals[-4+yyTop]), ((ByteList)yyVals[-3+yyTop]), ((Node)yyVals[0+yyTop]), ((ByteList)yyVals[-2+yyTop]), ((ByteList)yyVals[-1+yyTop]));
    return yyVal;
  }
};
states[225] = new ParserState() {
  @Override public Object execute(ParserSupport support, RubyLexer lexer, Object yyVal, Object[] yyVals, int yyTop) {
                    yyVal = support.newOpAsgn(support.getPosition(((Node)yyVals[-4+yyTop])), ((Node)yyVals[-4+yyTop]), ((ByteList)yyVals[-3+yyTop]), ((Node)yyVals[0+yyTop]), ((ByteList)yyVals[-2+yyTop]), ((ByteList)yyVals[-1+yyTop]));
    return yyVal;
  }
};
states[226] = new ParserState() {
  @Override public Object execute(ParserSupport support, RubyLexer lexer, Object yyVal, Object[] yyVals, int yyTop) {
                    ISourcePosition pos = support.getPosition(((Node)yyVals[-4+yyTop]));
                    yyVal = support.newOpConstAsgn(pos, support.new_colon2(pos, ((Node)yyVals[-4+yyTop]), ((ByteList)yyVals[-2+yyTop])), ((ByteList)yyVals[-1+yyTop]), ((Node)yyVals[0+yyTop]));
    return yyVal;
  }
};
states[227] = new ParserState() {
  @Override public Object execute(ParserSupport support, RubyLexer lexer, Object yyVal, Object[] yyVals, int yyTop) {
                    ISourcePosition pos = lexer.getPosition();
                    yyVal = support.newOpConstAsgn(pos, new Colon3Node(pos, ((ByteList)yyVals[-3+yyTop])), ((ByteList)yyVals[-1+yyTop]), ((Node)yyVals[0+yyTop]));
    return yyVal;
  }
};
states[228] = new ParserState() {
  @Override public Object execute(ParserSupport support, RubyLexer lexer, Object yyVal, Object[] yyVals, int yyTop) {
                    support.backrefAssignError(((Node)yyVals[-2+yyTop]));
    return yyVal;
  }
};
states[229] = new ParserState() {
  @Override public Object execute(ParserSupport support, RubyLexer lexer, Object yyVal, Object[] yyVals, int yyTop) {
                    support.checkExpression(((Node)yyVals[-2+yyTop]));
                    support.checkExpression(((Node)yyVals[0+yyTop]));
    
                    boolean isLiteral = ((Node)yyVals[-2+yyTop]) instanceof FixnumNode && ((Node)yyVals[0+yyTop]) instanceof FixnumNode;
                    yyVal = new DotNode(support.getPosition(((Node)yyVals[-2+yyTop])), support.makeNullNil(((Node)yyVals[-2+yyTop])), support.makeNullNil(((Node)yyVals[0+yyTop])), false, isLiteral);
    return yyVal;
  }
};
states[230] = new ParserState() {
  @Override public Object execute(ParserSupport support, RubyLexer lexer, Object yyVal, Object[] yyVals, int yyTop) {
                    support.checkExpression(((Node)yyVals[-2+yyTop]));
                    support.checkExpression(((Node)yyVals[0+yyTop]));

                    boolean isLiteral = ((Node)yyVals[-2+yyTop]) instanceof FixnumNode && ((Node)yyVals[0+yyTop]) instanceof FixnumNode;
                    yyVal = new DotNode(support.getPosition(((Node)yyVals[-2+yyTop])), support.makeNullNil(((Node)yyVals[-2+yyTop])), support.makeNullNil(((Node)yyVals[0+yyTop])), true, isLiteral);
    return yyVal;
  }
};
states[231] = new ParserState() {
  @Override public Object execute(ParserSupport support, RubyLexer lexer, Object yyVal, Object[] yyVals, int yyTop) {
                    yyVal = support.getOperatorCallNode(((Node)yyVals[-2+yyTop]), ((ByteList)yyVals[-1+yyTop]), ((Node)yyVals[0+yyTop]), lexer.getPosition());
    return yyVal;
  }
};
states[232] = new ParserState() {
  @Override public Object execute(ParserSupport support, RubyLexer lexer, Object yyVal, Object[] yyVals, int yyTop) {
                    yyVal = support.getOperatorCallNode(((Node)yyVals[-2+yyTop]), ((ByteList)yyVals[-1+yyTop]), ((Node)yyVals[0+yyTop]), lexer.getPosition());
    return yyVal;
  }
};
states[233] = new ParserState() {
  @Override public Object execute(ParserSupport support, RubyLexer lexer, Object yyVal, Object[] yyVals, int yyTop) {
                    yyVal = support.getOperatorCallNode(((Node)yyVals[-2+yyTop]), ((ByteList)yyVals[-1+yyTop]), ((Node)yyVals[0+yyTop]), lexer.getPosition());
    return yyVal;
  }
};
states[234] = new ParserState() {
  @Override public Object execute(ParserSupport support, RubyLexer lexer, Object yyVal, Object[] yyVals, int yyTop) {
                    yyVal = support.getOperatorCallNode(((Node)yyVals[-2+yyTop]), ((ByteList)yyVals[-1+yyTop]), ((Node)yyVals[0+yyTop]), lexer.getPosition());
    return yyVal;
  }
};
states[235] = new ParserState() {
  @Override public Object execute(ParserSupport support, RubyLexer lexer, Object yyVal, Object[] yyVals, int yyTop) {
                    yyVal = support.getOperatorCallNode(((Node)yyVals[-2+yyTop]), ((ByteList)yyVals[-1+yyTop]), ((Node)yyVals[0+yyTop]), lexer.getPosition());
    return yyVal;
  }
};
states[236] = new ParserState() {
  @Override public Object execute(ParserSupport support, RubyLexer lexer, Object yyVal, Object[] yyVals, int yyTop) {
                    yyVal = support.getOperatorCallNode(((Node)yyVals[-2+yyTop]), ((ByteList)yyVals[-1+yyTop]), ((Node)yyVals[0+yyTop]), lexer.getPosition());
    return yyVal;
  }
};
states[237] = new ParserState() {
  @Override public Object execute(ParserSupport support, RubyLexer lexer, Object yyVal, Object[] yyVals, int yyTop) {
                    yyVal = support.getOperatorCallNode(support.getOperatorCallNode(((NumericNode)yyVals[-2+yyTop]), ((ByteList)yyVals[-1+yyTop]), ((Node)yyVals[0+yyTop]), lexer.getPosition()), ((ByteList)yyVals[-3+yyTop]));
    return yyVal;
  }
};
states[238] = new ParserState() {
  @Override public Object execute(ParserSupport support, RubyLexer lexer, Object yyVal, Object[] yyVals, int yyTop) {
                    yyVal = support.getOperatorCallNode(((Node)yyVals[0+yyTop]), ((ByteList)yyVals[-1+yyTop]));
    return yyVal;
  }
};
states[239] = new ParserState() {
  @Override public Object execute(ParserSupport support, RubyLexer lexer, Object yyVal, Object[] yyVals, int yyTop) {
                    yyVal = support.getOperatorCallNode(((Node)yyVals[0+yyTop]), ((ByteList)yyVals[-1+yyTop]));
    return yyVal;
  }
};
states[240] = new ParserState() {
  @Override public Object execute(ParserSupport support, RubyLexer lexer, Object yyVal, Object[] yyVals, int yyTop) {
                    yyVal = support.getOperatorCallNode(((Node)yyVals[-2+yyTop]), ((ByteList)yyVals[-1+yyTop]), ((Node)yyVals[0+yyTop]), lexer.getPosition());
    return yyVal;
  }
};
states[241] = new ParserState() {
  @Override public Object execute(ParserSupport support, RubyLexer lexer, Object yyVal, Object[] yyVals, int yyTop) {
                    yyVal = support.getOperatorCallNode(((Node)yyVals[-2+yyTop]), ((ByteList)yyVals[-1+yyTop]), ((Node)yyVals[0+yyTop]), lexer.getPosition());
    return yyVal;
  }
};
states[242] = new ParserState() {
  @Override public Object execute(ParserSupport support, RubyLexer lexer, Object yyVal, Object[] yyVals, int yyTop) {
                    yyVal = support.getOperatorCallNode(((Node)yyVals[-2+yyTop]), ((ByteList)yyVals[-1+yyTop]), ((Node)yyVals[0+yyTop]), lexer.getPosition());
    return yyVal;
  }
};
states[243] = new ParserState() {
  @Override public Object execute(ParserSupport support, RubyLexer lexer, Object yyVal, Object[] yyVals, int yyTop) {
                    yyVal = support.getOperatorCallNode(((Node)yyVals[-2+yyTop]), ((ByteList)yyVals[-1+yyTop]), ((Node)yyVals[0+yyTop]), lexer.getPosition());
    return yyVal;
  }
};
states[244] = new ParserState() {
  @Override public Object execute(ParserSupport support, RubyLexer lexer, Object yyVal, Object[] yyVals, int yyTop) {
                    yyVal = support.getOperatorCallNode(((Node)yyVals[-2+yyTop]), ((ByteList)yyVals[-1+yyTop]), ((Node)yyVals[0+yyTop]), lexer.getPosition());
    return yyVal;
  }
};
states[245] = new ParserState() {
  @Override public Object execute(ParserSupport support, RubyLexer lexer, Object yyVal, Object[] yyVals, int yyTop) {
                    yyVal = support.getOperatorCallNode(((Node)yyVals[-2+yyTop]), ((ByteList)yyVals[-1+yyTop]), ((Node)yyVals[0+yyTop]), lexer.getPosition());
    return yyVal;
  }
};
states[246] = new ParserState() {
  @Override public Object execute(ParserSupport support, RubyLexer lexer, Object yyVal, Object[] yyVals, int yyTop) {
                    yyVal = support.getOperatorCallNode(((Node)yyVals[-2+yyTop]), ((ByteList)yyVals[-1+yyTop]), ((Node)yyVals[0+yyTop]), lexer.getPosition());
    return yyVal;
  }
};
states[247] = new ParserState() {
  @Override public Object execute(ParserSupport support, RubyLexer lexer, Object yyVal, Object[] yyVals, int yyTop) {
                    yyVal = support.getOperatorCallNode(((Node)yyVals[-2+yyTop]), ((ByteList)yyVals[-1+yyTop]), ((Node)yyVals[0+yyTop]), lexer.getPosition());
    return yyVal;
  }
};
states[248] = new ParserState() {
  @Override public Object execute(ParserSupport support, RubyLexer lexer, Object yyVal, Object[] yyVals, int yyTop) {
                    yyVal = support.getOperatorCallNode(((Node)yyVals[-2+yyTop]), ((ByteList)yyVals[-1+yyTop]), ((Node)yyVals[0+yyTop]), lexer.getPosition());
    return yyVal;
  }
};
states[249] = new ParserState() {
  @Override public Object execute(ParserSupport support, RubyLexer lexer, Object yyVal, Object[] yyVals, int yyTop) {
                    yyVal = support.getOperatorCallNode(((Node)yyVals[-2+yyTop]), ((ByteList)yyVals[-1+yyTop]), ((Node)yyVals[0+yyTop]), lexer.getPosition());
    return yyVal;
  }
};
states[250] = new ParserState() {
  @Override public Object execute(ParserSupport support, RubyLexer lexer, Object yyVal, Object[] yyVals, int yyTop) {
                    yyVal = support.getOperatorCallNode(((Node)yyVals[-2+yyTop]), ((ByteList)yyVals[-1+yyTop]), ((Node)yyVals[0+yyTop]), lexer.getPosition());
    return yyVal;
  }
};
states[251] = new ParserState() {
  @Override public Object execute(ParserSupport support, RubyLexer lexer, Object yyVal, Object[] yyVals, int yyTop) {
                    yyVal = support.getMatchNode(((Node)yyVals[-2+yyTop]), ((Node)yyVals[0+yyTop]));
                  /* ENEBO
                        $$ = match_op($1, $3);
                        if (nd_type($1) == NODE_LIT && TYPE($1->nd_lit) == T_REGEXP) {
                            $$ = reg_named_capture_assign($1->nd_lit, $$);
                        }
                  */
    return yyVal;
  }
};
states[252] = new ParserState() {
  @Override public Object execute(ParserSupport support, RubyLexer lexer, Object yyVal, Object[] yyVals, int yyTop) {
                    yyVal = support.getOperatorCallNode(((Node)yyVals[-2+yyTop]), ((ByteList)yyVals[-1+yyTop]), ((Node)yyVals[0+yyTop]), lexer.getPosition());
    return yyVal;
  }
};
states[253] = new ParserState() {
  @Override public Object execute(ParserSupport support, RubyLexer lexer, Object yyVal, Object[] yyVals, int yyTop) {
                    yyVal = support.getOperatorCallNode(support.getConditionNode(((Node)yyVals[0+yyTop])), ((ByteList)yyVals[-1+yyTop]));
    return yyVal;
  }
};
states[254] = new ParserState() {
  @Override public Object execute(ParserSupport support, RubyLexer lexer, Object yyVal, Object[] yyVals, int yyTop) {
                    yyVal = support.getOperatorCallNode(((Node)yyVals[0+yyTop]), ((ByteList)yyVals[-1+yyTop]));
    return yyVal;
  }
};
states[255] = new ParserState() {
  @Override public Object execute(ParserSupport support, RubyLexer lexer, Object yyVal, Object[] yyVals, int yyTop) {
                    yyVal = support.getOperatorCallNode(((Node)yyVals[-2+yyTop]), ((ByteList)yyVals[-1+yyTop]), ((Node)yyVals[0+yyTop]), lexer.getPosition());
    return yyVal;
  }
};
states[256] = new ParserState() {
  @Override public Object execute(ParserSupport support, RubyLexer lexer, Object yyVal, Object[] yyVals, int yyTop) {
                    yyVal = support.getOperatorCallNode(((Node)yyVals[-2+yyTop]), ((ByteList)yyVals[-1+yyTop]), ((Node)yyVals[0+yyTop]), lexer.getPosition());
    return yyVal;
  }
};
states[257] = new ParserState() {
  @Override public Object execute(ParserSupport support, RubyLexer lexer, Object yyVal, Object[] yyVals, int yyTop) {
                    yyVal = support.newAndNode(((Node)yyVals[-2+yyTop]).getPosition(), ((Node)yyVals[-2+yyTop]), ((Node)yyVals[0+yyTop]));
    return yyVal;
  }
};
states[258] = new ParserState() {
  @Override public Object execute(ParserSupport support, RubyLexer lexer, Object yyVal, Object[] yyVals, int yyTop) {
                    yyVal = support.newOrNode(((Node)yyVals[-2+yyTop]).getPosition(), ((Node)yyVals[-2+yyTop]), ((Node)yyVals[0+yyTop]));
    return yyVal;
  }
};
states[259] = new ParserState() {
  @Override public Object execute(ParserSupport support, RubyLexer lexer, Object yyVal, Object[] yyVals, int yyTop) {
                    yyVal = support.new_defined(((ISourcePosition)yyVals[-2+yyTop]), ((Node)yyVals[0+yyTop]));
    return yyVal;
  }
};
states[260] = new ParserState() {
  @Override public Object execute(ParserSupport support, RubyLexer lexer, Object yyVal, Object[] yyVals, int yyTop) {
                    yyVal = new IfNode(support.getPosition(((Node)yyVals[-5+yyTop])), support.getConditionNode(((Node)yyVals[-5+yyTop])), ((Node)yyVals[-3+yyTop]), ((Node)yyVals[0+yyTop]));
    return yyVal;
  }
};
states[261] = new ParserState() {
  @Override public Object execute(ParserSupport support, RubyLexer lexer, Object yyVal, Object[] yyVals, int yyTop) {
                    yyVal = ((Node)yyVals[0+yyTop]);
    return yyVal;
  }
};
states[262] = new ParserState() {
  @Override public Object execute(ParserSupport support, RubyLexer lexer, Object yyVal, Object[] yyVals, int yyTop) {
                    support.checkExpression(((Node)yyVals[0+yyTop]));
                    yyVal = support.makeNullNil(((Node)yyVals[0+yyTop]));
    return yyVal;
  }
};
states[264] = new ParserState() {
  @Override public Object execute(ParserSupport support, RubyLexer lexer, Object yyVal, Object[] yyVals, int yyTop) {
                    yyVal = ((Node)yyVals[-1+yyTop]);
    return yyVal;
  }
};
states[265] = new ParserState() {
  @Override public Object execute(ParserSupport support, RubyLexer lexer, Object yyVal, Object[] yyVals, int yyTop) {
                    yyVal = support.arg_append(((Node)yyVals[-3+yyTop]), support.remove_duplicate_keys(((HashNode)yyVals[-1+yyTop])));
    return yyVal;
  }
};
states[266] = new ParserState() {
  @Override public Object execute(ParserSupport support, RubyLexer lexer, Object yyVal, Object[] yyVals, int yyTop) {
                    yyVal = support.newArrayNode(((HashNode)yyVals[-1+yyTop]).getPosition(), support.remove_duplicate_keys(((HashNode)yyVals[-1+yyTop])));
    return yyVal;
  }
};
states[267] = new ParserState() {
  @Override public Object execute(ParserSupport support, RubyLexer lexer, Object yyVal, Object[] yyVals, int yyTop) {
                    yyVal = ((Node)yyVals[-1+yyTop]);
                    if (yyVal != null) ((Node)yyVal).setPosition(((ISourcePosition)yyVals[-2+yyTop]));
    return yyVal;
  }
};
states[272] = new ParserState() {
  @Override public Object execute(ParserSupport support, RubyLexer lexer, Object yyVal, Object[] yyVals, int yyTop) {
                    yyVal = ((Node)yyVals[-1+yyTop]);
    return yyVal;
  }
};
states[273] = new ParserState() {
  @Override public Object execute(ParserSupport support, RubyLexer lexer, Object yyVal, Object[] yyVals, int yyTop) {
                    yyVal = support.arg_append(((Node)yyVals[-3+yyTop]), support.remove_duplicate_keys(((HashNode)yyVals[-1+yyTop])));
    return yyVal;
  }
};
states[274] = new ParserState() {
  @Override public Object execute(ParserSupport support, RubyLexer lexer, Object yyVal, Object[] yyVals, int yyTop) {
                    yyVal = support.newArrayNode(((HashNode)yyVals[-1+yyTop]).getPosition(), support.remove_duplicate_keys(((HashNode)yyVals[-1+yyTop])));
    return yyVal;
  }
};
states[275] = new ParserState() {
  @Override public Object execute(ParserSupport support, RubyLexer lexer, Object yyVal, Object[] yyVals, int yyTop) {
                    yyVal = support.newArrayNode(support.getPosition(((Node)yyVals[0+yyTop])), ((Node)yyVals[0+yyTop]));
    return yyVal;
  }
};
states[276] = new ParserState() {
  @Override public Object execute(ParserSupport support, RubyLexer lexer, Object yyVal, Object[] yyVals, int yyTop) {
                    yyVal = support.arg_blk_pass(((Node)yyVals[-1+yyTop]), ((BlockPassNode)yyVals[0+yyTop]));
    return yyVal;
  }
};
states[277] = new ParserState() {
  @Override public Object execute(ParserSupport support, RubyLexer lexer, Object yyVal, Object[] yyVals, int yyTop) {
                    yyVal = support.newArrayNode(((HashNode)yyVals[-1+yyTop]).getPosition(), support.remove_duplicate_keys(((HashNode)yyVals[-1+yyTop])));
                    yyVal = support.arg_blk_pass((Node)yyVal, ((BlockPassNode)yyVals[0+yyTop]));
    return yyVal;
  }
};
states[278] = new ParserState() {
  @Override public Object execute(ParserSupport support, RubyLexer lexer, Object yyVal, Object[] yyVals, int yyTop) {
                    yyVal = support.arg_append(((Node)yyVals[-3+yyTop]), support.remove_duplicate_keys(((HashNode)yyVals[-1+yyTop])));
                    yyVal = support.arg_blk_pass((Node)yyVal, ((BlockPassNode)yyVals[0+yyTop]));
    return yyVal;
  }
};
states[279] = new ParserState() {
  @Override public Object execute(ParserSupport support, RubyLexer lexer, Object yyVal, Object[] yyVals, int yyTop) {
    return yyVal;
  }
};
states[280] = new ParserState() {
  @Override public Object execute(ParserSupport support, RubyLexer lexer, Object yyVal, Object[] yyVals, int yyTop) {
                    yyVal = Long.valueOf(lexer.getCmdArgumentState().getStack());
                    lexer.getCmdArgumentState().begin();
    return yyVal;
  }
};
states[281] = new ParserState() {
  @Override public Object execute(ParserSupport support, RubyLexer lexer, Object yyVal, Object[] yyVals, int yyTop) {
                    lexer.getCmdArgumentState().reset(((Long)yyVals[-1+yyTop]).longValue());
                    yyVal = ((Node)yyVals[0+yyTop]);
    return yyVal;
  }
};
states[282] = new ParserState() {
  @Override public Object execute(ParserSupport support, RubyLexer lexer, Object yyVal, Object[] yyVals, int yyTop) {
                    yyVal = new BlockPassNode(support.getPosition(((Node)yyVals[0+yyTop])), ((Node)yyVals[0+yyTop]));
    return yyVal;
  }
};
states[283] = new ParserState() {
  @Override public Object execute(ParserSupport support, RubyLexer lexer, Object yyVal, Object[] yyVals, int yyTop) {
                    yyVal = ((BlockPassNode)yyVals[0+yyTop]);
    return yyVal;
  }
};
states[285] = new ParserState() {
  @Override public Object execute(ParserSupport support, RubyLexer lexer, Object yyVal, Object[] yyVals, int yyTop) {
                    ISourcePosition pos = ((Node)yyVals[0+yyTop]) == null ? lexer.getPosition() : ((Node)yyVals[0+yyTop]).getPosition();
                    yyVal = support.newArrayNode(pos, ((Node)yyVals[0+yyTop]));
    return yyVal;
  }
};
states[286] = new ParserState() {
  @Override public Object execute(ParserSupport support, RubyLexer lexer, Object yyVal, Object[] yyVals, int yyTop) {
                    yyVal = support.newSplatNode(support.getPosition(((Node)yyVals[0+yyTop])), ((Node)yyVals[0+yyTop]));
    return yyVal;
  }
};
states[287] = new ParserState() {
  @Override public Object execute(ParserSupport support, RubyLexer lexer, Object yyVal, Object[] yyVals, int yyTop) {
                    Node node = support.splat_array(((Node)yyVals[-2+yyTop]));

                    if (node != null) {
                        yyVal = support.list_append(node, ((Node)yyVals[0+yyTop]));
                    } else {
                        yyVal = support.arg_append(((Node)yyVals[-2+yyTop]), ((Node)yyVals[0+yyTop]));
                    }
    return yyVal;
  }
};
states[288] = new ParserState() {
  @Override public Object execute(ParserSupport support, RubyLexer lexer, Object yyVal, Object[] yyVals, int yyTop) {
                    Node node = null;

                    /* FIXME: lose syntactical elements here (and others like this)*/
                    if (((Node)yyVals[0+yyTop]) instanceof ArrayNode &&
                        (node = support.splat_array(((Node)yyVals[-3+yyTop]))) != null) {
                        yyVal = support.list_concat(node, ((Node)yyVals[0+yyTop]));
                    } else {
                        yyVal = support.arg_concat(support.getPosition(((Node)yyVals[-3+yyTop])), ((Node)yyVals[-3+yyTop]), ((Node)yyVals[0+yyTop]));
                    }
    return yyVal;
  }
};
states[289] = new ParserState() {
  @Override public Object execute(ParserSupport support, RubyLexer lexer, Object yyVal, Object[] yyVals, int yyTop) {
                    yyVal = ((Node)yyVals[0+yyTop]);
    return yyVal;
  }
};
states[290] = new ParserState() {
  @Override public Object execute(ParserSupport support, RubyLexer lexer, Object yyVal, Object[] yyVals, int yyTop) {
                    yyVal = ((Node)yyVals[0+yyTop]);
    return yyVal;
  }
};
states[291] = new ParserState() {
  @Override public Object execute(ParserSupport support, RubyLexer lexer, Object yyVal, Object[] yyVals, int yyTop) {
                    Node node = support.splat_array(((Node)yyVals[-2+yyTop]));

                    if (node != null) {
                        yyVal = support.list_append(node, ((Node)yyVals[0+yyTop]));
                    } else {
                        yyVal = support.arg_append(((Node)yyVals[-2+yyTop]), ((Node)yyVals[0+yyTop]));
                    }
    return yyVal;
  }
};
states[292] = new ParserState() {
  @Override public Object execute(ParserSupport support, RubyLexer lexer, Object yyVal, Object[] yyVals, int yyTop) {
                    Node node = null;

                    if (((Node)yyVals[0+yyTop]) instanceof ArrayNode &&
                        (node = support.splat_array(((Node)yyVals[-3+yyTop]))) != null) {
                        yyVal = support.list_concat(node, ((Node)yyVals[0+yyTop]));
                    } else {
                        yyVal = support.arg_concat(((Node)yyVals[-3+yyTop]).getPosition(), ((Node)yyVals[-3+yyTop]), ((Node)yyVals[0+yyTop]));
                    }
    return yyVal;
  }
};
states[293] = new ParserState() {
  @Override public Object execute(ParserSupport support, RubyLexer lexer, Object yyVal, Object[] yyVals, int yyTop) {
                     yyVal = support.newSplatNode(support.getPosition(((Node)yyVals[0+yyTop])), ((Node)yyVals[0+yyTop]));
    return yyVal;
  }
};
states[300] = new ParserState() {
  @Override public Object execute(ParserSupport support, RubyLexer lexer, Object yyVal, Object[] yyVals, int yyTop) {
                     yyVal = ((ListNode)yyVals[0+yyTop]); /* FIXME: Why complaining without $$ = $1;*/
    return yyVal;
  }
};
states[301] = new ParserState() {
  @Override public Object execute(ParserSupport support, RubyLexer lexer, Object yyVal, Object[] yyVals, int yyTop) {
                     yyVal = ((ListNode)yyVals[0+yyTop]); /* FIXME: Why complaining without $$ = $1;*/
    return yyVal;
  }
};
states[304] = new ParserState() {
  @Override public Object execute(ParserSupport support, RubyLexer lexer, Object yyVal, Object[] yyVals, int yyTop) {
                     yyVal = support.new_fcall(((ByteList)yyVals[0+yyTop]));
    return yyVal;
  }
};
states[305] = new ParserState() {
  @Override public Object execute(ParserSupport support, RubyLexer lexer, Object yyVal, Object[] yyVals, int yyTop) {
                    yyVal = lexer.getCmdArgumentState().getStack();
                    lexer.getCmdArgumentState().reset();
    return yyVal;
  }
};
states[306] = new ParserState() {
  @Override public Object execute(ParserSupport support, RubyLexer lexer, Object yyVal, Object[] yyVals, int yyTop) {
                    lexer.getCmdArgumentState().reset(((Long)yyVals[-2+yyTop]).longValue());
                    yyVal = new BeginNode(((ISourcePosition)yyVals[-3+yyTop]), support.makeNullNil(((Node)yyVals[-1+yyTop])));
    return yyVal;
  }
};
states[307] = new ParserState() {
  @Override public Object execute(ParserSupport support, RubyLexer lexer, Object yyVal, Object[] yyVals, int yyTop) {
                    lexer.setState(EXPR_ENDARG);
    return yyVal;
  }
};
states[308] = new ParserState() {
  @Override public Object execute(ParserSupport support, RubyLexer lexer, Object yyVal, Object[] yyVals, int yyTop) {
                    yyVal = null; /*FIXME: Should be implicit nil?*/
    return yyVal;
  }
};
states[309] = new ParserState() {
  @Override public Object execute(ParserSupport support, RubyLexer lexer, Object yyVal, Object[] yyVals, int yyTop) {
                    yyVal = lexer.getCmdArgumentState().getStack();
                    lexer.getCmdArgumentState().reset();
    return yyVal;
  }
};
states[310] = new ParserState() {
  @Override public Object execute(ParserSupport support, RubyLexer lexer, Object yyVal, Object[] yyVals, int yyTop) {
                    lexer.setState(EXPR_ENDARG); 
    return yyVal;
  }
};
states[311] = new ParserState() {
  @Override public Object execute(ParserSupport support, RubyLexer lexer, Object yyVal, Object[] yyVals, int yyTop) {
                    lexer.getCmdArgumentState().reset(((Long)yyVals[-3+yyTop]).longValue());
                    yyVal = ((Node)yyVals[-2+yyTop]);
    return yyVal;
  }
};
states[312] = new ParserState() {
  @Override public Object execute(ParserSupport support, RubyLexer lexer, Object yyVal, Object[] yyVals, int yyTop) {
                    if (((Node)yyVals[-1+yyTop]) != null) {
                        /* compstmt position includes both parens around it*/
                        ((ISourcePositionHolder) ((Node)yyVals[-1+yyTop])).setPosition(((ISourcePosition)yyVals[-2+yyTop]));
                        yyVal = ((Node)yyVals[-1+yyTop]);
                    } else {
                        yyVal = new NilNode(((ISourcePosition)yyVals[-2+yyTop]));
                    }
    return yyVal;
  }
};
states[313] = new ParserState() {
  @Override public Object execute(ParserSupport support, RubyLexer lexer, Object yyVal, Object[] yyVals, int yyTop) {
                    yyVal = support.new_colon2(support.getPosition(((Node)yyVals[-2+yyTop])), ((Node)yyVals[-2+yyTop]), ((ByteList)yyVals[0+yyTop]));
    return yyVal;
  }
};
states[314] = new ParserState() {
  @Override public Object execute(ParserSupport support, RubyLexer lexer, Object yyVal, Object[] yyVals, int yyTop) {
                    yyVal = support.new_colon3(lexer.getPosition(), ((ByteList)yyVals[0+yyTop]));
    return yyVal;
  }
};
states[315] = new ParserState() {
  @Override public Object execute(ParserSupport support, RubyLexer lexer, Object yyVal, Object[] yyVals, int yyTop) {
                    ISourcePosition position = support.getPosition(((Node)yyVals[-1+yyTop]));
                    if (((Node)yyVals[-1+yyTop]) == null) {
                        yyVal = new ZArrayNode(position); /* zero length array */
                    } else {
                        yyVal = ((Node)yyVals[-1+yyTop]);
                    }
    return yyVal;
  }
};
states[316] = new ParserState() {
  @Override public Object execute(ParserSupport support, RubyLexer lexer, Object yyVal, Object[] yyVals, int yyTop) {
                    yyVal = ((HashNode)yyVals[-1+yyTop]);
    return yyVal;
  }
};
states[317] = new ParserState() {
  @Override public Object execute(ParserSupport support, RubyLexer lexer, Object yyVal, Object[] yyVals, int yyTop) {
                    yyVal = new ReturnNode(((ISourcePosition)yyVals[0+yyTop]), NilImplicitNode.NIL);
    return yyVal;
  }
};
states[318] = new ParserState() {
  @Override public Object execute(ParserSupport support, RubyLexer lexer, Object yyVal, Object[] yyVals, int yyTop) {
                    yyVal = support.new_yield(((ISourcePosition)yyVals[-3+yyTop]), ((Node)yyVals[-1+yyTop]));
    return yyVal;
  }
};
states[319] = new ParserState() {
  @Override public Object execute(ParserSupport support, RubyLexer lexer, Object yyVal, Object[] yyVals, int yyTop) {
                    yyVal = new YieldNode(((ISourcePosition)yyVals[-2+yyTop]), null);
    return yyVal;
  }
};
states[320] = new ParserState() {
  @Override public Object execute(ParserSupport support, RubyLexer lexer, Object yyVal, Object[] yyVals, int yyTop) {
                    yyVal = new YieldNode(((ISourcePosition)yyVals[0+yyTop]), null);
    return yyVal;
  }
};
states[321] = new ParserState() {
  @Override public Object execute(ParserSupport support, RubyLexer lexer, Object yyVal, Object[] yyVals, int yyTop) {
                    yyVal = support.new_defined(((ISourcePosition)yyVals[-4+yyTop]), ((Node)yyVals[-1+yyTop]));
    return yyVal;
  }
};
states[322] = new ParserState() {
  @Override public Object execute(ParserSupport support, RubyLexer lexer, Object yyVal, Object[] yyVals, int yyTop) {
                    yyVal = support.getOperatorCallNode(support.getConditionNode(((Node)yyVals[-1+yyTop])), lexer.BANG);
    return yyVal;
  }
};
states[323] = new ParserState() {
  @Override public Object execute(ParserSupport support, RubyLexer lexer, Object yyVal, Object[] yyVals, int yyTop) {
                    yyVal = support.getOperatorCallNode(NilImplicitNode.NIL, lexer.BANG);
    return yyVal;
  }
};
states[324] = new ParserState() {
  @Override public Object execute(ParserSupport support, RubyLexer lexer, Object yyVal, Object[] yyVals, int yyTop) {
                    support.frobnicate_fcall_args(((FCallNode)yyVals[-1+yyTop]), null, ((IterNode)yyVals[0+yyTop]));
                    yyVal = ((FCallNode)yyVals[-1+yyTop]);                    
    return yyVal;
  }
};
states[326] = new ParserState() {
  @Override public Object execute(ParserSupport support, RubyLexer lexer, Object yyVal, Object[] yyVals, int yyTop) {
                    if (((Node)yyVals[-1+yyTop]) != null && 
                          ((BlockAcceptingNode)yyVals[-1+yyTop]).getIterNode() instanceof BlockPassNode) {
                          lexer.compile_error(PID.BLOCK_ARG_AND_BLOCK_GIVEN, "Both block arg and actual block given.");
                    }
                    yyVal = ((BlockAcceptingNode)yyVals[-1+yyTop]).setIterNode(((IterNode)yyVals[0+yyTop]));
                    ((Node)yyVal).setPosition(((Node)yyVals[-1+yyTop]).getPosition());
    return yyVal;
  }
};
states[327] = new ParserState() {
  @Override public Object execute(ParserSupport support, RubyLexer lexer, Object yyVal, Object[] yyVals, int yyTop) {
                    yyVal = ((LambdaNode)yyVals[0+yyTop]);
    return yyVal;
  }
};
states[328] = new ParserState() {
  @Override public Object execute(ParserSupport support, RubyLexer lexer, Object yyVal, Object[] yyVals, int yyTop) {
                    yyVal = new IfNode(((ISourcePosition)yyVals[-5+yyTop]), support.getConditionNode(((Node)yyVals[-4+yyTop])), ((Node)yyVals[-2+yyTop]), ((Node)yyVals[-1+yyTop]));
    return yyVal;
  }
};
states[329] = new ParserState() {
  @Override public Object execute(ParserSupport support, RubyLexer lexer, Object yyVal, Object[] yyVals, int yyTop) {
                    yyVal = new IfNode(((ISourcePosition)yyVals[-5+yyTop]), support.getConditionNode(((Node)yyVals[-4+yyTop])), ((Node)yyVals[-1+yyTop]), ((Node)yyVals[-2+yyTop]));
    return yyVal;
  }
};
states[330] = new ParserState() {
  @Override public Object execute(ParserSupport support, RubyLexer lexer, Object yyVal, Object[] yyVals, int yyTop) {
                    lexer.getConditionState().begin();
    return yyVal;
  }
};
states[331] = new ParserState() {
  @Override public Object execute(ParserSupport support, RubyLexer lexer, Object yyVal, Object[] yyVals, int yyTop) {
                    lexer.getConditionState().end();
    return yyVal;
  }
};
states[332] = new ParserState() {
  @Override public Object execute(ParserSupport support, RubyLexer lexer, Object yyVal, Object[] yyVals, int yyTop) {
                    Node body = support.makeNullNil(((Node)yyVals[-1+yyTop]));
                    yyVal = new WhileNode(((ISourcePosition)yyVals[-6+yyTop]), support.getConditionNode(((Node)yyVals[-4+yyTop])), body);
    return yyVal;
  }
};
states[333] = new ParserState() {
  @Override public Object execute(ParserSupport support, RubyLexer lexer, Object yyVal, Object[] yyVals, int yyTop) {
                  lexer.getConditionState().begin();
    return yyVal;
  }
};
states[334] = new ParserState() {
  @Override public Object execute(ParserSupport support, RubyLexer lexer, Object yyVal, Object[] yyVals, int yyTop) {
                  lexer.getConditionState().end();
    return yyVal;
  }
};
states[335] = new ParserState() {
  @Override public Object execute(ParserSupport support, RubyLexer lexer, Object yyVal, Object[] yyVals, int yyTop) {
                    Node body = support.makeNullNil(((Node)yyVals[-1+yyTop]));
                    yyVal = new UntilNode(((ISourcePosition)yyVals[-6+yyTop]), support.getConditionNode(((Node)yyVals[-4+yyTop])), body);
    return yyVal;
  }
};
states[336] = new ParserState() {
  @Override public Object execute(ParserSupport support, RubyLexer lexer, Object yyVal, Object[] yyVals, int yyTop) {
                    yyVal = support.newCaseNode(((ISourcePosition)yyVals[-4+yyTop]), ((Node)yyVals[-3+yyTop]), ((Node)yyVals[-1+yyTop]));
    return yyVal;
  }
};
states[337] = new ParserState() {
  @Override public Object execute(ParserSupport support, RubyLexer lexer, Object yyVal, Object[] yyVals, int yyTop) {
                    yyVal = support.newCaseNode(((ISourcePosition)yyVals[-3+yyTop]), null, ((Node)yyVals[-1+yyTop]));
    return yyVal;
  }
};
states[338] = new ParserState() {
  @Override public Object execute(ParserSupport support, RubyLexer lexer, Object yyVal, Object[] yyVals, int yyTop) {
                    lexer.getConditionState().begin();
    return yyVal;
  }
};
states[339] = new ParserState() {
  @Override public Object execute(ParserSupport support, RubyLexer lexer, Object yyVal, Object[] yyVals, int yyTop) {
                    lexer.getConditionState().end();
    return yyVal;
  }
};
states[340] = new ParserState() {
  @Override public Object execute(ParserSupport support, RubyLexer lexer, Object yyVal, Object[] yyVals, int yyTop) {
                      /* ENEBO: Lots of optz in 1.9 parser here*/
                    yyVal = new ForNode(((ISourcePosition)yyVals[-8+yyTop]), ((Node)yyVals[-7+yyTop]), ((Node)yyVals[-1+yyTop]), ((Node)yyVals[-4+yyTop]), support.getCurrentScope());
    return yyVal;
  }
};
states[341] = new ParserState() {
  @Override public Object execute(ParserSupport support, RubyLexer lexer, Object yyVal, Object[] yyVals, int yyTop) {
                    if (support.isInDef() || support.isInSingle()) {
                        support.yyerror("class definition in method body");
                    }
                    support.pushLocalScope();
    return yyVal;
  }
};
states[342] = new ParserState() {
  @Override public Object execute(ParserSupport support, RubyLexer lexer, Object yyVal, Object[] yyVals, int yyTop) {
                    Node body = support.makeNullNil(((Node)yyVals[-1+yyTop]));

                    yyVal = new ClassNode(((ISourcePosition)yyVals[-5+yyTop]), ((Colon3Node)yyVals[-4+yyTop]), support.getCurrentScope(), body, ((Node)yyVals[-3+yyTop]));
                    support.popCurrentScope();
    return yyVal;
  }
};
states[343] = new ParserState() {
  @Override public Object execute(ParserSupport support, RubyLexer lexer, Object yyVal, Object[] yyVals, int yyTop) {
                    yyVal = Boolean.valueOf(support.isInDef());
                    support.setInDef(false);
    return yyVal;
  }
};
states[344] = new ParserState() {
  @Override public Object execute(ParserSupport support, RubyLexer lexer, Object yyVal, Object[] yyVals, int yyTop) {
                    yyVal = Integer.valueOf(support.getInSingle());
                    support.setInSingle(0);
                    support.pushLocalScope();
    return yyVal;
  }
};
states[345] = new ParserState() {
  @Override public Object execute(ParserSupport support, RubyLexer lexer, Object yyVal, Object[] yyVals, int yyTop) {
                    Node body = support.makeNullNil(((Node)yyVals[-1+yyTop]));

                    yyVal = new SClassNode(((ISourcePosition)yyVals[-7+yyTop]), ((Node)yyVals[-5+yyTop]), support.getCurrentScope(), body);
                    support.popCurrentScope();
                    support.setInDef(((Boolean)yyVals[-4+yyTop]).booleanValue());
                    support.setInSingle(((Integer)yyVals[-2+yyTop]).intValue());
    return yyVal;
  }
};
states[346] = new ParserState() {
  @Override public Object execute(ParserSupport support, RubyLexer lexer, Object yyVal, Object[] yyVals, int yyTop) {
                    if (support.isInDef() || support.isInSingle()) { 
                        support.yyerror("module definition in method body");
                    }
                    support.pushLocalScope();
    return yyVal;
  }
};
states[347] = new ParserState() {
  @Override public Object execute(ParserSupport support, RubyLexer lexer, Object yyVal, Object[] yyVals, int yyTop) {
                    Node body = support.makeNullNil(((Node)yyVals[-1+yyTop]));

                    yyVal = new ModuleNode(((ISourcePosition)yyVals[-4+yyTop]), ((Colon3Node)yyVals[-3+yyTop]), support.getCurrentScope(), body);
                    support.popCurrentScope();
    return yyVal;
  }
};
states[348] = new ParserState() {
  @Override public Object execute(ParserSupport support, RubyLexer lexer, Object yyVal, Object[] yyVals, int yyTop) {
                    support.setInDef(true);
                    support.pushLocalScope();
                    yyVal = lexer.getCurrentArg();
                    lexer.setCurrentArg(null);
    return yyVal;
  }
};
states[349] = new ParserState() {
  @Override public Object execute(ParserSupport support, RubyLexer lexer, Object yyVal, Object[] yyVals, int yyTop) {
                    Node body = support.makeNullNil(((Node)yyVals[-1+yyTop]));

                    yyVal = new DefnNode(((ISourcePosition)yyVals[-5+yyTop]), ((ByteList)yyVals[-4+yyTop]), (ArgsNode) yyVals[-2+yyTop], support.getCurrentScope(), body, ((ISourcePosition)yyVals[0+yyTop]).getLine());
                    support.popCurrentScope();
                    support.setInDef(false);
                    lexer.setCurrentArg(((ByteList)yyVals[-3+yyTop]));
    return yyVal;
  }
};
states[350] = new ParserState() {
  @Override public Object execute(ParserSupport support, RubyLexer lexer, Object yyVal, Object[] yyVals, int yyTop) {
                    lexer.setState(EXPR_FNAME);
    return yyVal;
  }
};
states[351] = new ParserState() {
  @Override public Object execute(ParserSupport support, RubyLexer lexer, Object yyVal, Object[] yyVals, int yyTop) {
                    support.setInSingle(support.getInSingle() + 1);
                    support.pushLocalScope();
                    lexer.setState(EXPR_ENDFN|EXPR_LABEL); /* force for args */
                    yyVal = lexer.getCurrentArg();
                    lexer.setCurrentArg(null);
    return yyVal;
  }
};
states[352] = new ParserState() {
  @Override public Object execute(ParserSupport support, RubyLexer lexer, Object yyVal, Object[] yyVals, int yyTop) {
                    Node body = ((Node)yyVals[-1+yyTop]);
                    if (body == null) body = NilImplicitNode.NIL;

                    yyVal = new DefsNode(((ISourcePosition)yyVals[-8+yyTop]), ((Node)yyVals[-7+yyTop]), ((ByteList)yyVals[-4+yyTop]), (ArgsNode) yyVals[-2+yyTop], support.getCurrentScope(), body, ((ISourcePosition)yyVals[0+yyTop]).getLine());
                    support.popCurrentScope();
                    support.setInSingle(support.getInSingle() - 1);
                    lexer.setCurrentArg(((ByteList)yyVals[-3+yyTop]));
    return yyVal;
  }
};
states[353] = new ParserState() {
  @Override public Object execute(ParserSupport support, RubyLexer lexer, Object yyVal, Object[] yyVals, int yyTop) {
                    yyVal = new BreakNode(((ISourcePosition)yyVals[0+yyTop]), NilImplicitNode.NIL);
    return yyVal;
  }
};
states[354] = new ParserState() {
  @Override public Object execute(ParserSupport support, RubyLexer lexer, Object yyVal, Object[] yyVals, int yyTop) {
                    yyVal = new NextNode(((ISourcePosition)yyVals[0+yyTop]), NilImplicitNode.NIL);
    return yyVal;
  }
};
states[355] = new ParserState() {
  @Override public Object execute(ParserSupport support, RubyLexer lexer, Object yyVal, Object[] yyVals, int yyTop) {
                    yyVal = new RedoNode(((ISourcePosition)yyVals[0+yyTop]));
    return yyVal;
  }
};
states[356] = new ParserState() {
  @Override public Object execute(ParserSupport support, RubyLexer lexer, Object yyVal, Object[] yyVals, int yyTop) {
                    yyVal = new RetryNode(((ISourcePosition)yyVals[0+yyTop]));
    return yyVal;
  }
};
states[357] = new ParserState() {
  @Override public Object execute(ParserSupport support, RubyLexer lexer, Object yyVal, Object[] yyVals, int yyTop) {
                    support.checkExpression(((Node)yyVals[0+yyTop]));
                    yyVal = ((Node)yyVals[0+yyTop]);
                    if (yyVal == null) yyVal = NilImplicitNode.NIL;
    return yyVal;
  }
};
states[364] = new ParserState() {
  @Override public Object execute(ParserSupport support, RubyLexer lexer, Object yyVal, Object[] yyVals, int yyTop) {
                    yyVal = new IfNode(((ISourcePosition)yyVals[-4+yyTop]), support.getConditionNode(((Node)yyVals[-3+yyTop])), ((Node)yyVals[-1+yyTop]), ((Node)yyVals[0+yyTop]));
    return yyVal;
  }
};
states[366] = new ParserState() {
  @Override public Object execute(ParserSupport support, RubyLexer lexer, Object yyVal, Object[] yyVals, int yyTop) {
                    yyVal = ((Node)yyVals[0+yyTop]);
    return yyVal;
  }
};
states[368] = new ParserState() {
  @Override public Object execute(ParserSupport support, RubyLexer lexer, Object yyVal, Object[] yyVals, int yyTop) {
    return yyVal;
  }
};
states[369] = new ParserState() {
  @Override public Object execute(ParserSupport support, RubyLexer lexer, Object yyVal, Object[] yyVals, int yyTop) {
                     yyVal = support.assignableInCurr(((ByteList)yyVals[0+yyTop]), NilImplicitNode.NIL);
    return yyVal;
  }
};
states[370] = new ParserState() {
  @Override public Object execute(ParserSupport support, RubyLexer lexer, Object yyVal, Object[] yyVals, int yyTop) {
                    yyVal = ((Node)yyVals[-1+yyTop]);
    return yyVal;
  }
};
states[371] = new ParserState() {
  @Override public Object execute(ParserSupport support, RubyLexer lexer, Object yyVal, Object[] yyVals, int yyTop) {
                    yyVal = support.newArrayNode(((Node)yyVals[0+yyTop]).getPosition(), ((Node)yyVals[0+yyTop]));
    return yyVal;
  }
};
states[372] = new ParserState() {
  @Override public Object execute(ParserSupport support, RubyLexer lexer, Object yyVal, Object[] yyVals, int yyTop) {
                    yyVal = ((ListNode)yyVals[-2+yyTop]).add(((Node)yyVals[0+yyTop]));
    return yyVal;
  }
};
states[373] = new ParserState() {
  @Override public Object execute(ParserSupport support, RubyLexer lexer, Object yyVal, Object[] yyVals, int yyTop) {
                    yyVal = new MultipleAsgnNode(((ListNode)yyVals[0+yyTop]).getPosition(), ((ListNode)yyVals[0+yyTop]), null, null);
    return yyVal;
  }
};
states[374] = new ParserState() {
  @Override public Object execute(ParserSupport support, RubyLexer lexer, Object yyVal, Object[] yyVals, int yyTop) {
                    yyVal = new MultipleAsgnNode(((ListNode)yyVals[-3+yyTop]).getPosition(), ((ListNode)yyVals[-3+yyTop]), support.assignableInCurr(((ByteList)yyVals[0+yyTop]), null), null);
    return yyVal;
  }
};
states[375] = new ParserState() {
  @Override public Object execute(ParserSupport support, RubyLexer lexer, Object yyVal, Object[] yyVals, int yyTop) {
                    yyVal = new MultipleAsgnNode(((ListNode)yyVals[-5+yyTop]).getPosition(), ((ListNode)yyVals[-5+yyTop]), support.assignableInCurr(((ByteList)yyVals[-2+yyTop]), null), ((ListNode)yyVals[0+yyTop]));
    return yyVal;
  }
};
states[376] = new ParserState() {
  @Override public Object execute(ParserSupport support, RubyLexer lexer, Object yyVal, Object[] yyVals, int yyTop) {
                    yyVal = new MultipleAsgnNode(((ListNode)yyVals[-2+yyTop]).getPosition(), ((ListNode)yyVals[-2+yyTop]), new StarNode(lexer.getPosition()), null);
    return yyVal;
  }
};
states[377] = new ParserState() {
  @Override public Object execute(ParserSupport support, RubyLexer lexer, Object yyVal, Object[] yyVals, int yyTop) {
                    yyVal = new MultipleAsgnNode(((ListNode)yyVals[-4+yyTop]).getPosition(), ((ListNode)yyVals[-4+yyTop]), new StarNode(lexer.getPosition()), ((ListNode)yyVals[0+yyTop]));
    return yyVal;
  }
};
states[378] = new ParserState() {
  @Override public Object execute(ParserSupport support, RubyLexer lexer, Object yyVal, Object[] yyVals, int yyTop) {
                    yyVal = new MultipleAsgnNode(lexer.getPosition(), null, support.assignableInCurr(((ByteList)yyVals[0+yyTop]), null), null);
    return yyVal;
  }
};
states[379] = new ParserState() {
  @Override public Object execute(ParserSupport support, RubyLexer lexer, Object yyVal, Object[] yyVals, int yyTop) {
                    yyVal = new MultipleAsgnNode(lexer.getPosition(), null, support.assignableInCurr(((ByteList)yyVals[-2+yyTop]), null), ((ListNode)yyVals[0+yyTop]));
    return yyVal;
  }
};
states[380] = new ParserState() {
  @Override public Object execute(ParserSupport support, RubyLexer lexer, Object yyVal, Object[] yyVals, int yyTop) {
                    yyVal = new MultipleAsgnNode(lexer.getPosition(), null, new StarNode(lexer.getPosition()), null);
    return yyVal;
  }
};
states[381] = new ParserState() {
  @Override public Object execute(ParserSupport support, RubyLexer lexer, Object yyVal, Object[] yyVals, int yyTop) {
                    yyVal = new MultipleAsgnNode(support.getPosition(((ListNode)yyVals[0+yyTop])), null, null, ((ListNode)yyVals[0+yyTop]));
    return yyVal;
  }
};
states[382] = new ParserState() {
  @Override public Object execute(ParserSupport support, RubyLexer lexer, Object yyVal, Object[] yyVals, int yyTop) {
                    yyVal = support.new_args_tail(((ListNode)yyVals[-3+yyTop]).getPosition(), ((ListNode)yyVals[-3+yyTop]), ((ByteList)yyVals[-1+yyTop]), ((BlockArgNode)yyVals[0+yyTop]));
    return yyVal;
  }
};
states[383] = new ParserState() {
  @Override public Object execute(ParserSupport support, RubyLexer lexer, Object yyVal, Object[] yyVals, int yyTop) {
                    yyVal = support.new_args_tail(((ListNode)yyVals[-1+yyTop]).getPosition(), ((ListNode)yyVals[-1+yyTop]), (ByteList) null, ((BlockArgNode)yyVals[0+yyTop]));
    return yyVal;
  }
};
states[384] = new ParserState() {
  @Override public Object execute(ParserSupport support, RubyLexer lexer, Object yyVal, Object[] yyVals, int yyTop) {
                    yyVal = support.new_args_tail(lexer.getPosition(), null, ((ByteList)yyVals[-1+yyTop]), ((BlockArgNode)yyVals[0+yyTop]));
    return yyVal;
  }
};
states[385] = new ParserState() {
  @Override public Object execute(ParserSupport support, RubyLexer lexer, Object yyVal, Object[] yyVals, int yyTop) {
                    yyVal = support.new_args_tail(((BlockArgNode)yyVals[0+yyTop]).getPosition(), null, (ByteList) null, ((BlockArgNode)yyVals[0+yyTop]));
    return yyVal;
  }
};
states[386] = new ParserState() {
  @Override public Object execute(ParserSupport support, RubyLexer lexer, Object yyVal, Object[] yyVals, int yyTop) {
                    yyVal = ((ArgsTailHolder)yyVals[0+yyTop]);
    return yyVal;
  }
};
states[387] = new ParserState() {
  @Override public Object execute(ParserSupport support, RubyLexer lexer, Object yyVal, Object[] yyVals, int yyTop) {
                    yyVal = support.new_args_tail(lexer.getPosition(), null, (ByteList) null, null);
    return yyVal;
  }
};
states[388] = new ParserState() {
  @Override public Object execute(ParserSupport support, RubyLexer lexer, Object yyVal, Object[] yyVals, int yyTop) {
                    yyVal = support.new_args(((ListNode)yyVals[-5+yyTop]).getPosition(), ((ListNode)yyVals[-5+yyTop]), ((ListNode)yyVals[-3+yyTop]), ((RestArgNode)yyVals[-1+yyTop]), null, ((ArgsTailHolder)yyVals[0+yyTop]));
    return yyVal;
  }
};
states[389] = new ParserState() {
  @Override public Object execute(ParserSupport support, RubyLexer lexer, Object yyVal, Object[] yyVals, int yyTop) {
                    yyVal = support.new_args(((ListNode)yyVals[-7+yyTop]).getPosition(), ((ListNode)yyVals[-7+yyTop]), ((ListNode)yyVals[-5+yyTop]), ((RestArgNode)yyVals[-3+yyTop]), ((ListNode)yyVals[-1+yyTop]), ((ArgsTailHolder)yyVals[0+yyTop]));
    return yyVal;
  }
};
states[390] = new ParserState() {
  @Override public Object execute(ParserSupport support, RubyLexer lexer, Object yyVal, Object[] yyVals, int yyTop) {
                    yyVal = support.new_args(((ListNode)yyVals[-3+yyTop]).getPosition(), ((ListNode)yyVals[-3+yyTop]), ((ListNode)yyVals[-1+yyTop]), null, null, ((ArgsTailHolder)yyVals[0+yyTop]));
    return yyVal;
  }
};
states[391] = new ParserState() {
  @Override public Object execute(ParserSupport support, RubyLexer lexer, Object yyVal, Object[] yyVals, int yyTop) {
                    yyVal = support.new_args(((ListNode)yyVals[-5+yyTop]).getPosition(), ((ListNode)yyVals[-5+yyTop]), ((ListNode)yyVals[-3+yyTop]), null, ((ListNode)yyVals[-1+yyTop]), ((ArgsTailHolder)yyVals[0+yyTop]));
    return yyVal;
  }
};
states[392] = new ParserState() {
  @Override public Object execute(ParserSupport support, RubyLexer lexer, Object yyVal, Object[] yyVals, int yyTop) {
                    yyVal = support.new_args(((ListNode)yyVals[-3+yyTop]).getPosition(), ((ListNode)yyVals[-3+yyTop]), null, ((RestArgNode)yyVals[-1+yyTop]), null, ((ArgsTailHolder)yyVals[0+yyTop]));
    return yyVal;
  }
};
states[393] = new ParserState() {
  @Override public Object execute(ParserSupport support, RubyLexer lexer, Object yyVal, Object[] yyVals, int yyTop) {
                    RestArgNode rest = new UnnamedRestArgNode(((ListNode)yyVals[-1+yyTop]).getPosition(), null, support.getCurrentScope().addVariable("*"));
                    yyVal = support.new_args(((ListNode)yyVals[-1+yyTop]).getPosition(), ((ListNode)yyVals[-1+yyTop]), null, rest, null, (ArgsTailHolder) null);
    return yyVal;
  }
};
states[394] = new ParserState() {
  @Override public Object execute(ParserSupport support, RubyLexer lexer, Object yyVal, Object[] yyVals, int yyTop) {
                    yyVal = support.new_args(((ListNode)yyVals[-5+yyTop]).getPosition(), ((ListNode)yyVals[-5+yyTop]), null, ((RestArgNode)yyVals[-3+yyTop]), ((ListNode)yyVals[-1+yyTop]), ((ArgsTailHolder)yyVals[0+yyTop]));
    return yyVal;
  }
};
states[395] = new ParserState() {
  @Override public Object execute(ParserSupport support, RubyLexer lexer, Object yyVal, Object[] yyVals, int yyTop) {
                    yyVal = support.new_args(((ListNode)yyVals[-1+yyTop]).getPosition(), ((ListNode)yyVals[-1+yyTop]), null, null, null, ((ArgsTailHolder)yyVals[0+yyTop]));
    return yyVal;
  }
};
states[396] = new ParserState() {
  @Override public Object execute(ParserSupport support, RubyLexer lexer, Object yyVal, Object[] yyVals, int yyTop) {
                    yyVal = support.new_args(support.getPosition(((ListNode)yyVals[-3+yyTop])), null, ((ListNode)yyVals[-3+yyTop]), ((RestArgNode)yyVals[-1+yyTop]), null, ((ArgsTailHolder)yyVals[0+yyTop]));
    return yyVal;
  }
};
states[397] = new ParserState() {
  @Override public Object execute(ParserSupport support, RubyLexer lexer, Object yyVal, Object[] yyVals, int yyTop) {
                    yyVal = support.new_args(support.getPosition(((ListNode)yyVals[-5+yyTop])), null, ((ListNode)yyVals[-5+yyTop]), ((RestArgNode)yyVals[-3+yyTop]), ((ListNode)yyVals[-1+yyTop]), ((ArgsTailHolder)yyVals[0+yyTop]));
    return yyVal;
  }
};
states[398] = new ParserState() {
  @Override public Object execute(ParserSupport support, RubyLexer lexer, Object yyVal, Object[] yyVals, int yyTop) {
                    yyVal = support.new_args(support.getPosition(((ListNode)yyVals[-1+yyTop])), null, ((ListNode)yyVals[-1+yyTop]), null, null, ((ArgsTailHolder)yyVals[0+yyTop]));
    return yyVal;
  }
};
states[399] = new ParserState() {
  @Override public Object execute(ParserSupport support, RubyLexer lexer, Object yyVal, Object[] yyVals, int yyTop) {
                    yyVal = support.new_args(((ListNode)yyVals[-3+yyTop]).getPosition(), null, ((ListNode)yyVals[-3+yyTop]), null, ((ListNode)yyVals[-1+yyTop]), ((ArgsTailHolder)yyVals[0+yyTop]));
    return yyVal;
  }
};
states[400] = new ParserState() {
  @Override public Object execute(ParserSupport support, RubyLexer lexer, Object yyVal, Object[] yyVals, int yyTop) {
                    yyVal = support.new_args(((RestArgNode)yyVals[-1+yyTop]).getPosition(), null, null, ((RestArgNode)yyVals[-1+yyTop]), null, ((ArgsTailHolder)yyVals[0+yyTop]));
    return yyVal;
  }
};
states[401] = new ParserState() {
  @Override public Object execute(ParserSupport support, RubyLexer lexer, Object yyVal, Object[] yyVals, int yyTop) {
                    yyVal = support.new_args(((RestArgNode)yyVals[-3+yyTop]).getPosition(), null, null, ((RestArgNode)yyVals[-3+yyTop]), ((ListNode)yyVals[-1+yyTop]), ((ArgsTailHolder)yyVals[0+yyTop]));
    return yyVal;
  }
};
states[402] = new ParserState() {
  @Override public Object execute(ParserSupport support, RubyLexer lexer, Object yyVal, Object[] yyVals, int yyTop) {
                    yyVal = support.new_args(((ArgsTailHolder)yyVals[0+yyTop]).getPosition(), null, null, null, null, ((ArgsTailHolder)yyVals[0+yyTop]));
    return yyVal;
  }
};
states[403] = new ParserState() {
  @Override public Object execute(ParserSupport support, RubyLexer lexer, Object yyVal, Object[] yyVals, int yyTop) {
    /* was $$ = null;*/
                    yyVal = support.new_args(lexer.getPosition(), null, null, null, null, (ArgsTailHolder) null);
    return yyVal;
  }
};
states[404] = new ParserState() {
  @Override public Object execute(ParserSupport support, RubyLexer lexer, Object yyVal, Object[] yyVals, int yyTop) {
                    lexer.commandStart = true;
                    yyVal = ((ArgsNode)yyVals[0+yyTop]);
    return yyVal;
  }
};
states[405] = new ParserState() {
  @Override public Object execute(ParserSupport support, RubyLexer lexer, Object yyVal, Object[] yyVals, int yyTop) {
                    lexer.setCurrentArg(null);
                    yyVal = support.new_args(lexer.getPosition(), null, null, null, null, (ArgsTailHolder) null);
    return yyVal;
  }
};
states[406] = new ParserState() {
  @Override public Object execute(ParserSupport support, RubyLexer lexer, Object yyVal, Object[] yyVals, int yyTop) {
                    yyVal = support.new_args(lexer.getPosition(), null, null, null, null, (ArgsTailHolder) null);
    return yyVal;
  }
};
states[407] = new ParserState() {
  @Override public Object execute(ParserSupport support, RubyLexer lexer, Object yyVal, Object[] yyVals, int yyTop) {
                    lexer.setCurrentArg(null);
                    yyVal = ((ArgsNode)yyVals[-2+yyTop]);
    return yyVal;
  }
};
states[408] = new ParserState() {
  @Override public Object execute(ParserSupport support, RubyLexer lexer, Object yyVal, Object[] yyVals, int yyTop) {
                    yyVal = null;
    return yyVal;
  }
};
states[409] = new ParserState() {
  @Override public Object execute(ParserSupport support, RubyLexer lexer, Object yyVal, Object[] yyVals, int yyTop) {
                    yyVal = null;
    return yyVal;
  }
};
states[410] = new ParserState() {
  @Override public Object execute(ParserSupport support, RubyLexer lexer, Object yyVal, Object[] yyVals, int yyTop) {
                    yyVal = null;
    return yyVal;
  }
};
states[411] = new ParserState() {
  @Override public Object execute(ParserSupport support, RubyLexer lexer, Object yyVal, Object[] yyVals, int yyTop) {
                    yyVal = null;
    return yyVal;
  }
};
states[412] = new ParserState() {
  @Override public Object execute(ParserSupport support, RubyLexer lexer, Object yyVal, Object[] yyVals, int yyTop) {
                    support.new_bv(((ByteList)yyVals[0+yyTop]));
    return yyVal;
  }
};
states[413] = new ParserState() {
  @Override public Object execute(ParserSupport support, RubyLexer lexer, Object yyVal, Object[] yyVals, int yyTop) {
                    yyVal = null;
    return yyVal;
  }
};
states[414] = new ParserState() {
  @Override public Object execute(ParserSupport support, RubyLexer lexer, Object yyVal, Object[] yyVals, int yyTop) {
                    support.pushBlockScope();
                    yyVal = lexer.getLeftParenBegin();
                    lexer.setLeftParenBegin(lexer.incrementParenNest());
    return yyVal;
  }
};
states[415] = new ParserState() {
  @Override public Object execute(ParserSupport support, RubyLexer lexer, Object yyVal, Object[] yyVals, int yyTop) {
                    yyVal = lexer.getCmdArgumentState().getStack();
                    lexer.getCmdArgumentState().reset();
    return yyVal;
  }
};
states[416] = new ParserState() {
  @Override public Object execute(ParserSupport support, RubyLexer lexer, Object yyVal, Object[] yyVals, int yyTop) {
                    yyVal = new LambdaNode(((ArgsNode)yyVals[-1+yyTop]).getPosition(), ((ArgsNode)yyVals[-1+yyTop]), ((Node)yyVals[0+yyTop]), support.getCurrentScope());
                    support.popCurrentScope();
                    lexer.setLeftParenBegin(((Integer)yyVals[-3+yyTop]));
                    lexer.getCmdArgumentState().reset(((Long)yyVals[-2+yyTop]).longValue());

    return yyVal;
  }
};
states[417] = new ParserState() {
  @Override public Object execute(ParserSupport support, RubyLexer lexer, Object yyVal, Object[] yyVals, int yyTop) {
                    yyVal = ((ArgsNode)yyVals[-2+yyTop]);
    return yyVal;
  }
};
states[418] = new ParserState() {
  @Override public Object execute(ParserSupport support, RubyLexer lexer, Object yyVal, Object[] yyVals, int yyTop) {
                    yyVal = ((ArgsNode)yyVals[0+yyTop]);
    return yyVal;
  }
};
states[419] = new ParserState() {
  @Override public Object execute(ParserSupport support, RubyLexer lexer, Object yyVal, Object[] yyVals, int yyTop) {
                    yyVal = ((Node)yyVals[-1+yyTop]);
    return yyVal;
  }
};
states[420] = new ParserState() {
  @Override public Object execute(ParserSupport support, RubyLexer lexer, Object yyVal, Object[] yyVals, int yyTop) {
                    yyVal = ((Node)yyVals[-1+yyTop]);
    return yyVal;
  }
};
states[421] = new ParserState() {
  @Override public Object execute(ParserSupport support, RubyLexer lexer, Object yyVal, Object[] yyVals, int yyTop) {
                    support.pushBlockScope();
    return yyVal;
  }
};
states[422] = new ParserState() {
  @Override public Object execute(ParserSupport support, RubyLexer lexer, Object yyVal, Object[] yyVals, int yyTop) {
                    yyVal = new IterNode(((ISourcePosition)yyVals[-4+yyTop]), ((ArgsNode)yyVals[-2+yyTop]), ((Node)yyVals[-1+yyTop]), support.getCurrentScope());
                    support.popCurrentScope();
    return yyVal;
  }
};
states[423] = new ParserState() {
  @Override public Object execute(ParserSupport support, RubyLexer lexer, Object yyVal, Object[] yyVals, int yyTop) {
                    /* Workaround for JRUBY-2326 (MRI does not enter this production for some reason)*/
                    if (((Node)yyVals[-1+yyTop]) instanceof YieldNode) {
                        lexer.compile_error(PID.BLOCK_GIVEN_TO_YIELD, "block given to yield");
                    }
                    if (((Node)yyVals[-1+yyTop]) instanceof BlockAcceptingNode && ((BlockAcceptingNode)yyVals[-1+yyTop]).getIterNode() instanceof BlockPassNode) {
                        lexer.compile_error(PID.BLOCK_ARG_AND_BLOCK_GIVEN, "Both block arg and actual block given.");
                    }
                    if (((Node)yyVals[-1+yyTop]) instanceof NonLocalControlFlowNode) {
                        ((BlockAcceptingNode) ((NonLocalControlFlowNode)yyVals[-1+yyTop]).getValueNode()).setIterNode(((IterNode)yyVals[0+yyTop]));
                    } else {
                        ((BlockAcceptingNode)yyVals[-1+yyTop]).setIterNode(((IterNode)yyVals[0+yyTop]));
                    }
                    yyVal = ((Node)yyVals[-1+yyTop]);
                    ((Node)yyVal).setPosition(((Node)yyVals[-1+yyTop]).getPosition());
    return yyVal;
  }
};
states[424] = new ParserState() {
  @Override public Object execute(ParserSupport support, RubyLexer lexer, Object yyVal, Object[] yyVals, int yyTop) {
                    yyVal = support.new_call(((Node)yyVals[-3+yyTop]), ((ByteList)yyVals[-2+yyTop]), ((ByteList)yyVals[-1+yyTop]), ((Node)yyVals[0+yyTop]), null);
    return yyVal;
  }
};
states[425] = new ParserState() {
  @Override public Object execute(ParserSupport support, RubyLexer lexer, Object yyVal, Object[] yyVals, int yyTop) {
                    yyVal = support.new_call(((Node)yyVals[-4+yyTop]), ((ByteList)yyVals[-3+yyTop]), ((ByteList)yyVals[-2+yyTop]), ((Node)yyVals[-1+yyTop]), ((IterNode)yyVals[0+yyTop]));
    return yyVal;
  }
};
states[426] = new ParserState() {
  @Override public Object execute(ParserSupport support, RubyLexer lexer, Object yyVal, Object[] yyVals, int yyTop) {
                    yyVal = support.new_call(((Node)yyVals[-4+yyTop]), ((ByteList)yyVals[-3+yyTop]), ((ByteList)yyVals[-2+yyTop]), ((Node)yyVals[-1+yyTop]), ((IterNode)yyVals[0+yyTop]));
    return yyVal;
  }
};
states[427] = new ParserState() {
  @Override public Object execute(ParserSupport support, RubyLexer lexer, Object yyVal, Object[] yyVals, int yyTop) {
                    support.frobnicate_fcall_args(((FCallNode)yyVals[-1+yyTop]), ((Node)yyVals[0+yyTop]), null);
                    yyVal = ((FCallNode)yyVals[-1+yyTop]);
    return yyVal;
  }
};
states[428] = new ParserState() {
  @Override public Object execute(ParserSupport support, RubyLexer lexer, Object yyVal, Object[] yyVals, int yyTop) {
                    yyVal = support.new_call(((Node)yyVals[-3+yyTop]), ((ByteList)yyVals[-2+yyTop]), ((ByteList)yyVals[-1+yyTop]), ((Node)yyVals[0+yyTop]), null);
    return yyVal;
  }
};
states[429] = new ParserState() {
  @Override public Object execute(ParserSupport support, RubyLexer lexer, Object yyVal, Object[] yyVals, int yyTop) {
                    yyVal = support.new_call(((Node)yyVals[-3+yyTop]), ((ByteList)yyVals[-1+yyTop]), ((Node)yyVals[0+yyTop]), null);
    return yyVal;
  }
};
states[430] = new ParserState() {
  @Override public Object execute(ParserSupport support, RubyLexer lexer, Object yyVal, Object[] yyVals, int yyTop) {
                    yyVal = support.new_call(((Node)yyVals[-2+yyTop]), ((ByteList)yyVals[0+yyTop]), null, null);
    return yyVal;
  }
};
states[431] = new ParserState() {
  @Override public Object execute(ParserSupport support, RubyLexer lexer, Object yyVal, Object[] yyVals, int yyTop) {
                    yyVal = support.new_call(((Node)yyVals[-2+yyTop]), ((ByteList)yyVals[-1+yyTop]), LexingCommon.CALL, ((Node)yyVals[0+yyTop]), null);
    return yyVal;
  }
};
states[432] = new ParserState() {
  @Override public Object execute(ParserSupport support, RubyLexer lexer, Object yyVal, Object[] yyVals, int yyTop) {
                    yyVal = support.new_call(((Node)yyVals[-2+yyTop]), LexingCommon.CALL, ((Node)yyVals[0+yyTop]), null);
    return yyVal;
  }
};
states[433] = new ParserState() {
  @Override public Object execute(ParserSupport support, RubyLexer lexer, Object yyVal, Object[] yyVals, int yyTop) {
                    yyVal = support.new_super(((ISourcePosition)yyVals[-1+yyTop]), ((Node)yyVals[0+yyTop]));
    return yyVal;
  }
};
states[434] = new ParserState() {
  @Override public Object execute(ParserSupport support, RubyLexer lexer, Object yyVal, Object[] yyVals, int yyTop) {
                    yyVal = new ZSuperNode(((ISourcePosition)yyVals[0+yyTop]));
    return yyVal;
  }
};
states[435] = new ParserState() {
  @Override public Object execute(ParserSupport support, RubyLexer lexer, Object yyVal, Object[] yyVals, int yyTop) {
                    if (((Node)yyVals[-3+yyTop]) instanceof SelfNode) {
                        yyVal = support.new_fcall(LexingCommon.LBRACKET_RBRACKET);
                        support.frobnicate_fcall_args(((FCallNode)yyVal), ((Node)yyVals[-1+yyTop]), null);
                    } else {
                        yyVal = support.new_call(((Node)yyVals[-3+yyTop]), lexer.LBRACKET_RBRACKET, ((Node)yyVals[-1+yyTop]), null);
                    }
    return yyVal;
  }
};
states[436] = new ParserState() {
  @Override public Object execute(ParserSupport support, RubyLexer lexer, Object yyVal, Object[] yyVals, int yyTop) {
                    support.pushBlockScope();
    return yyVal;
  }
};
states[437] = new ParserState() {
  @Override public Object execute(ParserSupport support, RubyLexer lexer, Object yyVal, Object[] yyVals, int yyTop) {
                    yyVal = new IterNode(((ISourcePosition)yyVals[-4+yyTop]), ((ArgsNode)yyVals[-2+yyTop]), ((Node)yyVals[-1+yyTop]), support.getCurrentScope());
                    support.popCurrentScope();
    return yyVal;
  }
};
states[438] = new ParserState() {
  @Override public Object execute(ParserSupport support, RubyLexer lexer, Object yyVal, Object[] yyVals, int yyTop) {
                    support.pushBlockScope();
    return yyVal;
  }
};
states[439] = new ParserState() {
  @Override public Object execute(ParserSupport support, RubyLexer lexer, Object yyVal, Object[] yyVals, int yyTop) {
                    yyVal = new IterNode(((ISourcePosition)yyVals[-4+yyTop]), ((ArgsNode)yyVals[-2+yyTop]), ((Node)yyVals[-1+yyTop]), support.getCurrentScope());
                    support.popCurrentScope();
    return yyVal;
  }
};
states[440] = new ParserState() {
  @Override public Object execute(ParserSupport support, RubyLexer lexer, Object yyVal, Object[] yyVals, int yyTop) {
                    yyVal = support.newWhenNode(((ISourcePosition)yyVals[-4+yyTop]), ((Node)yyVals[-3+yyTop]), ((Node)yyVals[-1+yyTop]), ((Node)yyVals[0+yyTop]));
    return yyVal;
  }
};
states[443] = new ParserState() {
  @Override public Object execute(ParserSupport support, RubyLexer lexer, Object yyVal, Object[] yyVals, int yyTop) {
                    Node node;
                    if (((Node)yyVals[-3+yyTop]) != null) {
                        node = support.appendToBlock(support.node_assign(((Node)yyVals[-3+yyTop]), new GlobalVarNode(((ISourcePosition)yyVals[-5+yyTop]), lexer.DOLLAR_BANG)), ((Node)yyVals[-1+yyTop]));
                        if (((Node)yyVals[-1+yyTop]) != null) {
                            node.setPosition(((ISourcePosition)yyVals[-5+yyTop]));
                        }
                    } else {
                        node = ((Node)yyVals[-1+yyTop]);
                    }
                    Node body = support.makeNullNil(node);
                    yyVal = new RescueBodyNode(((ISourcePosition)yyVals[-5+yyTop]), ((Node)yyVals[-4+yyTop]), body, ((RescueBodyNode)yyVals[0+yyTop]));
    return yyVal;
  }
};
states[444] = new ParserState() {
  @Override public Object execute(ParserSupport support, RubyLexer lexer, Object yyVal, Object[] yyVals, int yyTop) {
                    yyVal = null; 
    return yyVal;
  }
};
states[445] = new ParserState() {
  @Override public Object execute(ParserSupport support, RubyLexer lexer, Object yyVal, Object[] yyVals, int yyTop) {
                    yyVal = support.newArrayNode(((Node)yyVals[0+yyTop]).getPosition(), ((Node)yyVals[0+yyTop]));
    return yyVal;
  }
};
states[446] = new ParserState() {
  @Override public Object execute(ParserSupport support, RubyLexer lexer, Object yyVal, Object[] yyVals, int yyTop) {
                    yyVal = support.splat_array(((Node)yyVals[0+yyTop]));
                    if (yyVal == null) yyVal = ((Node)yyVals[0+yyTop]); /* ArgsCat or ArgsPush*/
    return yyVal;
  }
};
states[448] = new ParserState() {
  @Override public Object execute(ParserSupport support, RubyLexer lexer, Object yyVal, Object[] yyVals, int yyTop) {
                    yyVal = ((Node)yyVals[0+yyTop]);
    return yyVal;
  }
};
states[450] = new ParserState() {
  @Override public Object execute(ParserSupport support, RubyLexer lexer, Object yyVal, Object[] yyVals, int yyTop) {
                    yyVal = ((Node)yyVals[0+yyTop]);
    return yyVal;
  }
};
states[452] = new ParserState() {
  @Override public Object execute(ParserSupport support, RubyLexer lexer, Object yyVal, Object[] yyVals, int yyTop) {
                    yyVal = ((NumericNode)yyVals[0+yyTop]);
    return yyVal;
  }
};
states[453] = new ParserState() {
  @Override public Object execute(ParserSupport support, RubyLexer lexer, Object yyVal, Object[] yyVals, int yyTop) {
                    yyVal = support.asSymbol(lexer.getPosition(), ((ByteList)yyVals[0+yyTop]));
    return yyVal;
  }
};
states[455] = new ParserState() {
  @Override public Object execute(ParserSupport support, RubyLexer lexer, Object yyVal, Object[] yyVals, int yyTop) {
                    yyVal = ((Node)yyVals[0+yyTop]) instanceof EvStrNode ? new DStrNode(((Node)yyVals[0+yyTop]).getPosition(), lexer.getEncoding()).add(((Node)yyVals[0+yyTop])) : ((Node)yyVals[0+yyTop]);
                    /*
                    NODE *node = $1;
                    if (!node) {
                        node = NEW_STR(STR_NEW0());
                    } else {
                        node = evstr2dstr(node);
                    }
                    $$ = node;
                    */
    return yyVal;
  }
};
states[456] = new ParserState() {
  @Override public Object execute(ParserSupport support, RubyLexer lexer, Object yyVal, Object[] yyVals, int yyTop) {
                    yyVal = ((StrNode)yyVals[0+yyTop]);
    return yyVal;
  }
};
states[457] = new ParserState() {
  @Override public Object execute(ParserSupport support, RubyLexer lexer, Object yyVal, Object[] yyVals, int yyTop) {
                    yyVal = ((Node)yyVals[0+yyTop]);
    return yyVal;
  }
};
states[458] = new ParserState() {
  @Override public Object execute(ParserSupport support, RubyLexer lexer, Object yyVal, Object[] yyVals, int yyTop) {
                    yyVal = support.literal_concat(((Node)yyVals[-1+yyTop]).getPosition(), ((Node)yyVals[-1+yyTop]), ((Node)yyVals[0+yyTop]));
    return yyVal;
  }
};
states[459] = new ParserState() {
  @Override public Object execute(ParserSupport support, RubyLexer lexer, Object yyVal, Object[] yyVals, int yyTop) {
                    lexer.heredoc_dedent(((Node)yyVals[-1+yyTop]));
		    lexer.setHeredocIndent(0);
                    yyVal = ((Node)yyVals[-1+yyTop]);
    return yyVal;
  }
};
states[460] = new ParserState() {
  @Override public Object execute(ParserSupport support, RubyLexer lexer, Object yyVal, Object[] yyVals, int yyTop) {
                    ISourcePosition position = support.getPosition(((Node)yyVals[-1+yyTop]));

                    lexer.heredoc_dedent(((Node)yyVals[-1+yyTop]));
		    lexer.setHeredocIndent(0);

                    if (((Node)yyVals[-1+yyTop]) == null) {
                        yyVal = new XStrNode(position, null, StringSupport.CR_7BIT);
                    } else if (((Node)yyVals[-1+yyTop]) instanceof StrNode) {
                        yyVal = new XStrNode(position, (ByteList) ((StrNode)yyVals[-1+yyTop]).getValue().clone(), ((StrNode)yyVals[-1+yyTop]).getCodeRange());
                    } else if (((Node)yyVals[-1+yyTop]) instanceof DStrNode) {
                        yyVal = new DXStrNode(position, ((DStrNode)yyVals[-1+yyTop]));

                        ((Node)yyVal).setPosition(position);
                    } else {
                        yyVal = new DXStrNode(position).add(((Node)yyVals[-1+yyTop]));
                    }
    return yyVal;
  }
};
states[461] = new ParserState() {
  @Override public Object execute(ParserSupport support, RubyLexer lexer, Object yyVal, Object[] yyVals, int yyTop) {
                    yyVal = support.newRegexpNode(support.getPosition(((Node)yyVals[-1+yyTop])), ((Node)yyVals[-1+yyTop]), (RegexpNode) ((RegexpNode)yyVals[0+yyTop]));
    return yyVal;
  }
};
states[462] = new ParserState() {
  @Override public Object execute(ParserSupport support, RubyLexer lexer, Object yyVal, Object[] yyVals, int yyTop) {
                    yyVal = new ZArrayNode(lexer.getPosition());
    return yyVal;
  }
};
states[463] = new ParserState() {
  @Override public Object execute(ParserSupport support, RubyLexer lexer, Object yyVal, Object[] yyVals, int yyTop) {
                    yyVal = ((ListNode)yyVals[-1+yyTop]);
    return yyVal;
  }
};
states[464] = new ParserState() {
  @Override public Object execute(ParserSupport support, RubyLexer lexer, Object yyVal, Object[] yyVals, int yyTop) {
                    yyVal = new ArrayNode(lexer.getPosition());
    return yyVal;
  }
};
states[465] = new ParserState() {
  @Override public Object execute(ParserSupport support, RubyLexer lexer, Object yyVal, Object[] yyVals, int yyTop) {
                     yyVal = ((ListNode)yyVals[-2+yyTop]).add(((Node)yyVals[-1+yyTop]) instanceof EvStrNode ? new DStrNode(((ListNode)yyVals[-2+yyTop]).getPosition(), lexer.getEncoding()).add(((Node)yyVals[-1+yyTop])) : ((Node)yyVals[-1+yyTop]));
    return yyVal;
  }
};
states[466] = new ParserState() {
  @Override public Object execute(ParserSupport support, RubyLexer lexer, Object yyVal, Object[] yyVals, int yyTop) {
                     yyVal = ((Node)yyVals[0+yyTop]);
    return yyVal;
  }
};
states[467] = new ParserState() {
  @Override public Object execute(ParserSupport support, RubyLexer lexer, Object yyVal, Object[] yyVals, int yyTop) {
                     yyVal = support.literal_concat(support.getPosition(((Node)yyVals[-1+yyTop])), ((Node)yyVals[-1+yyTop]), ((Node)yyVals[0+yyTop]));
    return yyVal;
  }
};
states[468] = new ParserState() {
  @Override public Object execute(ParserSupport support, RubyLexer lexer, Object yyVal, Object[] yyVals, int yyTop) {
                    yyVal = new ArrayNode(lexer.getPosition());
    return yyVal;
  }
};
states[469] = new ParserState() {
  @Override public Object execute(ParserSupport support, RubyLexer lexer, Object yyVal, Object[] yyVals, int yyTop) {
                    yyVal = ((ListNode)yyVals[-1+yyTop]);
    return yyVal;
  }
};
states[470] = new ParserState() {
  @Override public Object execute(ParserSupport support, RubyLexer lexer, Object yyVal, Object[] yyVals, int yyTop) {
                    yyVal = new ArrayNode(lexer.getPosition());
    return yyVal;
  }
};
states[471] = new ParserState() {
  @Override public Object execute(ParserSupport support, RubyLexer lexer, Object yyVal, Object[] yyVals, int yyTop) {
                    yyVal = ((ListNode)yyVals[-2+yyTop]).add(((Node)yyVals[-1+yyTop]) instanceof EvStrNode ? new DSymbolNode(((ListNode)yyVals[-2+yyTop]).getPosition()).add(((Node)yyVals[-1+yyTop])) : support.asSymbol(((ListNode)yyVals[-2+yyTop]).getPosition(), ((Node)yyVals[-1+yyTop])));
    return yyVal;
  }
};
states[472] = new ParserState() {
  @Override public Object execute(ParserSupport support, RubyLexer lexer, Object yyVal, Object[] yyVals, int yyTop) {
                     yyVal = new ZArrayNode(lexer.getPosition());
    return yyVal;
  }
};
states[473] = new ParserState() {
  @Override public Object execute(ParserSupport support, RubyLexer lexer, Object yyVal, Object[] yyVals, int yyTop) {
                    yyVal = ((ListNode)yyVals[-1+yyTop]);
    return yyVal;
  }
};
states[474] = new ParserState() {
  @Override public Object execute(ParserSupport support, RubyLexer lexer, Object yyVal, Object[] yyVals, int yyTop) {
                    yyVal = new ZArrayNode(lexer.getPosition());
    return yyVal;
  }
};
states[475] = new ParserState() {
  @Override public Object execute(ParserSupport support, RubyLexer lexer, Object yyVal, Object[] yyVals, int yyTop) {
                    yyVal = ((ListNode)yyVals[-1+yyTop]);
    return yyVal;
  }
};
states[476] = new ParserState() {
  @Override public Object execute(ParserSupport support, RubyLexer lexer, Object yyVal, Object[] yyVals, int yyTop) {
                    yyVal = new ArrayNode(lexer.getPosition());
    return yyVal;
  }
};
states[477] = new ParserState() {
  @Override public Object execute(ParserSupport support, RubyLexer lexer, Object yyVal, Object[] yyVals, int yyTop) {
                    yyVal = ((ListNode)yyVals[-2+yyTop]).add(((Node)yyVals[-1+yyTop]));
    return yyVal;
  }
};
states[478] = new ParserState() {
  @Override public Object execute(ParserSupport support, RubyLexer lexer, Object yyVal, Object[] yyVals, int yyTop) {
                    yyVal = new ArrayNode(lexer.getPosition());
    return yyVal;
  }
};
states[479] = new ParserState() {
  @Override public Object execute(ParserSupport support, RubyLexer lexer, Object yyVal, Object[] yyVals, int yyTop) {
                    yyVal = ((ListNode)yyVals[-2+yyTop]).add(support.asSymbol(((ListNode)yyVals[-2+yyTop]).getPosition(), ((Node)yyVals[-1+yyTop])));
    return yyVal;
  }
};
states[480] = new ParserState() {
  @Override public Object execute(ParserSupport support, RubyLexer lexer, Object yyVal, Object[] yyVals, int yyTop) {
                    ByteList aChar = ByteList.create("");
                    aChar.setEncoding(lexer.getEncoding());
                    yyVal = lexer.createStr(aChar, 0);
    return yyVal;
  }
};
states[481] = new ParserState() {
  @Override public Object execute(ParserSupport support, RubyLexer lexer, Object yyVal, Object[] yyVals, int yyTop) {
                    yyVal = support.literal_concat(((Node)yyVals[-1+yyTop]).getPosition(), ((Node)yyVals[-1+yyTop]), ((Node)yyVals[0+yyTop]));
    return yyVal;
  }
};
states[482] = new ParserState() {
  @Override public Object execute(ParserSupport support, RubyLexer lexer, Object yyVal, Object[] yyVals, int yyTop) {
                    yyVal = null;
    return yyVal;
  }
};
states[483] = new ParserState() {
  @Override public Object execute(ParserSupport support, RubyLexer lexer, Object yyVal, Object[] yyVals, int yyTop) {
                    yyVal = support.literal_concat(support.getPosition(((Node)yyVals[-1+yyTop])), ((Node)yyVals[-1+yyTop]), ((Node)yyVals[0+yyTop]));
    return yyVal;
  }
};
states[484] = new ParserState() {
  @Override public Object execute(ParserSupport support, RubyLexer lexer, Object yyVal, Object[] yyVals, int yyTop) {
                    yyVal = null;
    return yyVal;
  }
};
states[485] = new ParserState() {
  @Override public Object execute(ParserSupport support, RubyLexer lexer, Object yyVal, Object[] yyVals, int yyTop) {
    /* FIXME: mri is different here.*/
                    yyVal = support.literal_concat(support.getPosition(((Node)yyVals[-1+yyTop])), ((Node)yyVals[-1+yyTop]), ((Node)yyVals[0+yyTop]));
    return yyVal;
  }
};
states[486] = new ParserState() {
  @Override public Object execute(ParserSupport support, RubyLexer lexer, Object yyVal, Object[] yyVals, int yyTop) {
                    yyVal = ((Node)yyVals[0+yyTop]);
    return yyVal;
  }
};
states[487] = new ParserState() {
  @Override public Object execute(ParserSupport support, RubyLexer lexer, Object yyVal, Object[] yyVals, int yyTop) {
                    yyVal = lexer.getStrTerm();
                    lexer.setStrTerm(null);
                    lexer.setState(EXPR_BEG);
    return yyVal;
  }
};
states[488] = new ParserState() {
  @Override public Object execute(ParserSupport support, RubyLexer lexer, Object yyVal, Object[] yyVals, int yyTop) {
                    lexer.setStrTerm(((StrTerm)yyVals[-1+yyTop]));
                    yyVal = new EvStrNode(support.getPosition(((Node)yyVals[0+yyTop])), ((Node)yyVals[0+yyTop]));
    return yyVal;
  }
};
states[489] = new ParserState() {
  @Override public Object execute(ParserSupport support, RubyLexer lexer, Object yyVal, Object[] yyVals, int yyTop) {
                   yyVal = lexer.getStrTerm();
                   lexer.setStrTerm(null);
                   lexer.getConditionState().stop();
    return yyVal;
  }
};
states[490] = new ParserState() {
  @Override public Object execute(ParserSupport support, RubyLexer lexer, Object yyVal, Object[] yyVals, int yyTop) {
                   yyVal = lexer.getCmdArgumentState().getStack();
                   lexer.getCmdArgumentState().reset();
    return yyVal;
  }
};
states[491] = new ParserState() {
  @Override public Object execute(ParserSupport support, RubyLexer lexer, Object yyVal, Object[] yyVals, int yyTop) {
                   yyVal = lexer.getState();
                   lexer.setState(EXPR_BEG);
    return yyVal;
  }
};
states[492] = new ParserState() {
  @Override public Object execute(ParserSupport support, RubyLexer lexer, Object yyVal, Object[] yyVals, int yyTop) {
                   yyVal = lexer.getBraceNest();
                   lexer.setBraceNest(0);
    return yyVal;
  }
};
states[493] = new ParserState() {
  @Override public Object execute(ParserSupport support, RubyLexer lexer, Object yyVal, Object[] yyVals, int yyTop) {
                   yyVal = lexer.getHeredocIndent();
                   lexer.setHeredocIndent(0);
    return yyVal;
  }
};
states[494] = new ParserState() {
  @Override public Object execute(ParserSupport support, RubyLexer lexer, Object yyVal, Object[] yyVals, int yyTop) {
                   lexer.getConditionState().restart();
                   lexer.setStrTerm(((StrTerm)yyVals[-6+yyTop]));
                   lexer.getCmdArgumentState().reset(((Long)yyVals[-5+yyTop]).longValue());
                   lexer.setState(((Integer)yyVals[-4+yyTop]));
                   lexer.setBraceNest(((Integer)yyVals[-3+yyTop]));
                   lexer.setHeredocIndent(((Integer)yyVals[-2+yyTop]));
                   lexer.setHeredocLineIndent(-1);

                   yyVal = support.newEvStrNode(support.getPosition(((Node)yyVals[-1+yyTop])), ((Node)yyVals[-1+yyTop]));
    return yyVal;
  }
};
states[495] = new ParserState() {
  @Override public Object execute(ParserSupport support, RubyLexer lexer, Object yyVal, Object[] yyVals, int yyTop) {
                     yyVal = new GlobalVarNode(lexer.getPosition(), ((ByteList)yyVals[0+yyTop]));
    return yyVal;
  }
};
states[496] = new ParserState() {
  @Override public Object execute(ParserSupport support, RubyLexer lexer, Object yyVal, Object[] yyVals, int yyTop) {
                     yyVal = new InstVarNode(lexer.getPosition(), ((ByteList)yyVals[0+yyTop]));
    return yyVal;
  }
};
states[497] = new ParserState() {
  @Override public Object execute(ParserSupport support, RubyLexer lexer, Object yyVal, Object[] yyVals, int yyTop) {
                     yyVal = new ClassVarNode(lexer.getPosition(), ((ByteList)yyVals[0+yyTop]));
    return yyVal;
  }
};
states[499] = new ParserState() {
  @Override public Object execute(ParserSupport support, RubyLexer lexer, Object yyVal, Object[] yyVals, int yyTop) {
                     lexer.setState(EXPR_END);
                     yyVal = ((ByteList)yyVals[0+yyTop]);
    return yyVal;
  }
};
states[500] = new ParserState() {
  @Override public Object execute(ParserSupport support, RubyLexer lexer, Object yyVal, Object[] yyVals, int yyTop) {
                    yyVal = lexer.getIdentifier();
    return yyVal;
  }
};
states[501] = new ParserState() {
  @Override public Object execute(ParserSupport support, RubyLexer lexer, Object yyVal, Object[] yyVals, int yyTop) {
                    yyVal = ((ByteList)yyVals[0+yyTop]);
    return yyVal;
  }
};
states[502] = new ParserState() {
  @Override public Object execute(ParserSupport support, RubyLexer lexer, Object yyVal, Object[] yyVals, int yyTop) {
                    yyVal = lexer.getIdentifier();
    return yyVal;
  }
};
states[504] = new ParserState() {
  @Override public Object execute(ParserSupport support, RubyLexer lexer, Object yyVal, Object[] yyVals, int yyTop) {
                     lexer.setState(EXPR_END);

                     /* DStrNode: :"some text #{some expression}"*/
                     /* StrNode: :"some text"*/
                     /* EvStrNode :"#{some expression}"*/
                     /* Ruby 1.9 allows empty strings as symbols*/
                     if (((Node)yyVals[-1+yyTop]) == null) {
                         yyVal = support.asSymbol(lexer.getPosition(), new ByteList(new byte[] {}));
                     } else if (((Node)yyVals[-1+yyTop]) instanceof DStrNode) {
                         yyVal = new DSymbolNode(((Node)yyVals[-1+yyTop]).getPosition(), ((DStrNode)yyVals[-1+yyTop]));
                     } else if (((Node)yyVals[-1+yyTop]) instanceof StrNode) {
                         yyVal = support.asSymbol(((Node)yyVals[-1+yyTop]).getPosition(), ((Node)yyVals[-1+yyTop]));
                     } else {
                         yyVal = new DSymbolNode(((Node)yyVals[-1+yyTop]).getPosition());
                         ((DSymbolNode)yyVal).add(((Node)yyVals[-1+yyTop]));
                     }
    return yyVal;
  }
};
states[505] = new ParserState() {
  @Override public Object execute(ParserSupport support, RubyLexer lexer, Object yyVal, Object[] yyVals, int yyTop) {
                    yyVal = ((NumericNode)yyVals[0+yyTop]);  
    return yyVal;
  }
};
states[506] = new ParserState() {
  @Override public Object execute(ParserSupport support, RubyLexer lexer, Object yyVal, Object[] yyVals, int yyTop) {
                     yyVal = support.negateNumeric(((NumericNode)yyVals[0+yyTop]));
    return yyVal;
  }
};
states[507] = new ParserState() {
  @Override public Object execute(ParserSupport support, RubyLexer lexer, Object yyVal, Object[] yyVals, int yyTop) {
                    yyVal = ((Node)yyVals[0+yyTop]);
    return yyVal;
  }
};
states[508] = new ParserState() {
  @Override public Object execute(ParserSupport support, RubyLexer lexer, Object yyVal, Object[] yyVals, int yyTop) {
                     yyVal = ((FloatNode)yyVals[0+yyTop]);
    return yyVal;
  }
};
states[509] = new ParserState() {
  @Override public Object execute(ParserSupport support, RubyLexer lexer, Object yyVal, Object[] yyVals, int yyTop) {
                     yyVal = ((RationalNode)yyVals[0+yyTop]);
    return yyVal;
  }
};
states[510] = new ParserState() {
  @Override public Object execute(ParserSupport support, RubyLexer lexer, Object yyVal, Object[] yyVals, int yyTop) {
                     yyVal = ((Node)yyVals[0+yyTop]);
    return yyVal;
  }
};
states[511] = new ParserState() {
  @Override public Object execute(ParserSupport support, RubyLexer lexer, Object yyVal, Object[] yyVals, int yyTop) {
                    yyVal = support.declareIdentifier(((ByteList)yyVals[0+yyTop]));
    return yyVal;
  }
};
states[512] = new ParserState() {
  @Override public Object execute(ParserSupport support, RubyLexer lexer, Object yyVal, Object[] yyVals, int yyTop) {
                    yyVal = new InstVarNode(lexer.getPosition(), ((ByteList)yyVals[0+yyTop]));
    return yyVal;
  }
};
states[513] = new ParserState() {
  @Override public Object execute(ParserSupport support, RubyLexer lexer, Object yyVal, Object[] yyVals, int yyTop) {
                    yyVal = new GlobalVarNode(lexer.getPosition(), ((ByteList)yyVals[0+yyTop]));
    return yyVal;
  }
};
states[514] = new ParserState() {
  @Override public Object execute(ParserSupport support, RubyLexer lexer, Object yyVal, Object[] yyVals, int yyTop) {
                    yyVal = new ConstNode(lexer.getPosition(), ((ByteList)yyVals[0+yyTop]));
    return yyVal;
  }
};
states[515] = new ParserState() {
  @Override public Object execute(ParserSupport support, RubyLexer lexer, Object yyVal, Object[] yyVals, int yyTop) {
                    yyVal = new ClassVarNode(lexer.getPosition(), ((ByteList)yyVals[0+yyTop]));
    return yyVal;
  }
};
states[516] = new ParserState() {
  @Override public Object execute(ParserSupport support, RubyLexer lexer, Object yyVal, Object[] yyVals, int yyTop) {
                    yyVal = new NilNode(lexer.getPosition());
    return yyVal;
  }
};
states[517] = new ParserState() {
  @Override public Object execute(ParserSupport support, RubyLexer lexer, Object yyVal, Object[] yyVals, int yyTop) {
                    yyVal = new SelfNode(lexer.getPosition());
    return yyVal;
  }
};
states[518] = new ParserState() {
  @Override public Object execute(ParserSupport support, RubyLexer lexer, Object yyVal, Object[] yyVals, int yyTop) {
                    yyVal = new TrueNode(lexer.getPosition());
    return yyVal;
  }
};
states[519] = new ParserState() {
  @Override public Object execute(ParserSupport support, RubyLexer lexer, Object yyVal, Object[] yyVals, int yyTop) {
                    yyVal = new FalseNode(lexer.getPosition());
    return yyVal;
  }
};
states[520] = new ParserState() {
  @Override public Object execute(ParserSupport support, RubyLexer lexer, Object yyVal, Object[] yyVals, int yyTop) {
                    yyVal = new FileNode(lexer.getPosition(), new ByteList(lexer.getFile().getBytes(),
                    support.getConfiguration().getRuntime().getEncodingService().getLocaleEncoding()));
    return yyVal;
  }
};
states[521] = new ParserState() {
  @Override public Object execute(ParserSupport support, RubyLexer lexer, Object yyVal, Object[] yyVals, int yyTop) {
                    yyVal = new FixnumNode(lexer.getPosition(), lexer.tokline.getLine()+1);
    return yyVal;
  }
};
states[522] = new ParserState() {
  @Override public Object execute(ParserSupport support, RubyLexer lexer, Object yyVal, Object[] yyVals, int yyTop) {
                    yyVal = new EncodingNode(lexer.getPosition(), lexer.getEncoding());
    return yyVal;
  }
};
states[523] = new ParserState() {
  @Override public Object execute(ParserSupport support, RubyLexer lexer, Object yyVal, Object[] yyVals, int yyTop) {
                    yyVal = support.assignableLabelOrIdentifier(((ByteList)yyVals[0+yyTop]), null);
    return yyVal;
  }
};
states[524] = new ParserState() {
  @Override public Object execute(ParserSupport support, RubyLexer lexer, Object yyVal, Object[] yyVals, int yyTop) {
                   yyVal = new InstAsgnNode(lexer.getPosition(), ((ByteList)yyVals[0+yyTop]), NilImplicitNode.NIL);
    return yyVal;
  }
};
states[525] = new ParserState() {
  @Override public Object execute(ParserSupport support, RubyLexer lexer, Object yyVal, Object[] yyVals, int yyTop) {
                   yyVal = new GlobalAsgnNode(lexer.getPosition(), ((ByteList)yyVals[0+yyTop]), NilImplicitNode.NIL);
    return yyVal;
  }
};
states[526] = new ParserState() {
  @Override public Object execute(ParserSupport support, RubyLexer lexer, Object yyVal, Object[] yyVals, int yyTop) {
                    if (support.isInDef() || support.isInSingle()) support.compile_error("dynamic constant assignment");

                    yyVal = new ConstDeclNode(lexer.getPosition(), ((ByteList)yyVals[0+yyTop]), null, NilImplicitNode.NIL);
    return yyVal;
  }
};
states[527] = new ParserState() {
  @Override public Object execute(ParserSupport support, RubyLexer lexer, Object yyVal, Object[] yyVals, int yyTop) {
                    yyVal = new ClassVarAsgnNode(lexer.getPosition(), ((ByteList)yyVals[0+yyTop]), NilImplicitNode.NIL);
    return yyVal;
  }
};
states[528] = new ParserState() {
  @Override public Object execute(ParserSupport support, RubyLexer lexer, Object yyVal, Object[] yyVals, int yyTop) {
                    support.compile_error("Can't assign to nil");
                    yyVal = null;
    return yyVal;
  }
};
states[529] = new ParserState() {
  @Override public Object execute(ParserSupport support, RubyLexer lexer, Object yyVal, Object[] yyVals, int yyTop) {
                    support.compile_error("Can't change the value of self");
                    yyVal = null;
    return yyVal;
  }
};
states[530] = new ParserState() {
  @Override public Object execute(ParserSupport support, RubyLexer lexer, Object yyVal, Object[] yyVals, int yyTop) {
                    support.compile_error("Can't assign to true");
                    yyVal = null;
    return yyVal;
  }
};
states[531] = new ParserState() {
  @Override public Object execute(ParserSupport support, RubyLexer lexer, Object yyVal, Object[] yyVals, int yyTop) {
                    support.compile_error("Can't assign to false");
                    yyVal = null;
    return yyVal;
  }
};
states[532] = new ParserState() {
  @Override public Object execute(ParserSupport support, RubyLexer lexer, Object yyVal, Object[] yyVals, int yyTop) {
                    support.compile_error("Can't assign to __FILE__");
                    yyVal = null;
    return yyVal;
  }
};
states[533] = new ParserState() {
  @Override public Object execute(ParserSupport support, RubyLexer lexer, Object yyVal, Object[] yyVals, int yyTop) {
                    support.compile_error("Can't assign to __LINE__");
                    yyVal = null;
    return yyVal;
  }
};
states[534] = new ParserState() {
  @Override public Object execute(ParserSupport support, RubyLexer lexer, Object yyVal, Object[] yyVals, int yyTop) {
                    support.compile_error("Can't assign to __ENCODING__");
                    yyVal = null;
    return yyVal;
  }
};
states[535] = new ParserState() {
  @Override public Object execute(ParserSupport support, RubyLexer lexer, Object yyVal, Object[] yyVals, int yyTop) {
                    yyVal = ((Node)yyVals[0+yyTop]);
    return yyVal;
  }
};
states[536] = new ParserState() {
  @Override public Object execute(ParserSupport support, RubyLexer lexer, Object yyVal, Object[] yyVals, int yyTop) {
                    yyVal = ((Node)yyVals[0+yyTop]);
    return yyVal;
  }
};
states[537] = new ParserState() {
  @Override public Object execute(ParserSupport support, RubyLexer lexer, Object yyVal, Object[] yyVals, int yyTop) {
                   lexer.setState(EXPR_BEG);
                   lexer.commandStart = true;
    return yyVal;
  }
};
states[538] = new ParserState() {
  @Override public Object execute(ParserSupport support, RubyLexer lexer, Object yyVal, Object[] yyVals, int yyTop) {
                    yyVal = ((Node)yyVals[-1+yyTop]);
    return yyVal;
  }
};
states[539] = new ParserState() {
  @Override public Object execute(ParserSupport support, RubyLexer lexer, Object yyVal, Object[] yyVals, int yyTop) {
                   yyVal = null;
    return yyVal;
  }
};
states[540] = new ParserState() {
  @Override public Object execute(ParserSupport support, RubyLexer lexer, Object yyVal, Object[] yyVals, int yyTop) {
                    yyVal = ((ArgsNode)yyVals[-1+yyTop]);
                    lexer.setState(EXPR_BEG);
                    lexer.commandStart = true;
    return yyVal;
  }
};
states[541] = new ParserState() {
  @Override public Object execute(ParserSupport support, RubyLexer lexer, Object yyVal, Object[] yyVals, int yyTop) {
                   yyVal = lexer.inKwarg;
                   lexer.inKwarg = true;
                   lexer.setState(lexer.getState() | EXPR_LABEL);
    return yyVal;
  }
};
states[542] = new ParserState() {
  @Override public Object execute(ParserSupport support, RubyLexer lexer, Object yyVal, Object[] yyVals, int yyTop) {
                   lexer.inKwarg = ((Boolean)yyVals[-2+yyTop]);
                    yyVal = ((ArgsNode)yyVals[-1+yyTop]);
                    lexer.setState(EXPR_BEG);
                    lexer.commandStart = true;
    return yyVal;
  }
};
states[543] = new ParserState() {
  @Override public Object execute(ParserSupport support, RubyLexer lexer, Object yyVal, Object[] yyVals, int yyTop) {
                    yyVal = support.new_args_tail(((ListNode)yyVals[-3+yyTop]).getPosition(), ((ListNode)yyVals[-3+yyTop]), ((ByteList)yyVals[-1+yyTop]), ((BlockArgNode)yyVals[0+yyTop]));
    return yyVal;
  }
};
states[544] = new ParserState() {
  @Override public Object execute(ParserSupport support, RubyLexer lexer, Object yyVal, Object[] yyVals, int yyTop) {
                    yyVal = support.new_args_tail(((ListNode)yyVals[-1+yyTop]).getPosition(), ((ListNode)yyVals[-1+yyTop]), (ByteList) null, ((BlockArgNode)yyVals[0+yyTop]));
    return yyVal;
  }
};
states[545] = new ParserState() {
  @Override public Object execute(ParserSupport support, RubyLexer lexer, Object yyVal, Object[] yyVals, int yyTop) {
                    yyVal = support.new_args_tail(lexer.getPosition(), null, ((ByteList)yyVals[-1+yyTop]), ((BlockArgNode)yyVals[0+yyTop]));
    return yyVal;
  }
};
states[546] = new ParserState() {
  @Override public Object execute(ParserSupport support, RubyLexer lexer, Object yyVal, Object[] yyVals, int yyTop) {
                    yyVal = support.new_args_tail(((BlockArgNode)yyVals[0+yyTop]).getPosition(), null, (ByteList) null, ((BlockArgNode)yyVals[0+yyTop]));
    return yyVal;
  }
};
states[547] = new ParserState() {
  @Override public Object execute(ParserSupport support, RubyLexer lexer, Object yyVal, Object[] yyVals, int yyTop) {
                    yyVal = ((ArgsTailHolder)yyVals[0+yyTop]);
    return yyVal;
  }
};
states[548] = new ParserState() {
  @Override public Object execute(ParserSupport support, RubyLexer lexer, Object yyVal, Object[] yyVals, int yyTop) {
                    yyVal = support.new_args_tail(lexer.getPosition(), null, (ByteList) null, null);
    return yyVal;
  }
};
states[549] = new ParserState() {
  @Override public Object execute(ParserSupport support, RubyLexer lexer, Object yyVal, Object[] yyVals, int yyTop) {
                    yyVal = support.new_args(((ListNode)yyVals[-5+yyTop]).getPosition(), ((ListNode)yyVals[-5+yyTop]), ((ListNode)yyVals[-3+yyTop]), ((RestArgNode)yyVals[-1+yyTop]), null, ((ArgsTailHolder)yyVals[0+yyTop]));
    return yyVal;
  }
};
states[550] = new ParserState() {
  @Override public Object execute(ParserSupport support, RubyLexer lexer, Object yyVal, Object[] yyVals, int yyTop) {
                    yyVal = support.new_args(((ListNode)yyVals[-7+yyTop]).getPosition(), ((ListNode)yyVals[-7+yyTop]), ((ListNode)yyVals[-5+yyTop]), ((RestArgNode)yyVals[-3+yyTop]), ((ListNode)yyVals[-1+yyTop]), ((ArgsTailHolder)yyVals[0+yyTop]));
    return yyVal;
  }
};
states[551] = new ParserState() {
  @Override public Object execute(ParserSupport support, RubyLexer lexer, Object yyVal, Object[] yyVals, int yyTop) {
                    yyVal = support.new_args(((ListNode)yyVals[-3+yyTop]).getPosition(), ((ListNode)yyVals[-3+yyTop]), ((ListNode)yyVals[-1+yyTop]), null, null, ((ArgsTailHolder)yyVals[0+yyTop]));
    return yyVal;
  }
};
states[552] = new ParserState() {
  @Override public Object execute(ParserSupport support, RubyLexer lexer, Object yyVal, Object[] yyVals, int yyTop) {
                    yyVal = support.new_args(((ListNode)yyVals[-5+yyTop]).getPosition(), ((ListNode)yyVals[-5+yyTop]), ((ListNode)yyVals[-3+yyTop]), null, ((ListNode)yyVals[-1+yyTop]), ((ArgsTailHolder)yyVals[0+yyTop]));
    return yyVal;
  }
};
states[553] = new ParserState() {
  @Override public Object execute(ParserSupport support, RubyLexer lexer, Object yyVal, Object[] yyVals, int yyTop) {
                    yyVal = support.new_args(((ListNode)yyVals[-3+yyTop]).getPosition(), ((ListNode)yyVals[-3+yyTop]), null, ((RestArgNode)yyVals[-1+yyTop]), null, ((ArgsTailHolder)yyVals[0+yyTop]));
    return yyVal;
  }
};
states[554] = new ParserState() {
  @Override public Object execute(ParserSupport support, RubyLexer lexer, Object yyVal, Object[] yyVals, int yyTop) {
                    yyVal = support.new_args(((ListNode)yyVals[-5+yyTop]).getPosition(), ((ListNode)yyVals[-5+yyTop]), null, ((RestArgNode)yyVals[-3+yyTop]), ((ListNode)yyVals[-1+yyTop]), ((ArgsTailHolder)yyVals[0+yyTop]));
    return yyVal;
  }
};
states[555] = new ParserState() {
  @Override public Object execute(ParserSupport support, RubyLexer lexer, Object yyVal, Object[] yyVals, int yyTop) {
                    yyVal = support.new_args(((ListNode)yyVals[-1+yyTop]).getPosition(), ((ListNode)yyVals[-1+yyTop]), null, null, null, ((ArgsTailHolder)yyVals[0+yyTop]));
    return yyVal;
  }
};
states[556] = new ParserState() {
  @Override public Object execute(ParserSupport support, RubyLexer lexer, Object yyVal, Object[] yyVals, int yyTop) {
                    yyVal = support.new_args(((ListNode)yyVals[-3+yyTop]).getPosition(), null, ((ListNode)yyVals[-3+yyTop]), ((RestArgNode)yyVals[-1+yyTop]), null, ((ArgsTailHolder)yyVals[0+yyTop]));
    return yyVal;
  }
};
states[557] = new ParserState() {
  @Override public Object execute(ParserSupport support, RubyLexer lexer, Object yyVal, Object[] yyVals, int yyTop) {
                    yyVal = support.new_args(((ListNode)yyVals[-5+yyTop]).getPosition(), null, ((ListNode)yyVals[-5+yyTop]), ((RestArgNode)yyVals[-3+yyTop]), ((ListNode)yyVals[-1+yyTop]), ((ArgsTailHolder)yyVals[0+yyTop]));
    return yyVal;
  }
};
states[558] = new ParserState() {
  @Override public Object execute(ParserSupport support, RubyLexer lexer, Object yyVal, Object[] yyVals, int yyTop) {
                    yyVal = support.new_args(((ListNode)yyVals[-1+yyTop]).getPosition(), null, ((ListNode)yyVals[-1+yyTop]), null, null, ((ArgsTailHolder)yyVals[0+yyTop]));
    return yyVal;
  }
};
states[559] = new ParserState() {
  @Override public Object execute(ParserSupport support, RubyLexer lexer, Object yyVal, Object[] yyVals, int yyTop) {
                    yyVal = support.new_args(((ListNode)yyVals[-3+yyTop]).getPosition(), null, ((ListNode)yyVals[-3+yyTop]), null, ((ListNode)yyVals[-1+yyTop]), ((ArgsTailHolder)yyVals[0+yyTop]));
    return yyVal;
  }
};
states[560] = new ParserState() {
  @Override public Object execute(ParserSupport support, RubyLexer lexer, Object yyVal, Object[] yyVals, int yyTop) {
                    yyVal = support.new_args(((RestArgNode)yyVals[-1+yyTop]).getPosition(), null, null, ((RestArgNode)yyVals[-1+yyTop]), null, ((ArgsTailHolder)yyVals[0+yyTop]));
    return yyVal;
  }
};
states[561] = new ParserState() {
  @Override public Object execute(ParserSupport support, RubyLexer lexer, Object yyVal, Object[] yyVals, int yyTop) {
                    yyVal = support.new_args(((RestArgNode)yyVals[-3+yyTop]).getPosition(), null, null, ((RestArgNode)yyVals[-3+yyTop]), ((ListNode)yyVals[-1+yyTop]), ((ArgsTailHolder)yyVals[0+yyTop]));
    return yyVal;
  }
};
states[562] = new ParserState() {
  @Override public Object execute(ParserSupport support, RubyLexer lexer, Object yyVal, Object[] yyVals, int yyTop) {
                    yyVal = support.new_args(((ArgsTailHolder)yyVals[0+yyTop]).getPosition(), null, null, null, null, ((ArgsTailHolder)yyVals[0+yyTop]));
    return yyVal;
  }
};
states[563] = new ParserState() {
  @Override public Object execute(ParserSupport support, RubyLexer lexer, Object yyVal, Object[] yyVals, int yyTop) {
                    yyVal = support.new_args(lexer.getPosition(), null, null, null, null, (ArgsTailHolder) null);
    return yyVal;
  }
};
states[564] = new ParserState() {
  @Override public Object execute(ParserSupport support, RubyLexer lexer, Object yyVal, Object[] yyVals, int yyTop) {
                    support.yyerror("formal argument cannot be a constant");
    return yyVal;
  }
};
states[565] = new ParserState() {
  @Override public Object execute(ParserSupport support, RubyLexer lexer, Object yyVal, Object[] yyVals, int yyTop) {
                    support.yyerror("formal argument cannot be an instance variable");
    return yyVal;
  }
};
states[566] = new ParserState() {
  @Override public Object execute(ParserSupport support, RubyLexer lexer, Object yyVal, Object[] yyVals, int yyTop) {
                    support.yyerror("formal argument cannot be a global variable");
    return yyVal;
  }
};
states[567] = new ParserState() {
  @Override public Object execute(ParserSupport support, RubyLexer lexer, Object yyVal, Object[] yyVals, int yyTop) {
                    support.yyerror("formal argument cannot be a class variable");
    return yyVal;
  }
};
<<<<<<< HEAD
states[569] = new ParserState() {
=======
states[567] = new ParserState() {
  @Override public Object execute(ParserSupport support, RubyLexer lexer, Object yyVal, Object[] yyVals, int yyTop) {
                    yyVal = ((ByteList)yyVals[0+yyTop]); /* Not really reached*/
    return yyVal;
  }
};
states[568] = new ParserState() {
>>>>>>> 321221a3
  @Override public Object execute(ParserSupport support, RubyLexer lexer, Object yyVal, Object[] yyVals, int yyTop) {
                    yyVal = support.formal_argument(((ByteList)yyVals[0+yyTop]));
    return yyVal;
  }
};
states[570] = new ParserState() {
  @Override public Object execute(ParserSupport support, RubyLexer lexer, Object yyVal, Object[] yyVals, int yyTop) {
                    lexer.setCurrentArg(((ByteList)yyVals[0+yyTop]));
                    yyVal = support.arg_var(((ByteList)yyVals[0+yyTop]));
    return yyVal;
  }
};
states[571] = new ParserState() {
  @Override public Object execute(ParserSupport support, RubyLexer lexer, Object yyVal, Object[] yyVals, int yyTop) {
                    lexer.setCurrentArg(null);
                    yyVal = ((ArgumentNode)yyVals[0+yyTop]);
    return yyVal;
  }
};
states[572] = new ParserState() {
  @Override public Object execute(ParserSupport support, RubyLexer lexer, Object yyVal, Object[] yyVals, int yyTop) {
                    yyVal = ((Node)yyVals[-1+yyTop]);
                    /*            {
            ID tid = internal_id();
            arg_var(tid);
            if (dyna_in_block()) {
                $2->nd_value = NEW_DVAR(tid);
            }
            else {
                $2->nd_value = NEW_LVAR(tid);
            }
            $$ = NEW_ARGS_AUX(tid, 1);
            $$->nd_next = $2;*/
    return yyVal;
  }
};
states[573] = new ParserState() {
  @Override public Object execute(ParserSupport support, RubyLexer lexer, Object yyVal, Object[] yyVals, int yyTop) {
                    yyVal = new ArrayNode(lexer.getPosition(), ((Node)yyVals[0+yyTop]));
    return yyVal;
  }
};
states[574] = new ParserState() {
  @Override public Object execute(ParserSupport support, RubyLexer lexer, Object yyVal, Object[] yyVals, int yyTop) {
                    ((ListNode)yyVals[-2+yyTop]).add(((Node)yyVals[0+yyTop]));
                    yyVal = ((ListNode)yyVals[-2+yyTop]);
    return yyVal;
  }
};
states[575] = new ParserState() {
  @Override public Object execute(ParserSupport support, RubyLexer lexer, Object yyVal, Object[] yyVals, int yyTop) {
                    support.arg_var(support.formal_argument(((ByteList)yyVals[0+yyTop])));
                    lexer.setCurrentArg(((ByteList)yyVals[0+yyTop]));
                    yyVal = ((ByteList)yyVals[0+yyTop]);
    return yyVal;
  }
};
states[576] = new ParserState() {
  @Override public Object execute(ParserSupport support, RubyLexer lexer, Object yyVal, Object[] yyVals, int yyTop) {
                    lexer.setCurrentArg(null);
                    yyVal = support.keyword_arg(((Node)yyVals[0+yyTop]).getPosition(), support.assignableKeyword(((ByteList)yyVals[-1+yyTop]), ((Node)yyVals[0+yyTop])));
    return yyVal;
  }
};
states[577] = new ParserState() {
  @Override public Object execute(ParserSupport support, RubyLexer lexer, Object yyVal, Object[] yyVals, int yyTop) {
                    lexer.setCurrentArg(null);
                    yyVal = support.keyword_arg(lexer.getPosition(), support.assignableKeyword(((ByteList)yyVals[0+yyTop]), new RequiredKeywordArgumentValueNode()));
    return yyVal;
  }
};
states[578] = new ParserState() {
  @Override public Object execute(ParserSupport support, RubyLexer lexer, Object yyVal, Object[] yyVals, int yyTop) {
                    yyVal = support.keyword_arg(support.getPosition(((Node)yyVals[0+yyTop])), support.assignableKeyword(((ByteList)yyVals[-1+yyTop]), ((Node)yyVals[0+yyTop])));
    return yyVal;
  }
};
states[579] = new ParserState() {
  @Override public Object execute(ParserSupport support, RubyLexer lexer, Object yyVal, Object[] yyVals, int yyTop) {
                    yyVal = support.keyword_arg(lexer.getPosition(), support.assignableKeyword(((ByteList)yyVals[0+yyTop]), new RequiredKeywordArgumentValueNode()));
    return yyVal;
  }
};
states[580] = new ParserState() {
  @Override public Object execute(ParserSupport support, RubyLexer lexer, Object yyVal, Object[] yyVals, int yyTop) {
                    yyVal = new ArrayNode(((Node)yyVals[0+yyTop]).getPosition(), ((Node)yyVals[0+yyTop]));
    return yyVal;
  }
};
states[581] = new ParserState() {
  @Override public Object execute(ParserSupport support, RubyLexer lexer, Object yyVal, Object[] yyVals, int yyTop) {
                    yyVal = ((ListNode)yyVals[-2+yyTop]).add(((Node)yyVals[0+yyTop]));
    return yyVal;
  }
};
states[582] = new ParserState() {
  @Override public Object execute(ParserSupport support, RubyLexer lexer, Object yyVal, Object[] yyVals, int yyTop) {
                    yyVal = new ArrayNode(((Node)yyVals[0+yyTop]).getPosition(), ((Node)yyVals[0+yyTop]));
    return yyVal;
  }
};
states[583] = new ParserState() {
  @Override public Object execute(ParserSupport support, RubyLexer lexer, Object yyVal, Object[] yyVals, int yyTop) {
                    yyVal = ((ListNode)yyVals[-2+yyTop]).add(((Node)yyVals[0+yyTop]));
    return yyVal;
  }
};
states[584] = new ParserState() {
  @Override public Object execute(ParserSupport support, RubyLexer lexer, Object yyVal, Object[] yyVals, int yyTop) {
                    yyVal = ((ByteList)yyVals[0+yyTop]);
    return yyVal;
  }
};
states[585] = new ParserState() {
  @Override public Object execute(ParserSupport support, RubyLexer lexer, Object yyVal, Object[] yyVals, int yyTop) {
                    yyVal = ((ByteList)yyVals[0+yyTop]);
    return yyVal;
  }
};
states[586] = new ParserState() {
  @Override public Object execute(ParserSupport support, RubyLexer lexer, Object yyVal, Object[] yyVals, int yyTop) {
                    support.shadowing_lvar(((ByteList)yyVals[0+yyTop]));
                    yyVal = ((ByteList)yyVals[0+yyTop]);
    return yyVal;
  }
};
states[587] = new ParserState() {
  @Override public Object execute(ParserSupport support, RubyLexer lexer, Object yyVal, Object[] yyVals, int yyTop) {
                    yyVal = support.INTERNAL_ID;
    return yyVal;
  }
};
states[588] = new ParserState() {
  @Override public Object execute(ParserSupport support, RubyLexer lexer, Object yyVal, Object[] yyVals, int yyTop) {
                    lexer.setCurrentArg(null);
                    yyVal = new OptArgNode(support.getPosition(((Node)yyVals[0+yyTop])), support.assignableLabelOrIdentifier(((ArgumentNode)yyVals[-2+yyTop]).getByteName(), ((Node)yyVals[0+yyTop])));
    return yyVal;
  }
};
states[589] = new ParserState() {
  @Override public Object execute(ParserSupport support, RubyLexer lexer, Object yyVal, Object[] yyVals, int yyTop) {
                    lexer.setCurrentArg(null);
                    yyVal = new OptArgNode(support.getPosition(((Node)yyVals[0+yyTop])), support.assignableLabelOrIdentifier(((ArgumentNode)yyVals[-2+yyTop]).getByteName(), ((Node)yyVals[0+yyTop])));
    return yyVal;
  }
};
states[590] = new ParserState() {
  @Override public Object execute(ParserSupport support, RubyLexer lexer, Object yyVal, Object[] yyVals, int yyTop) {
                    yyVal = new BlockNode(((Node)yyVals[0+yyTop]).getPosition()).add(((Node)yyVals[0+yyTop]));
    return yyVal;
  }
};
states[591] = new ParserState() {
  @Override public Object execute(ParserSupport support, RubyLexer lexer, Object yyVal, Object[] yyVals, int yyTop) {
                    yyVal = support.appendToBlock(((ListNode)yyVals[-2+yyTop]), ((Node)yyVals[0+yyTop]));
    return yyVal;
  }
};
states[592] = new ParserState() {
  @Override public Object execute(ParserSupport support, RubyLexer lexer, Object yyVal, Object[] yyVals, int yyTop) {
                    yyVal = new BlockNode(((Node)yyVals[0+yyTop]).getPosition()).add(((Node)yyVals[0+yyTop]));
    return yyVal;
  }
};
states[593] = new ParserState() {
  @Override public Object execute(ParserSupport support, RubyLexer lexer, Object yyVal, Object[] yyVals, int yyTop) {
                    yyVal = support.appendToBlock(((ListNode)yyVals[-2+yyTop]), ((Node)yyVals[0+yyTop]));
    return yyVal;
  }
};
<<<<<<< HEAD
states[596] = new ParserState() {
=======
states[593] = new ParserState() {
  @Override public Object execute(ParserSupport support, RubyLexer lexer, Object yyVal, Object[] yyVals, int yyTop) {
                    yyVal = ((ByteList)yyVals[0+yyTop]);
    return yyVal;
  }
};
states[594] = new ParserState() {
  @Override public Object execute(ParserSupport support, RubyLexer lexer, Object yyVal, Object[] yyVals, int yyTop) {
                    yyVal = ((ByteList)yyVals[0+yyTop]);
    return yyVal;
  }
};
states[595] = new ParserState() {
>>>>>>> 321221a3
  @Override public Object execute(ParserSupport support, RubyLexer lexer, Object yyVal, Object[] yyVals, int yyTop) {
                    if (!support.is_local_id(((ByteList)yyVals[0+yyTop]))) {
                        support.yyerror("rest argument must be local variable");
                    }
                    
                    yyVal = new RestArgNode(support.arg_var(support.shadowing_lvar(((ByteList)yyVals[0+yyTop]))));
    return yyVal;
  }
};
states[597] = new ParserState() {
  @Override public Object execute(ParserSupport support, RubyLexer lexer, Object yyVal, Object[] yyVals, int yyTop) {
                    yyVal = new UnnamedRestArgNode(lexer.getPosition(), "", support.getCurrentScope().addVariable("*"));
    return yyVal;
  }
};
<<<<<<< HEAD
states[600] = new ParserState() {
=======
states[597] = new ParserState() {
  @Override public Object execute(ParserSupport support, RubyLexer lexer, Object yyVal, Object[] yyVals, int yyTop) {
                    yyVal = ((ByteList)yyVals[0+yyTop]);
    return yyVal;
  }
};
states[598] = new ParserState() {
  @Override public Object execute(ParserSupport support, RubyLexer lexer, Object yyVal, Object[] yyVals, int yyTop) {
                    yyVal = ((ByteList)yyVals[0+yyTop]);
    return yyVal;
  }
};
states[599] = new ParserState() {
>>>>>>> 321221a3
  @Override public Object execute(ParserSupport support, RubyLexer lexer, Object yyVal, Object[] yyVals, int yyTop) {
                    if (!support.is_local_id(((ByteList)yyVals[0+yyTop]))) {
                        support.yyerror("block argument must be local variable");
                    }
                    
                    yyVal = new BlockArgNode(support.arg_var(support.shadowing_lvar(((ByteList)yyVals[0+yyTop]))));
    return yyVal;
  }
};
states[601] = new ParserState() {
  @Override public Object execute(ParserSupport support, RubyLexer lexer, Object yyVal, Object[] yyVals, int yyTop) {
                    yyVal = ((BlockArgNode)yyVals[0+yyTop]);
    return yyVal;
  }
};
states[602] = new ParserState() {
  @Override public Object execute(ParserSupport support, RubyLexer lexer, Object yyVal, Object[] yyVals, int yyTop) {
                    yyVal = null;
    return yyVal;
  }
};
states[603] = new ParserState() {
  @Override public Object execute(ParserSupport support, RubyLexer lexer, Object yyVal, Object[] yyVals, int yyTop) {
                    if (!(((Node)yyVals[0+yyTop]) instanceof SelfNode)) {
                        support.checkExpression(((Node)yyVals[0+yyTop]));
                    }
                    yyVal = ((Node)yyVals[0+yyTop]);
    return yyVal;
  }
};
states[604] = new ParserState() {
  @Override public Object execute(ParserSupport support, RubyLexer lexer, Object yyVal, Object[] yyVals, int yyTop) {
                    lexer.setState(EXPR_BEG);
    return yyVal;
  }
};
states[605] = new ParserState() {
  @Override public Object execute(ParserSupport support, RubyLexer lexer, Object yyVal, Object[] yyVals, int yyTop) {
                    if (((Node)yyVals[-1+yyTop]) == null) {
                        support.yyerror("can't define single method for ().");
                    } else if (((Node)yyVals[-1+yyTop]) instanceof ILiteralNode) {
                        support.yyerror("can't define single method for literals.");
                    }
                    support.checkExpression(((Node)yyVals[-1+yyTop]));
                    yyVal = ((Node)yyVals[-1+yyTop]);
    return yyVal;
  }
};
states[606] = new ParserState() {
  @Override public Object execute(ParserSupport support, RubyLexer lexer, Object yyVal, Object[] yyVals, int yyTop) {
                    yyVal = new HashNode(lexer.getPosition());
    return yyVal;
  }
};
states[607] = new ParserState() {
  @Override public Object execute(ParserSupport support, RubyLexer lexer, Object yyVal, Object[] yyVals, int yyTop) {
                    yyVal = support.remove_duplicate_keys(((HashNode)yyVals[-1+yyTop]));
    return yyVal;
  }
};
states[608] = new ParserState() {
  @Override public Object execute(ParserSupport support, RubyLexer lexer, Object yyVal, Object[] yyVals, int yyTop) {
                    yyVal = new HashNode(lexer.getPosition(), ((KeyValuePair)yyVals[0+yyTop]));
    return yyVal;
  }
};
states[609] = new ParserState() {
  @Override public Object execute(ParserSupport support, RubyLexer lexer, Object yyVal, Object[] yyVals, int yyTop) {
                    yyVal = ((HashNode)yyVals[-2+yyTop]).add(((KeyValuePair)yyVals[0+yyTop]));
    return yyVal;
  }
};
states[610] = new ParserState() {
  @Override public Object execute(ParserSupport support, RubyLexer lexer, Object yyVal, Object[] yyVals, int yyTop) {
                    yyVal = support.createKeyValue(((Node)yyVals[-2+yyTop]), ((Node)yyVals[0+yyTop]));
    return yyVal;
  }
};
states[611] = new ParserState() {
  @Override public Object execute(ParserSupport support, RubyLexer lexer, Object yyVal, Object[] yyVals, int yyTop) {
                    Node label = support.asSymbol(support.getPosition(((Node)yyVals[0+yyTop])), ((ByteList)yyVals[-1+yyTop]));
                    yyVal = support.createKeyValue(label, ((Node)yyVals[0+yyTop]));
    return yyVal;
  }
};
states[612] = new ParserState() {
  @Override public Object execute(ParserSupport support, RubyLexer lexer, Object yyVal, Object[] yyVals, int yyTop) {
                    if (((Node)yyVals[-2+yyTop]) instanceof StrNode) {
                        DStrNode dnode = new DStrNode(support.getPosition(((Node)yyVals[-2+yyTop])), lexer.getEncoding());
                        dnode.add(((Node)yyVals[-2+yyTop]));
                        yyVal = support.createKeyValue(new DSymbolNode(support.getPosition(((Node)yyVals[-2+yyTop])), dnode), ((Node)yyVals[0+yyTop]));
                    } else if (((Node)yyVals[-2+yyTop]) instanceof DStrNode) {
                        yyVal = support.createKeyValue(new DSymbolNode(support.getPosition(((Node)yyVals[-2+yyTop])), ((DStrNode)yyVals[-2+yyTop])), ((Node)yyVals[0+yyTop]));
                    } else {
                        support.compile_error("Uknown type for assoc in strings: " + ((Node)yyVals[-2+yyTop]));
                    }

    return yyVal;
  }
};
states[613] = new ParserState() {
  @Override public Object execute(ParserSupport support, RubyLexer lexer, Object yyVal, Object[] yyVals, int yyTop) {
                    yyVal = support.createKeyValue(null, ((Node)yyVals[0+yyTop]));
    return yyVal;
  }
};
<<<<<<< HEAD
states[626] = new ParserState() {
=======
states[613] = new ParserState() {
  @Override public Object execute(ParserSupport support, RubyLexer lexer, Object yyVal, Object[] yyVals, int yyTop) {
                    yyVal = ((ByteList)yyVals[0+yyTop]);
    return yyVal;
  }
};
states[614] = new ParserState() {
  @Override public Object execute(ParserSupport support, RubyLexer lexer, Object yyVal, Object[] yyVals, int yyTop) {
                    yyVal = ((ByteList)yyVals[0+yyTop]);
    return yyVal;
  }
};
states[615] = new ParserState() {
  @Override public Object execute(ParserSupport support, RubyLexer lexer, Object yyVal, Object[] yyVals, int yyTop) {
                    yyVal = ((ByteList)yyVals[0+yyTop]);
    return yyVal;
  }
};
states[616] = new ParserState() {
  @Override public Object execute(ParserSupport support, RubyLexer lexer, Object yyVal, Object[] yyVals, int yyTop) {
                    yyVal = ((ByteList)yyVals[0+yyTop]);
    return yyVal;
  }
};
states[617] = new ParserState() {
  @Override public Object execute(ParserSupport support, RubyLexer lexer, Object yyVal, Object[] yyVals, int yyTop) {
                    yyVal = ((ByteList)yyVals[0+yyTop]);
    return yyVal;
  }
};
states[618] = new ParserState() {
  @Override public Object execute(ParserSupport support, RubyLexer lexer, Object yyVal, Object[] yyVals, int yyTop) {
                    yyVal = ((ByteList)yyVals[0+yyTop]);
    return yyVal;
  }
};
states[619] = new ParserState() {
  @Override public Object execute(ParserSupport support, RubyLexer lexer, Object yyVal, Object[] yyVals, int yyTop) {
                    yyVal = ((ByteList)yyVals[0+yyTop]);
    return yyVal;
  }
};
states[620] = new ParserState() {
  @Override public Object execute(ParserSupport support, RubyLexer lexer, Object yyVal, Object[] yyVals, int yyTop) {
                    yyVal = ((ByteList)yyVals[0+yyTop]);
    return yyVal;
  }
};
states[621] = new ParserState() {
  @Override public Object execute(ParserSupport support, RubyLexer lexer, Object yyVal, Object[] yyVals, int yyTop) {
                    yyVal = ((ByteList)yyVals[0+yyTop]);
    return yyVal;
  }
};
states[622] = new ParserState() {
  @Override public Object execute(ParserSupport support, RubyLexer lexer, Object yyVal, Object[] yyVals, int yyTop) {
                    yyVal = ((ByteList)yyVals[0+yyTop]);
    return yyVal;
  }
};
states[623] = new ParserState() {
  @Override public Object execute(ParserSupport support, RubyLexer lexer, Object yyVal, Object[] yyVals, int yyTop) {
                    yyVal = ((ByteList)yyVals[0+yyTop]);
    return yyVal;
  }
};
states[624] = new ParserState() {
  @Override public Object execute(ParserSupport support, RubyLexer lexer, Object yyVal, Object[] yyVals, int yyTop) {
                    yyVal = ((ByteList)yyVals[0+yyTop]);
    return yyVal;
  }
};
states[625] = new ParserState() {
>>>>>>> 321221a3
  @Override public Object execute(ParserSupport support, RubyLexer lexer, Object yyVal, Object[] yyVals, int yyTop) {
                    yyVal = ((ByteList)yyVals[0+yyTop]);
    return yyVal;
  }
};
states[627] = new ParserState() {
  @Override public Object execute(ParserSupport support, RubyLexer lexer, Object yyVal, Object[] yyVals, int yyTop) {
                    yyVal = ((ByteList)yyVals[0+yyTop]);
    return yyVal;
  }
};
states[629] = new ParserState() {
  @Override public Object execute(ParserSupport support, RubyLexer lexer, Object yyVal, Object[] yyVals, int yyTop) {
                    yyVal = ((ByteList)yyVals[0+yyTop]);
    return yyVal;
  }
};
states[634] = new ParserState() {
  @Override public Object execute(ParserSupport support, RubyLexer lexer, Object yyVal, Object[] yyVals, int yyTop) {
                    yyVal = ((ByteList)yyVals[0+yyTop]);
    return yyVal;
  }
};
states[635] = new ParserState() {
  @Override public Object execute(ParserSupport support, RubyLexer lexer, Object yyVal, Object[] yyVals, int yyTop) {
                    yyVal = ((ByteList)yyVals[0+yyTop]);
    return yyVal;
  }
};
states[643] = new ParserState() {
  @Override public Object execute(ParserSupport support, RubyLexer lexer, Object yyVal, Object[] yyVals, int yyTop) {
                      yyVal = null;
    return yyVal;
  }
};
states[644] = new ParserState() {
  @Override public Object execute(ParserSupport support, RubyLexer lexer, Object yyVal, Object[] yyVals, int yyTop) {
                  yyVal = null;
    return yyVal;
  }
};
}
<<<<<<< HEAD
					// line 2575 "RubyParser.y"
=======
					// line 2725 "RubyParser.y"
>>>>>>> 321221a3

    /** The parse method use an lexer stream and parse it to an AST node 
     * structure
     */
    public RubyParserResult parse(ParserConfiguration configuration) throws IOException {
        support.reset();
        support.setConfiguration(configuration);
        support.setResult(new RubyParserResult());
        
        yyparse(lexer, configuration.isDebug() ? new YYDebug() : null);
        
        return support.getResult();
    }
}
<<<<<<< HEAD
					// line 10212 "-"
=======
					// line 10451 "-"
>>>>>>> 321221a3
<|MERGE_RESOLUTION|>--- conflicted
+++ resolved
@@ -360,17 +360,6 @@
    114,   114,   114,   114,   114,    63,    63,   185,    54,    54,
     69,   186,    69,    92,    92,    92,    92,    89,    89,    64,
     64,    64,    64,    64,    64,    64,    64,    64,    64,    64,
-<<<<<<< HEAD
-    64,    64,    64,    64,   132,   132,   132,   132,     9,     9,
-   141,   117,   117,    82,    82,   138,    93,    93,    94,    94,
-    95,    95,    96,    96,   136,   136,   137,   137,    60,   123,
-   102,   102,    83,    83,    11,    11,    13,    13,    12,    12,
-   107,   106,   106,    14,   187,    14,    97,    97,    98,    98,
-    99,    99,    99,    99,     3,     3,     3,     4,     4,     4,
-     4,     5,     5,     5,    10,    10,   139,   139,   140,   140,
-   144,   144,   149,   149,   129,   130,   152,   152,   152,   167,
-   167,   145,   145,    78,   105,
-=======
     64,    64,    64,   130,   130,   130,   130,     9,     9,   141,
    117,   117,    82,    82,   138,    93,    93,    94,    94,    95,
     95,    96,    96,   136,   136,   137,   137,    60,   123,   102,
@@ -380,7 +369,6 @@
      5,     5,     5,    11,    11,   139,   139,   140,   140,   144,
    144,   149,   149,   131,   132,   152,   152,   152,   167,   167,
    145,   145,    78,   105,
->>>>>>> 321221a3
     }, yyLen = {
 //yyLen 645
      2,     0,     2,     2,     1,     1,     3,     2,     1,     0,
@@ -471,11 +459,7 @@
      0,   136,     0,   171,   172,   168,   149,   150,   151,   158,
    155,   157,   152,   153,   173,   174,   159,   160,   604,   165,
    164,   148,   170,   167,   166,   162,   163,   156,   154,   146,
-<<<<<<< HEAD
-   169,   147,   175,   161,   348,   137,     0,   603,   138,   206,
-=======
    169,   147,   175,   161,   137,   348,     0,   602,   138,   206,
->>>>>>> 321221a3
    199,   209,   194,   176,   177,   178,   134,   135,   140,   139,
    142,     0,   141,   143,     0,     0,     0,     0,     0,     0,
      0,     0,     0,     0,     0,     0,     0,     0,     0,     0,
@@ -565,28 +549,6 @@
      0,     0,   411,     0,   494,     0,     0,   394,     0,   388,
    391,   397,   550,     0,   389,
     }, yyDgoto = {
-<<<<<<< HEAD
-//yyDgoto 188
-     1,   359,    67,    68,   641,   600,   131,   229,   601,   727,
-   451,   728,   729,   730,   216,    69,    70,    71,    72,    73,
-   362,   361,    74,   540,   364,    75,    76,   549,    77,    78,
-   132,    79,    80,    81,    82,   628,   453,   454,   320,   321,
-    84,    85,    86,    87,   322,   249,   312,   798,   987,   799,
-   901,   492,   905,   602,   442,   298,    89,   766,    90,    91,
-   731,   231,   828,   251,   732,   733,   856,   750,   751,   648,
-   619,    93,    94,   290,   468,   792,   328,   252,   323,   494,
-   368,   366,   734,   735,   833,   372,   374,    97,    98,   840,
-   941,  1012,   926,   737,   859,   860,   738,   334,   495,   293,
-    99,   531,   861,   484,   294,   485,   849,   739,   434,   413,
-   635,   100,   101,   653,   253,   232,   233,   740,  1025,   863,
-   843,   369,   325,   864,   280,   496,   834,   835,  1026,   489,
-   760,   218,   741,   103,   104,   105,   742,   743,   744,   445,
-   421,   927,   136,     2,   258,   259,   309,   513,   503,   490,
-   778,   651,   524,   299,   234,   326,   327,   699,   457,   261,
-   668,   809,   262,   810,   676,   991,   638,   458,   636,   893,
-   446,   448,   650,   899,   370,   553,   595,   561,   560,   709,
-   708,   824,   918,   992,  1038,   637,   649,   447,
-=======
 //yyDgoto 187
      1,   359,    67,    68,   673,   632,   633,   229,   131,   567,
    568,   451,   569,   570,   216,    69,    70,    71,    72,    73,
@@ -607,7 +569,6 @@
    700,   833,   262,   834,   708,  1008,   670,   458,   668,   913,
    446,   448,   682,   919,   370,   627,   593,   592,   741,   740,
    848,   938,  1009,  1045,   669,   681,   447,
->>>>>>> 321221a3
     }, yySindex = {
 //yySindex 1095
      0,     0, 19340, 20639, 22316, 22703, 18705, 19095,     0, 21800,
@@ -833,26 +794,6 @@
    120,   120,     0,   913,     0,   302,   211,     0,     0,     0,
      0,     0,     0,   120,     0,
     }, yyGindex = {
-<<<<<<< HEAD
-//yyGindex 188
-     0,     0,     8,     0,  -325,     0,   -89,     4,    38,   378,
-     0,     0,     0,   -64,     0,     0,     0,  1101,     0,     0,
-   888,  1124,     0,   943,     0,     0,     0,   815,     0,    16,
-  1178,  -382,   -31,     0,   108,     0,   460,  -422,     0,    23,
-  1209,  1525,    46,    18,   669,    64,     3,  -546,     0,   153,
-     0,   658,     0,    51,     0,    -5,  1184,   588,     0,     0,
-  -718,     0,     0,   483,  -489,     0,     0,     0,  -342,   308,
-  -275,   -70,   -17,  1195,  -445,     0,     0,   646,   872,    66,
-     0,     0,  4789,   358,   160,     0,     0,     0,     0,    84,
-  2353,   463,   221,   366,   279,     0,     0,     0,    52,  -459,
-     0,  -441,   278,  -289,  -425,     0,  -576,   949,   -73,   458,
-  -493,  1214,   -14,   198,   710,     0,   -23,  -137,     0,  -540,
-     0,     0,  -194,  -806,     0,  -387,  -785,   409,   183,   275,
-  -534,     0,  -802,  -403,     0,    33,     0,   550,  -104,   -79,
-     0,  -439,   240,     0,   285,    25,     0,     0,     0,   -26,
-     0,     0,  -227,     0,     0,     0,     0,     0,  -226,     0,
-  -433,     0,     0,     0,     0,     0,     0,    44,     0,     0,
-=======
 //yyGindex 187
      0,     0,     6,     0,  -350,     0,    35,    22,   -84,   128,
      0,     0,     0,    84,     0,     0,     0,  1115,     0,     0,
@@ -871,7 +812,6 @@
      0,  -310,   179,     0,    29,    13,     0,     0,     0,   -26,
      0,     0,  -251,     0,     0,     0,     0,     0,  -235,     0,
   -431,     0,     0,     0,     0,     0,     0,    16,     0,     0,
->>>>>>> 321221a3
      0,     0,     0,     0,     0,     0,     0,     0,     0,     0,
      0,     0,     0,     0,     0,     0,     0,     0,
     };
@@ -5298,9 +5238,6 @@
     return yyVal;
   }
 };
-<<<<<<< HEAD
-states[569] = new ParserState() {
-=======
 states[567] = new ParserState() {
   @Override public Object execute(ParserSupport support, RubyLexer lexer, Object yyVal, Object[] yyVals, int yyTop) {
                     yyVal = ((ByteList)yyVals[0+yyTop]); /* Not really reached*/
@@ -5308,7 +5245,6 @@
   }
 };
 states[568] = new ParserState() {
->>>>>>> 321221a3
   @Override public Object execute(ParserSupport support, RubyLexer lexer, Object yyVal, Object[] yyVals, int yyTop) {
                     yyVal = support.formal_argument(((ByteList)yyVals[0+yyTop]));
     return yyVal;
@@ -5479,9 +5415,6 @@
     return yyVal;
   }
 };
-<<<<<<< HEAD
-states[596] = new ParserState() {
-=======
 states[593] = new ParserState() {
   @Override public Object execute(ParserSupport support, RubyLexer lexer, Object yyVal, Object[] yyVals, int yyTop) {
                     yyVal = ((ByteList)yyVals[0+yyTop]);
@@ -5495,7 +5428,6 @@
   }
 };
 states[595] = new ParserState() {
->>>>>>> 321221a3
   @Override public Object execute(ParserSupport support, RubyLexer lexer, Object yyVal, Object[] yyVals, int yyTop) {
                     if (!support.is_local_id(((ByteList)yyVals[0+yyTop]))) {
                         support.yyerror("rest argument must be local variable");
@@ -5511,9 +5443,6 @@
     return yyVal;
   }
 };
-<<<<<<< HEAD
-states[600] = new ParserState() {
-=======
 states[597] = new ParserState() {
   @Override public Object execute(ParserSupport support, RubyLexer lexer, Object yyVal, Object[] yyVals, int yyTop) {
                     yyVal = ((ByteList)yyVals[0+yyTop]);
@@ -5527,7 +5456,6 @@
   }
 };
 states[599] = new ParserState() {
->>>>>>> 321221a3
   @Override public Object execute(ParserSupport support, RubyLexer lexer, Object yyVal, Object[] yyVals, int yyTop) {
                     if (!support.is_local_id(((ByteList)yyVals[0+yyTop]))) {
                         support.yyerror("block argument must be local variable");
@@ -5634,9 +5562,6 @@
     return yyVal;
   }
 };
-<<<<<<< HEAD
-states[626] = new ParserState() {
-=======
 states[613] = new ParserState() {
   @Override public Object execute(ParserSupport support, RubyLexer lexer, Object yyVal, Object[] yyVals, int yyTop) {
                     yyVal = ((ByteList)yyVals[0+yyTop]);
@@ -5710,7 +5635,6 @@
   }
 };
 states[625] = new ParserState() {
->>>>>>> 321221a3
   @Override public Object execute(ParserSupport support, RubyLexer lexer, Object yyVal, Object[] yyVals, int yyTop) {
                     yyVal = ((ByteList)yyVals[0+yyTop]);
     return yyVal;
@@ -5753,11 +5677,7 @@
   }
 };
 }
-<<<<<<< HEAD
-					// line 2575 "RubyParser.y"
-=======
 					// line 2725 "RubyParser.y"
->>>>>>> 321221a3
 
     /** The parse method use an lexer stream and parse it to an AST node 
      * structure
@@ -5772,8 +5692,4 @@
         return support.getResult();
     }
 }
-<<<<<<< HEAD
-					// line 10212 "-"
-=======
-					// line 10451 "-"
->>>>>>> 321221a3
+					// line 10451 "-"