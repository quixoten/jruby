--- conflicted
+++ resolved
@@ -1625,11 +1625,7 @@
                 } f_arglist bodystmt keyword_end {
                     Node body = support.makeNullNil($6);
 
-<<<<<<< HEAD
-                    $$ = new DefnNode($1, support.symbolID($2), (ArgsNode) $4, support.getCurrentScope(), body, $6.getLine());
-=======
-                    $$ = new DefnNode($1, $2, (ArgsNode) $5, support.getCurrentScope(), body, $7.getLine());
->>>>>>> 2f4cb26b
+                    $$ = new DefnNode($1, support.symbolID($2), (ArgsNode) $5, support.getCurrentScope(), body, $7.getLine());
                     support.popCurrentScope();
                     support.setInDef($<Boolean>4.booleanValue());
                     lexer.setCurrentArg($<ByteList>3);
