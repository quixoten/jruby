--- conflicted
+++ resolved
@@ -83,20 +83,15 @@
         FileResource jarResource = JarResource.create(pathname);
         if (jarResource != null) return jarResource;
 
-<<<<<<< HEAD
         if (Platform.IS_WINDOWS &&
                 (pathname.equalsIgnoreCase("nul") || pathname.equalsIgnoreCase("nul:"))) {
             return new NullDeviceResource(runtime.getPosix());
         }
 
-        if (pathname.contains(":")) { // scheme-oriented resources
+        if (pathname.indexOf(':') > 0) { // scheme-oriented resources
             if (pathname.startsWith("classpath:")) {
                 pathname = pathname.replace("classpath:", "uri:classloader:/");
             }
-=======
-        if (pathname.indexOf(':') > 0) { // scheme-oriented resources
-            if (pathname.startsWith("classpath:")) return ClasspathResource.create(pathname);
->>>>>>> 6a8d8ccb
 
             // replace is needed for maven/jruby-complete/src/it/app_using_classpath_uri to work
             if (pathname.startsWith("uri:")) return URLResource.create(runtime, pathname, isFile);
@@ -110,11 +105,7 @@
 
         File internal = new JavaSecuredFile(pathname);
         if (cwd != null && !internal.isAbsolute() && (cwd.startsWith("uri:") || cwd.startsWith("file:"))) {
-<<<<<<< HEAD
-            return createResource(runtime, null, cwd + "/" + pathname);
-=======
-            return createResource(posix, runtime, null, cwd + '/' + pathname);
->>>>>>> 6a8d8ccb
+            return createResource(runtime, null, cwd + '/' + pathname);
         }
 
         // If any other special resource types fail, count it as a filesystem backed resource.
