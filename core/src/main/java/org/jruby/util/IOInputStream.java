--- conflicted
+++ resolved
@@ -50,21 +50,11 @@
  * that it responds to read() like IO.
  */
 public class IOInputStream extends InputStream {
-<<<<<<< HEAD
-
-    private static final CallSite readAdapter = MethodIndex.getFunctionalCallSite("read");
-    private static final CallSite closeAdapter = MethodIndex.getFunctionalCallSite("close");
-=======
     private final IRubyObject io;
     private final InputStream in;
     private final IRubyObject numOne;
     private final CallSite readAdapter = MethodIndex.getFunctionalCallSite("read");
     private final CallSite closeAdapter = MethodIndex.getFunctionalCallSite("close");
->>>>>>> f248488f
-
-    private final IRubyObject io;
-    private final InputStream in;
-    private final RubyFixnum numOne;
 
     /**
      * Creates a new InputStream with the object provided.
