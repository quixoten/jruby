/*
 **** BEGIN LICENSE BLOCK *****
 * Version: EPL 1.0/GPL 2.0/LGPL 2.1
 *
 * The contents of this file are subject to the Eclipse Public
 * License Version 1.0 (the "License"); you may not use this file
 * except in compliance with the License. You may obtain a copy of
 * the License at http://www.eclipse.org/legal/epl-v10.html
 *
 * Software distributed under the License is distributed on an "AS
 * IS" basis, WITHOUT WARRANTY OF ANY KIND, either express or
 * implied. See the License for the specific language governing
 * rights and limitations under the License.
 *
 * Copyright (C) 2001-2011 The JRuby Community (and contribs)
 *
 * Alternatively, the contents of this file may be used under the terms of
 * either of the GNU General Public License Version 2 or later (the "GPL"),
 * or the GNU Lesser General Public License Version 2.1 or later (the "LGPL"),
 * in which case the provisions of the GPL or the LGPL are applicable instead
 * of those above. If you wish to allow use of your version of this file only
 * under the terms of either the GPL or the LGPL, and not to allow others to
 * use your version of this file under the terms of the EPL, indicate your
 * decision by deleting the provisions above and replace them with the notice
 * and other provisions required by the GPL or the LGPL. If you do not delete
 * the provisions above, a recipient may use your version of this file under
 * the terms of any one of the EPL, the GPL or the LGPL.
 ***** END LICENSE BLOCK *****/
package org.jruby.util.cli;

import java.math.BigDecimal;
import java.util.ArrayList;
import java.util.Collection;
import java.util.Collections;
import java.util.List;
import org.jruby.runtime.Constants;
import org.jruby.util.KCode;
import org.jruby.util.SafePropertyAccessor;
import static org.jruby.util.cli.Category.*;
import static org.jruby.RubyInstanceConfig.Verbosity;
import static org.jruby.RubyInstanceConfig.ProfilingMode;
import static org.jruby.RubyInstanceConfig.CompileMode;

/**
 * Options defines all configuration settings for JRuby in a consistent form.
 * Loading of individual settings, printing documentation for settings and their
 * options and defaults, and categorizing properties by function are all part
 * of the built-in structure.
 */
public class Options {
    private static final List<Option> _loadedOptions = new ArrayList<Option>();
    private static final boolean INVOKEDYNAMIC_DEFAULT = calculateInvokedynamicDefault();
    
    // This section holds all Options for JRuby. They will be listed in the
    // --properties output.
    public static final Option<CompileMode> COMPILE_MODE = enumeration(COMPILER, "compile.mode", CompileMode.class, CompileMode.JIT, "Set compilation mode. JIT = at runtime; FORCE = before execution.");
    public static final Option<Boolean> COMPILE_DUMP = bool(COMPILER, "compile.dump", false, "Dump to console all bytecode generated at runtime.");
    public static final Option<Boolean> COMPILE_THREADLESS = bool(COMPILER, "compile.threadless", false, "(EXPERIMENTAL) Turn on compilation without polling for \"unsafe\" thread events.");
    public static final Option<Boolean> COMPILE_FASTOPS = bool(COMPILER, "compile.fastops", true, "Turn on fast operators for Fixnum and Float.");
    public static final Option<Integer> COMPILE_CHAINSIZE = integer(COMPILER, "compile.chainsize", Constants.CHAINED_COMPILE_LINE_COUNT_DEFAULT, "Set the number of lines at which compiled bodies are \"chained\".");
    public static final Option<Boolean> COMPILE_LAZYHANDLES = bool(COMPILER, "compile.lazyHandles", false, "Generate method bindings (handles) for compiled methods lazily.");
    public static final Option<Boolean> COMPILE_PEEPHOLE = bool(COMPILER, "compile.peephole", true, "Enable or disable peephole optimizations.");
    public static final Option<Boolean> COMPILE_NOGUARDS = bool(COMPILER, "compile.noguards", false, "Compile calls without guards, for experimentation.");
    public static final Option<Boolean> COMPILE_FASTEST = bool(COMPILER, "compile.fastest", false, "Compile with all \"mostly harmless\" compiler optimizations.");
    public static final Option<Boolean> COMPILE_FASTSEND = bool(COMPILER, "compile.fastsend", false, "Compile obj.__send__(<literal>, ...) as obj.<literal>(...).");
    public static final Option<Boolean> COMPILE_FASTMASGN = bool(COMPILER, "compile.fastMasgn", false, "Return true from multiple assignment instead of a new array.");
    public static final Option<Boolean> COMPILE_INVOKEDYNAMIC = bool(COMPILER, "compile.invokedynamic", INVOKEDYNAMIC_DEFAULT, "Use invokedynamic for optimizing Ruby code.");
    public static final Option<Integer> COMPILE_OUTLINE_CASECOUNT = integer(COMPILER, "compile.outline.casecount", 50, "Outline when bodies when number of cases exceeds this value.");

    public static final Option<Integer> INVOKEDYNAMIC_MAXFAIL = integer(INVOKEDYNAMIC, "invokedynamic.maxfail", 1000, "Maximum call site failures after which to inline cache.");
    public static final Option<Integer> INVOKEDYNAMIC_MAXPOLY = integer(INVOKEDYNAMIC, "invokedynamic.maxpoly", 6, "Maximum polymorphism of PIC binding.");
    public static final Option<Boolean> INVOKEDYNAMIC_LOG_BINDING = bool(INVOKEDYNAMIC, "invokedynamic.log.binding", false, "Log binding of invokedynamic call sites.");
    public static final Option<Boolean> INVOKEDYNAMIC_LOG_CONSTANTS = bool(INVOKEDYNAMIC, "invokedynamic.log.constants", false, "Log invokedynamic-based constant lookups.");
    public static final Option<Boolean> INVOKEDYNAMIC_LOG_GLOBALS = bool(INVOKEDYNAMIC, "invokedynamic.log.globals", false, "Log invokedynamic-based global lookups.");
    public static final Option<Boolean> INVOKEDYNAMIC_ALL = bool(INVOKEDYNAMIC, "invokedynamic.all", false, "Enable all possible uses of invokedynamic.");
    public static final Option<Boolean> INVOKEDYNAMIC_SAFE = bool(INVOKEDYNAMIC, "invokedynamic.safe", false, "Enable all safe (but maybe not fast) uses of invokedynamic.");
    public static final Option<Boolean> INVOKEDYNAMIC_INVOCATION = bool(INVOKEDYNAMIC, "invokedynamic.invocation", true, "Enable invokedynamic for method invocations.");
    public static final Option<Boolean> INVOKEDYNAMIC_INVOCATION_SWITCHPOINT = bool(INVOKEDYNAMIC, "invokedynamic.invocation.switchpoint", true, "Use SwitchPoint for class modification guards on invocations.");
    public static final Option<Boolean> INVOKEDYNAMIC_INVOCATION_INDIRECT = bool(INVOKEDYNAMIC, "invokedynamic.invocation.indirect", true, "Also bind indirect method invokers to invokedynamic.");
    public static final Option<Boolean> INVOKEDYNAMIC_INVOCATION_JAVA = bool(INVOKEDYNAMIC, "invokedynamic.invocation.java", true, "Bind Ruby to Java invocations with invokedynamic.");
    public static final Option<Boolean> INVOKEDYNAMIC_INVOCATION_ATTR = bool(INVOKEDYNAMIC, "invokedynamic.invocation.attr", true, "Bind Ruby attribute invocations directly to invokedynamic.");
    public static final Option<Boolean> INVOKEDYNAMIC_INVOCATION_FFI = bool(INVOKEDYNAMIC, "invokedynamic.invocation.ffi", true, "Bind Ruby FFI invocations directly to invokedynamic.");
    public static final Option<Boolean> INVOKEDYNAMIC_INVOCATION_FASTOPS = bool(INVOKEDYNAMIC, "invokedynamic.invocation.fastops", true, "Bind Fixnum and Float math using optimized logic.");
    public static final Option<Boolean> INVOKEDYNAMIC_CACHE = bool(INVOKEDYNAMIC, "invokedynamic.cache", true, "Use invokedynamic to load cached values like literals and constants.");
    public static final Option<Boolean> INVOKEDYNAMIC_CACHE_CONSTANTS = bool(INVOKEDYNAMIC, "invokedynamic.cache.constants", true, "Use invokedynamic to load constants.");
    public static final Option<Boolean> INVOKEDYNAMIC_CACHE_LITERALS = bool(INVOKEDYNAMIC, "invokedynamic.cache.literals", true, "Use invokedynamic to load literals.");
    public static final Option<Boolean> INVOKEDYNAMIC_CACHE_IVARS = bool(INVOKEDYNAMIC, "invokedynamic.cache.ivars", true, "Use invokedynamic to get/set instance variables.");
    public static final Option<Boolean> INVOKEDYNAMIC_CLASS_VALUES = bool(INVOKEDYNAMIC, "invokedynamic.class.values", false, "Use ClassValue to store class-specific data.");
    public static final Option<Integer> INVOKEDYNAMIC_GLOBAL_MAXFAIL = integer(INVOKEDYNAMIC, "invokedynamic.global.maxfail", 100, "Maximum global cache failures after which to use slow path.");
    public static final Option<Boolean> INVOKEDYNAMIC_HANDLES = bool(INVOKEDYNAMIC, "invokedynamic.handles", false, "Use MethodHandles rather than generated code to bind Ruby methods.");
    
    public static final Option<Integer> JIT_THRESHOLD = integer(JIT, "jit.threshold", Constants.JIT_THRESHOLD, "Set the JIT threshold to the specified method invocation count.");
    public static final Option<Integer> JIT_MAX = integer(JIT, "jit.max", Constants.JIT_MAX_METHODS_LIMIT, "Set the max count of active methods eligible for JIT-compilation.");
    public static final Option<Integer> JIT_MAXSIZE = integer(JIT, "jit.maxsize", Constants.JIT_MAX_SIZE_LIMIT, "Set the maximum full-class byte size allowed for jitted methods.");
    public static final Option<Boolean> JIT_LOGGING = bool(JIT, "jit.logging", false, "Enable JIT logging (reports successful compilation).");
    public static final Option<Boolean> JIT_LOGGING_VERBOSE = bool(JIT, "jit.logging.verbose", false, "Enable verbose JIT logging (reports failed compilation).");
    public static final Option<Boolean> JIT_DUMPING = bool(JIT, "jit.dumping", false, "Enable stdout dumping of JITed bytecode.");
    public static final Option<Integer> JIT_LOGEVERY = integer(JIT, "jit.logEvery", 0, "Log a message every n methods JIT compiled.");
    public static final Option<String> JIT_EXCLUDE = string(JIT, "jit.exclude", new String[]{"ClsOrMod","ClsOrMod::method_name","-::method_name"}, "", "Exclude methods from JIT. Comma delimited.");
    public static final Option<Boolean> JIT_CACHE = bool(JIT, "jit.cache", !COMPILE_INVOKEDYNAMIC.load(), "Cache jitted method in-memory bodies across runtimes and loads.");
    public static final Option<String> JIT_CODECACHE = string(JIT, "jit.codeCache", new String[]{"dir"}, "Save jitted methods to <dir> as they're compiled, for future runs.");
    public static final Option<Boolean> JIT_DEBUG = bool(JIT, "jit.debug", false, "Log loading of JITed bytecode.");
    public static final Option<Boolean> JIT_BACKGROUND = bool(JIT, "jit.background", true, "Run the JIT compiler in a background thread.");
    
    public static final Option<Boolean> IR_DEBUG             = bool(IR, "ir.debug", false, "Debug generation of JRuby IR.");
    public static final Option<Boolean> IR_PROFILE           = bool(IR, "ir.profile", false, "[EXPT]: Profile IR code during interpretation.");
    public static final Option<Boolean> IR_COMPILER_DEBUG    = bool(IR, "ir.compiler.debug", false, "Debug compilation of JRuby IR.");
    public static final Option<Boolean> IR_VISUALIZER        = bool(IR, "ir.visualizer", false, "Visualization of JRuby IR.");
    public static final Option<Boolean> IR_UNBOXING          = bool(IR, "ir.unboxing", false, "Implement unboxing opts.");
    public static final Option<String>  IR_COMPILER_PASSES   = string(IR, "ir.passes", "Specify comma delimeted list of passes to run.");
    public static final Option<String>  IR_JIT_PASSES        = string(IR, "ir.jit.passes", "Specify comma delimeted list of passes to run before JIT.");
    public static final Option<Boolean> IR_READING           = bool(IR, "ir.reading", false, "Read JRuby IR file.");
    public static final Option<Boolean> IR_READING_DEBUG     = bool(IR, "ir.reading.debug", false, "Debug reading JRuby IR file.");
    public static final Option<Boolean> IR_WRITING           = bool(IR, "ir.writing", false, "Write JRuby IR file.");
    public static final Option<Boolean> IR_WRITING_DEBUG     = bool(IR, "ir.writing.debug", false, "Debug writing JRuby IR file.");
    public static final Option<String>  IR_INLINE_COMPILER_PASSES = string(IR, "ir.inline_passes", "Specify comma delimeted list of passes to run after inlining a method.");

    public static final Option<Boolean> TRUFFLE_PRINT_RUNTIME = bool(TRUFFLE, "truffle.printRuntime", false, "Print the Truffle runtime class on startup.");
    public static final Option<Boolean> TRUFFLE_DEBUG_NODES = bool(TRUFFLE, "truffle.debugNodes", true, "Add debug nodes.");
    public static final Option<Boolean> TRUFFLE_TRACE_NODES = bool(TRUFFLE, "truffle.traceNodes", true, "Add trace nodes.");
    public static final Option<Boolean> TRUFFLE_PRINT_JAVA_EXCEPTIONS = bool(TRUFFLE, "truffle.printJavaExceptions", false, "Print Java exceptions at the point of translating them to Ruby exceptions.");

    public static final Option<Boolean> NATIVE_ENABLED = bool(NATIVE, "native.enabled", true, "Enable/disable native code, including POSIX features and C exts.");
    public static final Option<Boolean> NATIVE_VERBOSE = bool(NATIVE, "native.verbose", false, "Enable verbose logging of native extension loading.");
    public static final Option<Boolean> FFI_COMPILE_DUMP = bool(NATIVE, "ffi.compile.dump", false, "Dump bytecode-generated FFI stubs to console.");
    public static final Option<Integer> FFI_COMPILE_THRESHOLD = integer(NATIVE, "ffi.compile.threshold", 100, "Number of FFI invocations before generating a bytecode stub.");
    public static final Option<Boolean> FFI_COMPILE_INVOKEDYNAMIC = bool(NATIVE, "ffi.compile.invokedynamic", false, "Use invokedynamic to bind FFI invocations.");
    public static final Option<Boolean> FFI_COMPILE_REIFY = bool(NATIVE, "ffi.compile.reify", false, "Reify FFI compiled classes.");
    
    public static final Option<Integer> THREADPOOL_MIN = integer(THREADPOOL, "thread.pool.min", 0, "The minimum number of threads to keep alive in the pool.");
    public static final Option<Integer> THREADPOOL_MAX = integer(THREADPOOL, "thread.pool.max", Integer.MAX_VALUE, "The maximum number of threads to allow in the pool.");
    public static final Option<Integer> THREADPOOL_TTL = integer(THREADPOOL, "thread.pool.ttl", 60, "The maximum number of seconds to keep alive an idle thread.");
<<<<<<< HEAD
    
=======
    public static final Option<Integer> FIBER_THREADPOOL_TTL = integer(THREADPOOL, "fiber.thread.pool.ttl", 60, "The maximum number of seconds to keep alive a pooled fiber thread.");

    public static final Option<String> COMPAT_VERSION = string(MISCELLANEOUS, "compat.version", new String[]{"1.8","1.9","2.0"}, Constants.DEFAULT_RUBY_VERSION, "Specify the major Ruby version to be compatible with.");
>>>>>>> 021e1031
    public static final Option<Boolean> OBJECTSPACE_ENABLED = bool(MISCELLANEOUS, "objectspace.enabled", false, "Enable or disable ObjectSpace.each_object.");
    public static final Option<Boolean> SIPHASH_ENABLED = bool(MISCELLANEOUS, "siphash.enabled", false, "Enable or disable SipHash for String hash function.");
    public static final Option<Boolean> LAUNCH_INPROC = bool(MISCELLANEOUS, "launch.inproc", false, "Set in-process launching of e.g. system('ruby ...').");
    public static final Option<String> BYTECODE_VERSION = string(MISCELLANEOUS, "bytecode.version", new String[]{"1.5","1.6","1.7"}, SafePropertyAccessor.getProperty("java.specification.version", "1.5"), "Specify the major Java bytecode version.");
    public static final Option<Boolean> MANAGEMENT_ENABLED = bool(MISCELLANEOUS, "management.enabled", false, "Set whether JMX management is enabled.");
    public static final Option<Boolean> JUMP_BACKTRACE = bool(MISCELLANEOUS, "jump.backtrace", false, "Make non-local flow jumps generate backtraces.");
    public static final Option<Boolean> PROCESS_NOUNWRAP = bool(MISCELLANEOUS, "process.noUnwrap", false, "Do not unwrap process streams (issue on some recent JVMs).");
    public static final Option<Boolean> REIFY_CLASSES = bool(MISCELLANEOUS, "reify.classes", false, "Before instantiation, stand up a real Java class for every Ruby class.");
    public static final Option<Boolean> REIFY_LOGERRORS = bool(MISCELLANEOUS, "reify.logErrors", false, "Log errors during reification (reify.classes=true).");
    public static final Option<Boolean> REFLECTED_HANDLES = bool(MISCELLANEOUS, "reflected.handles", false, "Use reflection for binding methods, not generated bytecode.");
    public static final Option<Boolean> BACKTRACE_COLOR = bool(MISCELLANEOUS, "backtrace.color", false, "Enable colorized backtraces.");
    public static final Option<String> BACKTRACE_STYLE = string(MISCELLANEOUS, "backtrace.style", new String[]{"normal","raw","full","mri"}, "normal", "Set the style of exception backtraces.");
    public static final Option<Boolean> BACKTRACE_MASK = bool(MISCELLANEOUS, "backtrace.mask", false, "Mask .java lines in Ruby backtraces.");
    public static final Option<String> THREAD_DUMP_SIGNAL = string(MISCELLANEOUS, "thread.dump.signal", new String[]{"USR1", "USR2", "etc"}, "USR2", "Set the signal used for dumping thread stacks.");
    public static final Option<Boolean> NATIVE_NET_PROTOCOL = bool(MISCELLANEOUS, "native.net.protocol", false, "Use native impls for parts of net/protocol.");
    public static final Option<Boolean> FIBER_COROUTINES = bool(MISCELLANEOUS, "fiber.coroutines", false, "Use JVM coroutines for Fiber.");
    public static final Option<Boolean> GLOBAL_REQUIRE_LOCK = bool(MISCELLANEOUS, "global.require.lock", false, "Use a single global lock for requires.");
    public static final Option<Boolean> NATIVE_EXEC = bool(MISCELLANEOUS, "native.exec", true, "Do a true process-obliterating native exec for Kernel#exec.");
    public static final Option<Boolean> ENUMERATOR_LIGHTWEIGHT = bool(MISCELLANEOUS, "enumerator.lightweight", true, "Use lightweight Enumerator#next logic when possible.");
    public static final Option<Boolean> CONSISTENT_HASHING = bool(MISCELLANEOUS, "consistent.hashing", false, "Generate consistent object hashes across JVMs");
    public static final Option<Boolean> REIFY_VARIABLES = bool(MISCELLANEOUS, "reify.variables", false, "Attempt to expand instance vars into Java fields");
    public static final Option<Boolean> PREFER_IPV4 = bool(MISCELLANEOUS, "net.preferIPv4", true, "Prefer IPv4 network stack");

    public static final Option<Boolean> DEBUG_LOADSERVICE = bool(DEBUG, "debug.loadService", false, "Log require/load file searches.");
    public static final Option<Boolean> DEBUG_LOADSERVICE_TIMING = bool(DEBUG, "debug.loadService.timing", false, "Log require/load parse+evaluate times.");
    public static final Option<Boolean> DEBUG_LAUNCH = bool(DEBUG, "debug.launch", false, "Log externally-launched processes.");
    public static final Option<Boolean> DEBUG_FULLTRACE = bool(DEBUG, "debug.fullTrace", false, "Set whether full traces are enabled (c-call/c-return).");
    public static final Option<Boolean> DEBUG_SCRIPTRESOLUTION = bool(DEBUG, "debug.scriptResolution", false, "Print which script is executed by '-S' flag.");
    public static final Option<Boolean> DEBUG_PARSER = bool(DEBUG, "debug.parser", false, "disables JRuby impl script loads and prints parse exceptions");
    public static final Option<Boolean> ERRNO_BACKTRACE = bool(DEBUG, "errno.backtrace", false, "Generate backtraces for heavily-used Errno exceptions (EAGAIN).");
    public static final Option<Boolean> STOPITERATION_BACKTRACE = bool(DEBUG, "stop_iteration.backtrace", false, "Generate backtraces for heavily-used Errno exceptions (EAGAIN).");
    public static final Option<Boolean> LOG_EXCEPTIONS = bool(DEBUG, "log.exceptions", false, "Log every time an exception is constructed.");
    public static final Option<Boolean> LOG_BACKTRACES = bool(DEBUG, "log.backtraces", false, "Log every time an exception backtrace is generated.");
    public static final Option<Boolean> LOG_CALLERS = bool(DEBUG, "log.callers", false, "Log every time a Kernel#caller backtrace is generated.");
    public static final Option<Boolean> LOG_WARNINGS = bool(DEBUG, "log.warnings", false, "Log every time a built-in warning backtrace is generated.");
    public static final Option<String> LOGGER_CLASS = string(DEBUG, "logger.class", new String[] {"class name"}, "org.jruby.util.log.StandardErrorLogger", "Use specified class for logging.");
    public static final Option<Boolean> DUMP_INSTANCE_VARS = bool(DEBUG, "dump.variables", false, "Dump class + instance var names on first new of Object subclasses.");
    public static final Option<Boolean> REWRITE_JAVA_TRACE = bool(DEBUG, "rewrite.java.trace", true, "Rewrite stack traces from exceptions raised in Java calls.");

    public static final Option<Boolean> JI_SETACCESSIBLE = bool(JAVA_INTEGRATION, "ji.setAccessible", true, "Try to set inaccessible Java methods to be accessible.");
    public static final Option<Boolean> JI_LOGCANSETACCESSIBLE = bool(JAVA_INTEGRATION, "ji.logCanSetAccessible", false, "Log whether setAccessible is working.");
    public static final Option<Boolean> JI_UPPER_CASE_PACKAGE_NAME_ALLOWED = bool(JAVA_INTEGRATION, "ji.upper.case.package.name.allowed", false, "Allow Capitalized Java pacakge names.");
    public static final Option<Boolean> INTERFACES_USEPROXY = bool(JAVA_INTEGRATION, "interfaces.useProxy", false, "Use java.lang.reflect.Proxy for interface impl.");
    public static final Option<Boolean> JAVA_HANDLES = bool(JAVA_INTEGRATION, "java.handles", false, "Use generated handles instead of reflection for calling Java.");
    public static final Option<Boolean> JI_NEWSTYLEEXTENSION = bool(JAVA_INTEGRATION, "ji.newStyleExtension", false, "Extend Java classes without using a proxy object.");
    public static final Option<Boolean> JI_OBJECTPROXYCACHE = bool(JAVA_INTEGRATION, "ji.objectProxyCache", false, "Cache Java object wrappers between calls.");
    public static final Option<String> JI_PROXYCLASSFACTORY = string(JAVA_INTEGRATION, "ji.proxyClassFactory", "Allow external envs to replace JI proxy class factory");

    public static final Option<Integer> PROFILE_MAX_METHODS = integer(PROFILING, "profile.max.methods", 100000, "Maximum number of methods to consider for profiling.");
    
    public static final Option<Boolean> CLI_AUTOSPLIT = bool(CLI, "cli.autosplit", false, "Split $_ into $F for -p or -n. Same as -a.");
    public static final Option<Boolean> CLI_DEBUG = bool(CLI, "cli.debug", false, "Enable debug mode logging. Same as -d.");
    public static final Option<Boolean> CLI_PROCESS_LINE_ENDS = bool(CLI, "cli.process.line.ends", false, "Enable line ending processing. Same as -l.");
    public static final Option<Boolean> CLI_ASSUME_LOOP = bool(CLI, "cli.assume.loop", false, "Wrap execution with a gets() loop. Same as -n.");
    public static final Option<Boolean> CLI_ASSUME_PRINT = bool(CLI, "cli.assume.print", false, "Print $_ after each execution of script. Same as -p.");
    public static final Option<Boolean> CLI_VERBOSE = bool(CLI, "cli.verbose", false, "Verbose mode, as -w or -W2. Sets default for cli.warning.level.");
    public static final Option<Verbosity> CLI_WARNING_LEVEL = enumeration(CLI, "cli.warning.level", Verbosity.class, CLI_VERBOSE.load() ? Verbosity.TRUE : Verbosity.FALSE, "Warning level (off=0,normal=1,on=2). Same as -W.");
    public static final Option<Boolean> CLI_PARSER_DEBUG = bool(CLI, "cli.parser.debug", false, "Enable parser debug logging. Same as -y.");
    public static final Option<Boolean> CLI_VERSION = bool(CLI, "cli.version", false, "Print version to stderr. Same as --version.");
    public static final Option<Boolean> CLI_BYTECODE = bool(CLI, "cli.bytecode", false, "Print target script bytecode to stderr. Same as --bytecode.");
    public static final Option<Boolean> CLI_COPYRIGHT = bool(CLI, "cli.copyright", false, "Print copyright to stderr. Same as --copyright but runs script.");
    public static final Option<Boolean> CLI_CHECK_SYNTAX = bool(CLI, "cli.check.syntax", false, "Check syntax of target script. Same as -c but runs script.");
    public static final Option<String> CLI_AUTOSPLIT_SEPARATOR = string(CLI, "cli.autosplit.separator", "Set autosplit separator. Same as -F.");
    public static final Option<KCode> CLI_KCODE = enumeration(CLI, "cli.kcode", KCode.class, KCode.NONE, "Set kcode character set. Same as -K (1.8).");
    public static final Option<Boolean> CLI_HELP = bool(CLI, "cli.help", false, "Print command-line usage. Same as --help but runs script.");
    public static final Option<Boolean> CLI_PROPERTIES = bool(CLI, "cli.properties", false, "Print config properties. Same as --properties but runs script.");
    public static final Option<String> CLI_ENCODING_INTERNAL = string(CLI, "cli.encoding.internal", "Encoding name to use internally.");
    public static final Option<String> CLI_ENCODING_EXTERNAL = string(CLI, "cli.encoding.external", "Encoding name to treat external data.");
    public static final Option<String> CLI_ENCODING_SOURCE = string(CLI, "cli.encoding.source", "Encoding name to treat source code.");
    public static final Option<String> CLI_RECORD_SEPARATOR = string(CLI, "cli.record.separator", "\n", "Default record separator.");
    public static final Option<String> CLI_BACKUP_EXTENSION = string(CLI, "cli.backup.extension", "Backup extension for in-place ARGV files. Same as -i.");
    public static final Option<ProfilingMode> CLI_PROFILING_MODE = enumeration(CLI, "cli.profiling.mode", ProfilingMode.class, ProfilingMode.OFF, "Enable instrumented profiling modes.");
    public static final Option<Boolean> CLI_RUBYGEMS_ENABLE = bool(CLI, "cli.rubygems.enable", true, "Enable/disable RubyGems.");
    public static final Option<Boolean> CLI_STRIP_HEADER = bool(CLI, "cli.strip.header", false, "Strip text before shebang in script. Same as -x.");
    public static final Option<Boolean> CLI_LOAD_GEMFILE = bool(CLI, "cli.load.gemfile", false, "Load a bundler Gemfile in cwd before running. Same as -G.");
    
    public static String dump() {
        return "# JRuby configuration options with current values\n" +
                Option.formatValues(_loadedOptions);
    }

    public static final Collection<Option> PROPERTIES = Collections.unmodifiableCollection(_loadedOptions);

    // After PROPERTIES so it doesn't show up in --properties
    @Deprecated
    public static final Option<Boolean> CEXT_ENABLED = bool(NATIVE, "cext.enabled", false, "Enable or disable C extension support.");
    
    private static Option<String> string(Category category, String name, String[] options, String defval, String description) {
        Option<String> option = Option.string("jruby", name, category, options, defval, description);
        _loadedOptions.add(option);
        return option;
    }
    
    private static Option<String> string(Category category, String name, String defval, String description) {
        Option<String> option = Option.string("jruby", name, category, defval, description);
        _loadedOptions.add(option);
        return option;
    }
    
    private static Option<String> string(Category category, String name, String[] options, String description) {
        Option<String> option = Option.string("jruby", name, category, options, description);
        _loadedOptions.add(option);
        return option;
    }
    
    private static Option<String> string(Category category, String name, String description) {
        Option<String> option = Option.string("jruby", name, category, description);
        _loadedOptions.add(option);
        return option;
    }
    
    private static Option<Boolean> bool(Category category, String name, Boolean defval, String description) {
        Option<Boolean> option = Option.bool("jruby", name, category, defval, description);
        _loadedOptions.add(option);
        return option;
    }
    
    private static Option<Integer> integer(Category category, String name, Integer defval, String description) {
        Option<Integer> option = Option.integer("jruby", name, category, defval, description);
        _loadedOptions.add(option);
        return option;
    }
    
    private static <T extends Enum<T>> Option<T> enumeration(Category category, String name, Class<T> enumClass, T defval, String description) {
        Option<T> option = Option.enumeration("jruby", name, category, enumClass, defval, description);
        _loadedOptions.add(option);
        return option;
    }

    private static boolean calculateInvokedynamicDefault() {
        String javaVersion = SafePropertyAccessor.getProperty("java.specification.version", "");
        if (!javaVersion.equals("") && new BigDecimal(javaVersion).compareTo(new BigDecimal("1.8")) >= 0) {
            return true;
        } else {
            // on only if forced
            return false;
        }
    }
}<|MERGE_RESOLUTION|>--- conflicted
+++ resolved
@@ -130,13 +130,8 @@
     public static final Option<Integer> THREADPOOL_MIN = integer(THREADPOOL, "thread.pool.min", 0, "The minimum number of threads to keep alive in the pool.");
     public static final Option<Integer> THREADPOOL_MAX = integer(THREADPOOL, "thread.pool.max", Integer.MAX_VALUE, "The maximum number of threads to allow in the pool.");
     public static final Option<Integer> THREADPOOL_TTL = integer(THREADPOOL, "thread.pool.ttl", 60, "The maximum number of seconds to keep alive an idle thread.");
-<<<<<<< HEAD
-    
-=======
     public static final Option<Integer> FIBER_THREADPOOL_TTL = integer(THREADPOOL, "fiber.thread.pool.ttl", 60, "The maximum number of seconds to keep alive a pooled fiber thread.");
 
-    public static final Option<String> COMPAT_VERSION = string(MISCELLANEOUS, "compat.version", new String[]{"1.8","1.9","2.0"}, Constants.DEFAULT_RUBY_VERSION, "Specify the major Ruby version to be compatible with.");
->>>>>>> 021e1031
     public static final Option<Boolean> OBJECTSPACE_ENABLED = bool(MISCELLANEOUS, "objectspace.enabled", false, "Enable or disable ObjectSpace.each_object.");
     public static final Option<Boolean> SIPHASH_ENABLED = bool(MISCELLANEOUS, "siphash.enabled", false, "Enable or disable SipHash for String hash function.");
     public static final Option<Boolean> LAUNCH_INPROC = bool(MISCELLANEOUS, "launch.inproc", false, "Set in-process launching of e.g. system('ruby ...').");
