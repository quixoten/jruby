/*
 **** BEGIN LICENSE BLOCK *****
 * Version: EPL 1.0/GPL 2.0/LGPL 2.1
 *
 * The contents of this file are subject to the Eclipse Public
 * License Version 1.0 (the "License"); you may not use this file
 * except in compliance with the License. You may obtain a copy of
 * the License at http://www.eclipse.org/legal/epl-v10.html
 *
 * Software distributed under the License is distributed on an "AS
 * IS" basis, WITHOUT WARRANTY OF ANY KIND, either express or
 * implied. See the License for the specific language governing
 * rights and limitations under the License.
 *
 * Copyright (C) 2001-2011 The JRuby Community (and contribs)
 *
 * Alternatively, the contents of this file may be used under the terms of
 * either of the GNU General Public License Version 2 or later (the "GPL"),
 * or the GNU Lesser General Public License Version 2.1 or later (the "LGPL"),
 * in which case the provisions of the GPL or the LGPL are applicable instead
 * of those above. If you wish to allow use of your version of this file only
 * under the terms of either the GPL or the LGPL, and not to allow others to
 * use your version of this file under the terms of the EPL, indicate your
 * decision by deleting the provisions above and replace them with the notice
 * and other provisions required by the GPL or the LGPL. If you do not delete
 * the provisions above, a recipient may use your version of this file under
 * the terms of any one of the EPL, the GPL or the LGPL.
 ***** END LICENSE BLOCK *****/
package org.jruby.util.cli;

import java.math.BigDecimal;
import java.util.ArrayList;
import java.util.Collection;
import java.util.Collections;
import java.util.List;
import org.jruby.runtime.Constants;
import org.jruby.util.KCode;
import org.jruby.util.SafePropertyAccessor;
import static org.jruby.util.cli.Category.*;
import static org.jruby.RubyInstanceConfig.Verbosity;
import static org.jruby.RubyInstanceConfig.ProfilingMode;
import static org.jruby.RubyInstanceConfig.CompileMode;

/**
 * Options defines all configuration settings for JRuby in a consistent form.
 * Loading of individual settings, printing documentation for settings and their
 * options and defaults, and categorizing properties by function are all part
 * of the built-in structure.
 */
public class Options {
    private static final List<Option> _loadedOptions = new ArrayList<Option>();
    private static final boolean INVOKEDYNAMIC_DEFAULT = calculateInvokedynamicDefault();
    
    // This section holds all Options for JRuby. They will be listed in the
    // --properties output.
    public static final Option<CompileMode> COMPILE_MODE = enumeration(COMPILER, "compile.mode", CompileMode.class, CompileMode.JIT, "Set compilation mode. JIT = at runtime; FORCE = before execution.");
    public static final Option<Boolean> COMPILE_DUMP = bool(COMPILER, "compile.dump", false, "Dump to console all bytecode generated at runtime.");
    public static final Option<Boolean> COMPILE_THREADLESS = bool(COMPILER, "compile.threadless", false, "(EXPERIMENTAL) Turn on compilation without polling for \"unsafe\" thread events.");
    public static final Option<Boolean> COMPILE_FASTOPS = bool(COMPILER, "compile.fastops", true, "Turn on fast operators for Fixnum and Float.");
    public static final Option<Integer> COMPILE_CHAINSIZE = integer(COMPILER, "compile.chainsize", Constants.CHAINED_COMPILE_LINE_COUNT_DEFAULT, "Set the number of lines at which compiled bodies are \"chained\".");
    public static final Option<Boolean> COMPILE_LAZYHANDLES = bool(COMPILER, "compile.lazyHandles", false, "Generate method bindings (handles) for compiled methods lazily.");
    public static final Option<Boolean> COMPILE_PEEPHOLE = bool(COMPILER, "compile.peephole", true, "Enable or disable peephole optimizations.");
    public static final Option<Boolean> COMPILE_NOGUARDS = bool(COMPILER, "compile.noguards", false, "Compile calls without guards, for experimentation.");
    public static final Option<Boolean> COMPILE_FASTEST = bool(COMPILER, "compile.fastest", false, "Compile with all \"mostly harmless\" compiler optimizations.");
    public static final Option<Boolean> COMPILE_FASTSEND = bool(COMPILER, "compile.fastsend", false, "Compile obj.__send__(<literal>, ...) as obj.<literal>(...).");
    public static final Option<Boolean> COMPILE_FASTMASGN = bool(COMPILER, "compile.fastMasgn", false, "Return true from multiple assignment instead of a new array.");
    public static final Option<Boolean> COMPILE_INVOKEDYNAMIC = bool(COMPILER, "compile.invokedynamic", INVOKEDYNAMIC_DEFAULT, "Use invokedynamic for optimizing Ruby code.");
    public static final Option<Integer> COMPILE_OUTLINE_CASECOUNT = integer(COMPILER, "compile.outline.casecount", 50, "Outline when bodies when number of cases exceeds this value.");

    public static final Option<Integer> INVOKEDYNAMIC_MAXFAIL = integer(INVOKEDYNAMIC, "invokedynamic.maxfail", 1000, "Maximum call site failures after which to inline cache.");
    public static final Option<Integer> INVOKEDYNAMIC_MAXPOLY = integer(INVOKEDYNAMIC, "invokedynamic.maxpoly", 6, "Maximum polymorphism of PIC binding.");
    public static final Option<Boolean> INVOKEDYNAMIC_LOG_BINDING = bool(INVOKEDYNAMIC, "invokedynamic.log.binding", false, "Log binding of invokedynamic call sites.");
    public static final Option<Boolean> INVOKEDYNAMIC_LOG_CONSTANTS = bool(INVOKEDYNAMIC, "invokedynamic.log.constants", false, "Log invokedynamic-based constant lookups.");
    public static final Option<Boolean> INVOKEDYNAMIC_LOG_GLOBALS = bool(INVOKEDYNAMIC, "invokedynamic.log.globals", false, "Log invokedynamic-based global lookups.");
    public static final Option<Boolean> INVOKEDYNAMIC_ALL = bool(INVOKEDYNAMIC, "invokedynamic.all", false, "Enable all possible uses of invokedynamic.");
    public static final Option<Boolean> INVOKEDYNAMIC_SAFE = bool(INVOKEDYNAMIC, "invokedynamic.safe", false, "Enable all safe (but maybe not fast) uses of invokedynamic.");
    public static final Option<Boolean> INVOKEDYNAMIC_INVOCATION = bool(INVOKEDYNAMIC, "invokedynamic.invocation", true, "Enable invokedynamic for method invocations.");
    public static final Option<Boolean> INVOKEDYNAMIC_INVOCATION_SWITCHPOINT = bool(INVOKEDYNAMIC, "invokedynamic.invocation.switchpoint", true, "Use SwitchPoint for class modification guards on invocations.");
    public static final Option<Boolean> INVOKEDYNAMIC_INVOCATION_INDIRECT = bool(INVOKEDYNAMIC, "invokedynamic.invocation.indirect", true, "Also bind indirect method invokers to invokedynamic.");
    public static final Option<Boolean> INVOKEDYNAMIC_INVOCATION_JAVA = bool(INVOKEDYNAMIC, "invokedynamic.invocation.java", true, "Bind Ruby to Java invocations with invokedynamic.");
    public static final Option<Boolean> INVOKEDYNAMIC_INVOCATION_ATTR = bool(INVOKEDYNAMIC, "invokedynamic.invocation.attr", true, "Bind Ruby attribute invocations directly to invokedynamic.");
    public static final Option<Boolean> INVOKEDYNAMIC_INVOCATION_FFI = bool(INVOKEDYNAMIC, "invokedynamic.invocation.ffi", true, "Bind Ruby FFI invocations directly to invokedynamic.");
    public static final Option<Boolean> INVOKEDYNAMIC_INVOCATION_FASTOPS = bool(INVOKEDYNAMIC, "invokedynamic.invocation.fastops", true, "Bind Fixnum and Float math using optimized logic.");
    public static final Option<Boolean> INVOKEDYNAMIC_CACHE = bool(INVOKEDYNAMIC, "invokedynamic.cache", true, "Use invokedynamic to load cached values like literals and constants.");
    public static final Option<Boolean> INVOKEDYNAMIC_CACHE_CONSTANTS = bool(INVOKEDYNAMIC, "invokedynamic.cache.constants", true, "Use invokedynamic to load constants.");
    public static final Option<Boolean> INVOKEDYNAMIC_CACHE_LITERALS = bool(INVOKEDYNAMIC, "invokedynamic.cache.literals", true, "Use invokedynamic to load literals.");
    public static final Option<Boolean> INVOKEDYNAMIC_CACHE_IVARS = bool(INVOKEDYNAMIC, "invokedynamic.cache.ivars", true, "Use invokedynamic to get/set instance variables.");
    public static final Option<Boolean> INVOKEDYNAMIC_CLASS_VALUES = bool(INVOKEDYNAMIC, "invokedynamic.class.values", false, "Use ClassValue to store class-specific data.");
    public static final Option<Integer> INVOKEDYNAMIC_GLOBAL_MAXFAIL = integer(INVOKEDYNAMIC, "invokedynamic.global.maxfail", 100, "Maximum global cache failures after which to use slow path.");
    public static final Option<Boolean> INVOKEDYNAMIC_HANDLES = bool(INVOKEDYNAMIC, "invokedynamic.handles", false, "Use MethodHandles rather than generated code to bind Ruby methods.");
    
    public static final Option<Integer> JIT_THRESHOLD = integer(JIT, "jit.threshold", Constants.JIT_THRESHOLD, "Set the JIT threshold to the specified method invocation count.");
    public static final Option<Integer> JIT_MAX = integer(JIT, "jit.max", Constants.JIT_MAX_METHODS_LIMIT, "Set the max count of active methods eligible for JIT-compilation.");
    public static final Option<Integer> JIT_MAXSIZE = integer(JIT, "jit.maxsize", Constants.JIT_MAX_SIZE_LIMIT, "Set the maximum full-class byte size allowed for jitted methods.");
    public static final Option<Boolean> JIT_LOGGING = bool(JIT, "jit.logging", false, "Enable JIT logging (reports successful compilation).");
    public static final Option<Boolean> JIT_LOGGING_VERBOSE = bool(JIT, "jit.logging.verbose", false, "Enable verbose JIT logging (reports failed compilation).");
    public static final Option<Boolean> JIT_DUMPING = bool(JIT, "jit.dumping", false, "Enable stdout dumping of JITed bytecode.");
    public static final Option<Integer> JIT_LOGEVERY = integer(JIT, "jit.logEvery", 0, "Log a message every n methods JIT compiled.");
    public static final Option<String> JIT_EXCLUDE = string(JIT, "jit.exclude", new String[]{"ClsOrMod","ClsOrMod::method_name","-::method_name"}, "", "Exclude methods from JIT. Comma delimited.");
    public static final Option<Boolean> JIT_CACHE = bool(JIT, "jit.cache", !COMPILE_INVOKEDYNAMIC.load(), "Cache jitted method in-memory bodies across runtimes and loads.");
    public static final Option<String> JIT_CODECACHE = string(JIT, "jit.codeCache", new String[]{"dir"}, "Save jitted methods to <dir> as they're compiled, for future runs.");
    public static final Option<Boolean> JIT_DEBUG = bool(JIT, "jit.debug", false, "Log loading of JITed bytecode.");
    public static final Option<Boolean> JIT_BACKGROUND = bool(JIT, "jit.background", true, "Run the JIT compiler in a background thread.");
    
    public static final Option<Boolean> IR_DEBUG             = bool(IR, "ir.debug", false, "Debug generation of JRuby IR.");
    public static final Option<Boolean> IR_PROFILE           = bool(IR, "ir.profile", false, "[EXPT]: Profile IR code during interpretation.");
    public static final Option<Boolean> IR_COMPILER_DEBUG    = bool(IR, "ir.compiler.debug", false, "Debug compilation of JRuby IR.");
    public static final Option<Boolean> IR_VISUALIZER        = bool(IR, "ir.visualizer", false, "Visualization of JRuby IR.");
    public static final Option<Boolean> IR_UNBOXING          = bool(IR, "ir.unboxing", false, "Implement unboxing opts.");
    public static final Option<String>  IR_COMPILER_PASSES   = string(IR, "ir.passes", "Specify comma delimeted list of passes to run.");
    public static final Option<Boolean> IR_READING           = bool(IR, "ir.reading", false, "Read JRuby IR file.");
    public static final Option<Boolean> IR_READING_DEBUG     = bool(IR, "ir.reading.debug", false, "Debug reading JRuby IR file.");
    public static final Option<Boolean> IR_WRITING           = bool(IR, "ir.writing", false, "Write JRuby IR file.");
    public static final Option<Boolean> IR_WRITING_DEBUG     = bool(IR, "ir.writing.debug", false, "Debug writing JRuby IR file.");
    public static final Option<String>  IR_INLINE_COMPILER_PASSES = string(IR, "ir.inline_passes", "Specify comma delimeted list of passes to run after inlining a method.");

    public static final Option<Boolean> TRUFFLE_PRINT_RUNTIME = bool(TRUFFLE, "truffle.printRuntime", false, "Print the Truffle runtime class on startup.");
    public static final Option<Boolean> TRUFFLE_DEBUG_NODES = bool(TRUFFLE, "truffle.debugNodes", false, "Add debug nodes.");
    public static final Option<Boolean> TRUFFLE_TRACE_NODES = bool(TRUFFLE, "truffle.traceNodes", false, "Add trace nodes.");
    public static final Option<Boolean> TRUFFLE_PRINT_JAVA_EXCEPTIONS = bool(TRUFFLE, "truffle.printJavaExceptions", false, "Print Java exceptions at the point of translating them to Ruby exceptions.");

    public static final Option<Boolean> NATIVE_ENABLED = bool(NATIVE, "native.enabled", true, "Enable/disable native code, including POSIX features and C exts.");
    public static final Option<Boolean> NATIVE_VERBOSE = bool(NATIVE, "native.verbose", false, "Enable verbose logging of native extension loading.");
    public static final Option<Boolean> FFI_COMPILE_DUMP = bool(NATIVE, "ffi.compile.dump", false, "Dump bytecode-generated FFI stubs to console.");
    public static final Option<Integer> FFI_COMPILE_THRESHOLD = integer(NATIVE, "ffi.compile.threshold", 100, "Number of FFI invocations before generating a bytecode stub.");
    public static final Option<Boolean> FFI_COMPILE_INVOKEDYNAMIC = bool(NATIVE, "ffi.compile.invokedynamic", false, "Use invokedynamic to bind FFI invocations.");
    public static final Option<Boolean> FFI_COMPILE_REIFY = bool(NATIVE, "ffi.compile.reify", false, "Reify FFI compiled classes.");
    
<<<<<<< HEAD
    public static final Option<Integer> TIMEOUT_THREADPOOL_MAX = integer(THREADPOOL, "timeout.thread.pool.max", Runtime.getRuntime().availableProcessors(), "The maximum number of threads to allow in the timeout pool.");

=======
    public static final Option<Boolean> THREADPOOL_ENABLED = bool(THREADPOOL, "thread.pool.enabled", false, "Enable reuse of native threads via a thread pool.");
>>>>>>> 24536e0d
    public static final Option<Integer> THREADPOOL_MIN = integer(THREADPOOL, "thread.pool.min", 0, "The minimum number of threads to keep alive in the pool.");
    public static final Option<Integer> THREADPOOL_MAX = integer(THREADPOOL, "thread.pool.max", Integer.MAX_VALUE, "The maximum number of threads to allow in the pool.");
    public static final Option<Integer> THREADPOOL_TTL = integer(THREADPOOL, "thread.pool.ttl", 60, "The maximum number of seconds to keep alive an idle thread.");
    
    public static final Option<Boolean> OBJECTSPACE_ENABLED = bool(MISCELLANEOUS, "objectspace.enabled", false, "Enable or disable ObjectSpace.each_object.");
    public static final Option<Boolean> SIPHASH_ENABLED = bool(MISCELLANEOUS, "siphash.enabled", false, "Enable or disable SipHash for String hash function.");
    public static final Option<Boolean> LAUNCH_INPROC = bool(MISCELLANEOUS, "launch.inproc", false, "Set in-process launching of e.g. system('ruby ...').");
    public static final Option<String> BYTECODE_VERSION = string(MISCELLANEOUS, "bytecode.version", new String[]{"1.5","1.6","1.7"}, SafePropertyAccessor.getProperty("java.specification.version", "1.5"), "Specify the major Java bytecode version.");
    public static final Option<Boolean> MANAGEMENT_ENABLED = bool(MISCELLANEOUS, "management.enabled", false, "Set whether JMX management is enabled.");
    public static final Option<Boolean> JUMP_BACKTRACE = bool(MISCELLANEOUS, "jump.backtrace", false, "Make non-local flow jumps generate backtraces.");
    public static final Option<Boolean> PROCESS_NOUNWRAP = bool(MISCELLANEOUS, "process.noUnwrap", false, "Do not unwrap process streams (issue on some recent JVMs).");
    public static final Option<Boolean> REIFY_CLASSES = bool(MISCELLANEOUS, "reify.classes", false, "Before instantiation, stand up a real Java class for every Ruby class.");
    public static final Option<Boolean> REIFY_LOGERRORS = bool(MISCELLANEOUS, "reify.logErrors", false, "Log errors during reification (reify.classes=true).");
    public static final Option<Boolean> REFLECTED_HANDLES = bool(MISCELLANEOUS, "reflected.handles", false, "Use reflection for binding methods, not generated bytecode.");
    public static final Option<Boolean> BACKTRACE_COLOR = bool(MISCELLANEOUS, "backtrace.color", false, "Enable colorized backtraces.");
    public static final Option<String> BACKTRACE_STYLE = string(MISCELLANEOUS, "backtrace.style", new String[]{"normal","raw","full","mri"}, "normal", "Set the style of exception backtraces.");
    public static final Option<Boolean> BACKTRACE_MASK = bool(MISCELLANEOUS, "backtrace.mask", false, "Mask .java lines in Ruby backtraces.");
    public static final Option<String> THREAD_DUMP_SIGNAL = string(MISCELLANEOUS, "thread.dump.signal", new String[]{"USR1", "USR2", "etc"}, "USR2", "Set the signal used for dumping thread stacks.");
    public static final Option<Boolean> NATIVE_NET_PROTOCOL = bool(MISCELLANEOUS, "native.net.protocol", false, "Use native impls for parts of net/protocol.");
    public static final Option<Boolean> FIBER_COROUTINES = bool(MISCELLANEOUS, "fiber.coroutines", false, "Use JVM coroutines for Fiber.");
    public static final Option<Boolean> GLOBAL_REQUIRE_LOCK = bool(MISCELLANEOUS, "global.require.lock", false, "Use a single global lock for requires.");
    public static final Option<Boolean> NATIVE_EXEC = bool(MISCELLANEOUS, "native.exec", true, "Do a true process-obliterating native exec for Kernel#exec.");
    public static final Option<Boolean> ENUMERATOR_LIGHTWEIGHT = bool(MISCELLANEOUS, "enumerator.lightweight", true, "Use lightweight Enumerator#next logic when possible.");
    public static final Option<Boolean> CONSISTENT_HASHING = bool(MISCELLANEOUS, "consistent.hashing", false, "Generate consistent object hashes across JVMs");
    public static final Option<Boolean> REIFY_VARIABLES = bool(MISCELLANEOUS, "reify.variables", false, "Attempt to expand instance vars into Java fields");
    public static final Option<Boolean> PREFER_IPV4 = bool(MISCELLANEOUS, "net.preferIPv4", true, "Prefer IPv4 network stack");

    public static final Option<Boolean> DEBUG_LOADSERVICE = bool(DEBUG, "debug.loadService", false, "Log require/load file searches.");
    public static final Option<Boolean> DEBUG_LOADSERVICE_TIMING = bool(DEBUG, "debug.loadService.timing", false, "Log require/load parse+evaluate times.");
    public static final Option<Boolean> DEBUG_LAUNCH = bool(DEBUG, "debug.launch", false, "Log externally-launched processes.");
    public static final Option<Boolean> DEBUG_FULLTRACE = bool(DEBUG, "debug.fullTrace", false, "Set whether full traces are enabled (c-call/c-return).");
    public static final Option<Boolean> DEBUG_SCRIPTRESOLUTION = bool(DEBUG, "debug.scriptResolution", false, "Print which script is executed by '-S' flag.");
    public static final Option<Boolean> DEBUG_PARSER = bool(DEBUG, "debug.parser", false, "disables JRuby impl script loads and prints parse exceptions");
    public static final Option<Boolean> ERRNO_BACKTRACE = bool(DEBUG, "errno.backtrace", false, "Generate backtraces for heavily-used Errno exceptions (EAGAIN).");
    public static final Option<Boolean> STOPITERATION_BACKTRACE = bool(DEBUG, "stop_iteration.backtrace", false, "Generate backtraces for heavily-used Errno exceptions (EAGAIN).");
    public static final Option<Boolean> LOG_EXCEPTIONS = bool(DEBUG, "log.exceptions", false, "Log every time an exception is constructed.");
    public static final Option<Boolean> LOG_BACKTRACES = bool(DEBUG, "log.backtraces", false, "Log every time an exception backtrace is generated.");
    public static final Option<Boolean> LOG_CALLERS = bool(DEBUG, "log.callers", false, "Log every time a Kernel#caller backtrace is generated.");
    public static final Option<Boolean> LOG_WARNINGS = bool(DEBUG, "log.warnings", false, "Log every time a built-in warning backtrace is generated.");
    public static final Option<String> LOGGER_CLASS = string(DEBUG, "logger.class", new String[] {"class name"}, "org.jruby.util.log.StandardErrorLogger", "Use specified class for logging.");
    public static final Option<Boolean> DUMP_INSTANCE_VARS = bool(DEBUG, "dump.variables", false, "Dump class + instance var names on first new of Object subclasses.");
    public static final Option<Boolean> REWRITE_JAVA_TRACE = bool(DEBUG, "rewrite.java.trace", false, "Rewrite stack traces from exceptions raised in Java calls.");

    public static final Option<Boolean> JI_SETACCESSIBLE = bool(JAVA_INTEGRATION, "ji.setAccessible", true, "Try to set inaccessible Java methods to be accessible.");
    public static final Option<Boolean> JI_LOGCANSETACCESSIBLE = bool(JAVA_INTEGRATION, "ji.logCanSetAccessible", false, "Log whether setAccessible is working.");
    public static final Option<Boolean> JI_UPPER_CASE_PACKAGE_NAME_ALLOWED = bool(JAVA_INTEGRATION, "ji.upper.case.package.name.allowed", false, "Allow Capitalized Java pacakge names.");
    public static final Option<Boolean> INTERFACES_USEPROXY = bool(JAVA_INTEGRATION, "interfaces.useProxy", false, "Use java.lang.reflect.Proxy for interface impl.");
    public static final Option<Boolean> JAVA_HANDLES = bool(JAVA_INTEGRATION, "java.handles", false, "Use generated handles instead of reflection for calling Java.");
    public static final Option<Boolean> JI_NEWSTYLEEXTENSION = bool(JAVA_INTEGRATION, "ji.newStyleExtension", false, "Extend Java classes without using a proxy object.");
    public static final Option<Boolean> JI_OBJECTPROXYCACHE = bool(JAVA_INTEGRATION, "ji.objectProxyCache", false, "Cache Java object wrappers between calls.");
    public static final Option<String> JI_PROXYCLASSFACTORY = string(JAVA_INTEGRATION, "ji.proxyClassFactory", "Allow external envs to replace JI proxy class factory");

    public static final Option<Integer> PROFILE_MAX_METHODS = integer(PROFILING, "profile.max.methods", 100000, "Maximum number of methods to consider for profiling.");
    
    public static final Option<Boolean> CLI_AUTOSPLIT = bool(CLI, "cli.autosplit", false, "Split $_ into $F for -p or -n. Same as -a.");
    public static final Option<Boolean> CLI_DEBUG = bool(CLI, "cli.debug", false, "Enable debug mode logging. Same as -d.");
    public static final Option<Boolean> CLI_PROCESS_LINE_ENDS = bool(CLI, "cli.process.line.ends", false, "Enable line ending processing. Same as -l.");
    public static final Option<Boolean> CLI_ASSUME_LOOP = bool(CLI, "cli.assume.loop", false, "Wrap execution with a gets() loop. Same as -n.");
    public static final Option<Boolean> CLI_ASSUME_PRINT = bool(CLI, "cli.assume.print", false, "Print $_ after each execution of script. Same as -p.");
    public static final Option<Boolean> CLI_VERBOSE = bool(CLI, "cli.verbose", false, "Verbose mode, as -w or -W2. Sets default for cli.warning.level.");
    public static final Option<Verbosity> CLI_WARNING_LEVEL = enumeration(CLI, "cli.warning.level", Verbosity.class, CLI_VERBOSE.load() ? Verbosity.TRUE : Verbosity.FALSE, "Warning level (off=0,normal=1,on=2). Same as -W.");
    public static final Option<Boolean> CLI_PARSER_DEBUG = bool(CLI, "cli.parser.debug", false, "Enable parser debug logging. Same as -y.");
    public static final Option<Boolean> CLI_VERSION = bool(CLI, "cli.version", false, "Print version to stderr. Same as --version.");
    public static final Option<Boolean> CLI_BYTECODE = bool(CLI, "cli.bytecode", false, "Print target script bytecode to stderr. Same as --bytecode.");
    public static final Option<Boolean> CLI_COPYRIGHT = bool(CLI, "cli.copyright", false, "Print copyright to stderr. Same as --copyright but runs script.");
    public static final Option<Boolean> CLI_CHECK_SYNTAX = bool(CLI, "cli.check.syntax", false, "Check syntax of target script. Same as -c but runs script.");
    public static final Option<String> CLI_AUTOSPLIT_SEPARATOR = string(CLI, "cli.autosplit.separator", "Set autosplit separator. Same as -F.");
    public static final Option<KCode> CLI_KCODE = enumeration(CLI, "cli.kcode", KCode.class, KCode.NONE, "Set kcode character set. Same as -K (1.8).");
    public static final Option<Boolean> CLI_HELP = bool(CLI, "cli.help", false, "Print command-line usage. Same as --help but runs script.");
    public static final Option<Boolean> CLI_PROPERTIES = bool(CLI, "cli.properties", false, "Print config properties. Same as --properties but runs script.");
    public static final Option<String> CLI_ENCODING_INTERNAL = string(CLI, "cli.encoding.internal", "Encoding name to use internally.");
    public static final Option<String> CLI_ENCODING_EXTERNAL = string(CLI, "cli.encoding.external", "Encoding name to treat external data.");
    public static final Option<String> CLI_ENCODING_SOURCE = string(CLI, "cli.encoding.source", "Encoding name to treat source code.");
    public static final Option<String> CLI_RECORD_SEPARATOR = string(CLI, "cli.record.separator", "\n", "Default record separator.");
    public static final Option<String> CLI_BACKUP_EXTENSION = string(CLI, "cli.backup.extension", "Backup extension for in-place ARGV files. Same as -i.");
    public static final Option<ProfilingMode> CLI_PROFILING_MODE = enumeration(CLI, "cli.profiling.mode", ProfilingMode.class, ProfilingMode.OFF, "Enable instrumented profiling modes.");
    public static final Option<Boolean> CLI_RUBYGEMS_ENABLE = bool(CLI, "cli.rubygems.enable", true, "Enable/disable RubyGems.");
    public static final Option<Boolean> CLI_STRIP_HEADER = bool(CLI, "cli.strip.header", false, "Strip text before shebang in script. Same as -x.");
    public static final Option<Boolean> CLI_LOAD_GEMFILE = bool(CLI, "cli.load.gemfile", false, "Load a bundler Gemfile in cwd before running. Same as -G.");
    
    public static String dump() {
        return "# JRuby configuration options with current values\n" +
                Option.formatValues(_loadedOptions);
    }

    public static final Collection<Option> PROPERTIES = Collections.unmodifiableCollection(_loadedOptions);

    // After PROPERTIES so it doesn't show up in --properties
    @Deprecated
    public static final Option<Boolean> CEXT_ENABLED = bool(NATIVE, "cext.enabled", false, "Enable or disable C extension support.");
    
    private static Option<String> string(Category category, String name, String[] options, String defval, String description) {
        Option<String> option = Option.string("jruby", name, category, options, defval, description);
        _loadedOptions.add(option);
        return option;
    }
    
    private static Option<String> string(Category category, String name, String defval, String description) {
        Option<String> option = Option.string("jruby", name, category, defval, description);
        _loadedOptions.add(option);
        return option;
    }
    
    private static Option<String> string(Category category, String name, String[] options, String description) {
        Option<String> option = Option.string("jruby", name, category, options, description);
        _loadedOptions.add(option);
        return option;
    }
    
    private static Option<String> string(Category category, String name, String description) {
        Option<String> option = Option.string("jruby", name, category, description);
        _loadedOptions.add(option);
        return option;
    }
    
    private static Option<Boolean> bool(Category category, String name, Boolean defval, String description) {
        Option<Boolean> option = Option.bool("jruby", name, category, defval, description);
        _loadedOptions.add(option);
        return option;
    }
    
    private static Option<Integer> integer(Category category, String name, Integer defval, String description) {
        Option<Integer> option = Option.integer("jruby", name, category, defval, description);
        _loadedOptions.add(option);
        return option;
    }
    
    private static <T extends Enum<T>> Option<T> enumeration(Category category, String name, Class<T> enumClass, T defval, String description) {
        Option<T> option = Option.enumeration("jruby", name, category, enumClass, defval, description);
        _loadedOptions.add(option);
        return option;
    }

    private static boolean calculateInvokedynamicDefault() {
        String javaVersion = SafePropertyAccessor.getProperty("java.specification.version", "");
        if (!javaVersion.equals("") && new BigDecimal(javaVersion).compareTo(new BigDecimal("1.8")) >= 0) {
            return true;
        } else {
            // on only if forced
            return false;
        }
    }
}<|MERGE_RESOLUTION|>--- conflicted
+++ resolved
@@ -126,12 +126,6 @@
     public static final Option<Boolean> FFI_COMPILE_INVOKEDYNAMIC = bool(NATIVE, "ffi.compile.invokedynamic", false, "Use invokedynamic to bind FFI invocations.");
     public static final Option<Boolean> FFI_COMPILE_REIFY = bool(NATIVE, "ffi.compile.reify", false, "Reify FFI compiled classes.");
     
-<<<<<<< HEAD
-    public static final Option<Integer> TIMEOUT_THREADPOOL_MAX = integer(THREADPOOL, "timeout.thread.pool.max", Runtime.getRuntime().availableProcessors(), "The maximum number of threads to allow in the timeout pool.");
-
-=======
-    public static final Option<Boolean> THREADPOOL_ENABLED = bool(THREADPOOL, "thread.pool.enabled", false, "Enable reuse of native threads via a thread pool.");
->>>>>>> 24536e0d
     public static final Option<Integer> THREADPOOL_MIN = integer(THREADPOOL, "thread.pool.min", 0, "The minimum number of threads to keep alive in the pool.");
     public static final Option<Integer> THREADPOOL_MAX = integer(THREADPOOL, "thread.pool.max", Integer.MAX_VALUE, "The maximum number of threads to allow in the pool.");
     public static final Option<Integer> THREADPOOL_TTL = integer(THREADPOOL, "thread.pool.ttl", 60, "The maximum number of seconds to keep alive an idle thread.");
