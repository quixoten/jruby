package org.jruby.util;

import jnr.posix.POSIX;
import org.jruby.util.io.ModeFlags;
import java.io.InputStream;

import java.nio.channels.Channel;

/**
 * Represents a directory in a jar.
 *
 * <p>Jars do not necessarily have to contain entries for a directory. However, from ruby's point of
 * view, if a jar contains entry /foo/bar, it already contains /foo directory. This resource permits
 * just that.</p>
 */
class JarDirectoryResource extends JarResource {
    private final String path;
    private final String[] contents;

    JarDirectoryResource(String jarPath, boolean rootSlashPrefix, String path, String[] contents) {
        super(jarPath, rootSlashPrefix);
        this.path = path;
        this.contents = contents;
    }

    @Override
    public String entryName() {
        return path;
    }

    @Override
    public boolean isDirectory() {
        return true;
    }

    @Override
    public boolean isFile() {
        return false;
    }

    @Override
    public long lastModified() {
        // Iterating over matching entries is expensive, so let's return that we've never been
        // modified
        return 0L;
    }

    @Override
    public long length() {
        // this pseudo-directory doesn't take up any space
        return 0L;
    }

    @Override
    public String[] list() {
      return contents;
    }

    public boolean isRoot() {
        return "/".equals(path);
    }

    @Override
    public InputStream openInputStream() {
      return null;
    }

    @Override
<<<<<<< HEAD
    public Channel openChannel(ModeFlags flags, POSIX posix, int perm) throws ResourceException {
=======
    public ChannelDescriptor openDescriptor(ModeFlags flags, int perm) throws ResourceException {
>>>>>>> b4edc3f4
        // opening a directory seems to blow up with EACCESS in jruby (although MRI allows instantiation but blows up on read).
        // So mimicking that for now.
        throw new ResourceException.PermissionDenied(absolutePath());
    }
}<|MERGE_RESOLUTION|>--- conflicted
+++ resolved
@@ -66,11 +66,7 @@
     }
 
     @Override
-<<<<<<< HEAD
-    public Channel openChannel(ModeFlags flags, POSIX posix, int perm) throws ResourceException {
-=======
-    public ChannelDescriptor openDescriptor(ModeFlags flags, int perm) throws ResourceException {
->>>>>>> b4edc3f4
+    public Channel openChannel(ModeFlags flags, int perm) throws ResourceException {
         // opening a directory seems to blow up with EACCESS in jruby (although MRI allows instantiation but blows up on read).
         // So mimicking that for now.
         throw new ResourceException.PermissionDenied(absolutePath());
