/***** BEGIN LICENSE BLOCK *****
 * Version: EPL 2.0/GPL 2.0/LGPL 2.1
 *
 * The contents of this file are subject to the Eclipse Public
 * License Version 2.0 (the "License"); you may not use this file
 * except in compliance with the License. You may obtain a copy of
 * the License at http://www.eclipse.org/legal/epl-v20.html
 *
 * Software distributed under the License is distributed on an "AS
 * IS" basis, WITHOUT WARRANTY OF ANY KIND, either express or
 * implied. See the License for the specific language governing
 * rights and limitations under the License.
 *
 * Copyright (C) 2001-2004 Jan Arne Petersen <jpetersen@uni-bonn.de>
 * Copyright (C) 2002-2004 Anders Bengtsson <ndrsbngtssn@yahoo.se>
 * Copyright (C) 2004-2005 Thomas E Enebo <enebo@acm.org>
 * Copyright (C) 2004 Stefan Matthias Aust <sma@3plus4.de>
 *
 * Alternatively, the contents of this file may be used under the terms of
 * either of the GNU General Public License Version 2 or later (the "GPL"),
 * or the GNU Lesser General Public License Version 2.1 or later (the "LGPL"),
 * in which case the provisions of the GPL or the LGPL are applicable instead
 * of those above. If you wish to allow use of your version of this file only
 * under the terms of either the GPL or the LGPL, and not to allow others to
 * use your version of this file under the terms of the EPL, indicate your
 * decision by deleting the provisions above and replace them with the notice
 * and other provisions required by the GPL or the LGPL. If you do not delete
 * the provisions above, a recipient may use your version of this file under
 * the terms of any one of the EPL, the GPL or the LGPL.
 ***** END LICENSE BLOCK *****/

package org.jruby;

import org.jruby.javasupport.JavaClass;
import org.jruby.runtime.Arity;
import org.jruby.runtime.JavaSites;
import org.jruby.runtime.callsite.CachingCallSite;
import org.jruby.runtime.callsite.RespondToCallSite;
import org.jruby.runtime.ivars.VariableAccessor;
import static org.jruby.util.CodegenUtils.ci;
import static org.jruby.util.CodegenUtils.p;
import static org.jruby.util.CodegenUtils.sig;
import static org.objectweb.asm.Opcodes.ACC_PRIVATE;
import static org.objectweb.asm.Opcodes.ACC_PUBLIC;
import static org.objectweb.asm.Opcodes.ACC_STATIC;
import static org.objectweb.asm.Opcodes.ACC_SUPER;
import static org.objectweb.asm.Opcodes.ACC_VARARGS;

import java.io.IOException;
import java.lang.reflect.Constructor;
import java.lang.reflect.InvocationTargetException;
import java.lang.reflect.Method;
import java.util.ArrayList;
import java.util.Arrays;
import java.util.Collection;
import java.util.Collections;
import java.util.HashMap;
import java.util.HashSet;
import java.util.Iterator;
import java.util.LinkedHashMap;
import java.util.List;
import java.util.Map;
import java.util.Set;

import org.jruby.anno.JRubyClass;
import org.jruby.anno.JRubyMethod;
import org.jruby.compiler.impl.SkinnyMethodAdapter;
import org.jruby.exceptions.RaiseException;
import org.jruby.internal.runtime.methods.DynamicMethod;
import org.jruby.java.codegen.RealClassGenerator;
import org.jruby.java.codegen.Reified;
import org.jruby.javasupport.Java;
import org.jruby.runtime.Helpers;
import org.jruby.runtime.Block;
import org.jruby.runtime.CallSite;
import org.jruby.runtime.CallType;
import org.jruby.runtime.ClassIndex;
import org.jruby.runtime.MethodIndex;
import org.jruby.runtime.ObjectAllocator;
import org.jruby.runtime.ObjectMarshal;
import org.jruby.runtime.ThreadContext;
import static org.jruby.runtime.Visibility.*;
import org.jruby.runtime.builtin.IRubyObject;
import org.jruby.runtime.callsite.CacheEntry;
import org.jruby.runtime.ivars.VariableAccessorField;
import org.jruby.runtime.ivars.VariableTableManager;
import org.jruby.runtime.marshal.MarshalStream;
import org.jruby.runtime.marshal.UnmarshalStream;
import org.jruby.runtime.opto.Invalidator;
import org.jruby.util.ArraySupport;
import org.jruby.util.OneShotClassLoader;
import org.jruby.util.ClassDefiningClassLoader;
import org.jruby.util.CodegenUtils;
import org.jruby.util.JavaNameMangler;
import org.jruby.util.collections.ConcurrentWeakHashMap;
import org.jruby.util.collections.WeakHashSet;
import org.jruby.util.log.Logger;
import org.jruby.util.log.LoggerFactory;
import org.objectweb.asm.AnnotationVisitor;
import org.objectweb.asm.ClassWriter;
import org.objectweb.asm.FieldVisitor;

/**
 *
 * @author  jpetersen
 */
@JRubyClass(name="Class", parent="Module")
public class RubyClass extends RubyModule {

    private static final Logger LOG = LoggerFactory.getLogger(RubyClass.class);

    public static void createClassClass(Ruby runtime, RubyClass classClass) {
        classClass.setClassIndex(ClassIndex.CLASS);
        classClass.setReifiedClass(RubyClass.class);
        classClass.kindOf = new RubyModule.JavaClassKindOf(RubyClass.class);

        classClass.undefineMethod("module_function");
        classClass.undefineMethod("append_features");
        classClass.undefineMethod("prepend_features");
        classClass.undefineMethod("extend_object");

        classClass.defineAnnotatedMethods(RubyClass.class);

        runtime.setBaseNewMethod(classClass.searchMethod("new"));
    }

    public static final ObjectAllocator CLASS_ALLOCATOR = new ObjectAllocator() {
        public IRubyObject allocate(Ruby runtime, RubyClass klass) {
            RubyClass clazz = new RubyClass(runtime);
            clazz.allocator = ObjectAllocator.NOT_ALLOCATABLE_ALLOCATOR; // Class.allocate object is not allocatable before it is initialized
            return clazz;
        }
    };

    public ObjectAllocator getAllocator() {
        return allocator;
    }

    public void setAllocator(ObjectAllocator allocator) {
        this.allocator = allocator;
    }

    /**
     * Set a reflective allocator that calls a no-arg constructor on the given
     * class.
     *
     * @param cls The class on which to call the default constructor to allocate
     */
    public void setClassAllocator(final Class cls) {
        this.allocator = new ObjectAllocator() {
            public IRubyObject allocate(Ruby runtime, RubyClass klazz) {
                try {
                    RubyBasicObject object = (RubyBasicObject)cls.newInstance();
                    object.setMetaClass(klazz);
                    return object;
                } catch (InstantiationException ie) {
                    throw runtime.newTypeError("could not allocate " + cls + " with default constructor:\n" + ie);
                } catch (IllegalAccessException iae) {
                    throw runtime.newSecurityError("could not allocate " + cls + " due to inaccessible default constructor:\n" + iae);
                }
            }
        };

        this.reifiedClass = cls;
    }

    /**
     * Set a reflective allocator that calls the "standard" Ruby object
     * constructor (Ruby, RubyClass) on the given class.
     *
     * @param clazz The class from which to grab a standard Ruby constructor
     */
    public void setRubyClassAllocator(final Class<? extends IRubyObject> clazz) {
        try {
            final Constructor<? extends IRubyObject> constructor = clazz.getConstructor(Ruby.class, RubyClass.class);

            this.allocator = new ObjectAllocator() {
                public IRubyObject allocate(Ruby runtime, RubyClass klazz) {
                    try {
                        return constructor.newInstance(runtime, klazz);
                    } catch (InvocationTargetException ite) {
                        throw runtime.newTypeError("could not allocate " + clazz + " with (Ruby, RubyClass) constructor:\n" + ite);
                    } catch (InstantiationException ie) {
                        throw runtime.newTypeError("could not allocate " + clazz + " with (Ruby, RubyClass) constructor:\n" + ie);
                    } catch (IllegalAccessException iae) {
                        throw runtime.newSecurityError("could not allocate " + clazz + " due to inaccessible (Ruby, RubyClass) constructor:\n" + iae);
                    }
                }
            };

            this.reifiedClass = clazz;
        } catch (NoSuchMethodException nsme) {
            throw new RuntimeException(nsme);
        }
    }

    /**
     * Set a reflective allocator that calls the "standard" Ruby object
     * constructor (Ruby, RubyClass) on the given class via a static
     * __allocate__ method intermediate.
     *
     * @param clazz The class from which to grab a standard Ruby __allocate__ method.
     *
     * @note Used with `jrubyc --java` generated (interoperability) class files.
     */
    public void setRubyStaticAllocator(final Class<?> clazz) {
        try {
            final Method method = clazz.getDeclaredMethod("__allocate__", Ruby.class, RubyClass.class);

            this.allocator = new ObjectAllocator() {
                public IRubyObject allocate(Ruby runtime, RubyClass klazz) {
                    try {
                        return (IRubyObject) method.invoke(null, runtime, klazz);
                    } catch (InvocationTargetException ite) {
                        throw runtime.newTypeError("could not allocate " + clazz + " with (Ruby, RubyClass) constructor:\n" + ite);
                    } catch (IllegalAccessException iae) {
                        throw runtime.newSecurityError("could not allocate " + clazz + " due to inaccessible (Ruby, RubyClass) constructor:\n" + iae);
                    }
                }
            };

            this.reifiedClass = clazz;
        } catch (NoSuchMethodException nsme) {
            throw new RuntimeException(nsme);
        }
    }

    @JRubyMethod(name = "allocate")
    public IRubyObject allocate() {
        if (superClass == null) {
            if(this != runtime.getBasicObject()) {
                throw runtime.newTypeError("can't instantiate uninitialized class");
            }
        }
        IRubyObject obj = allocator.allocate(runtime, this);
        if (obj.getMetaClass().getRealClass() != getRealClass()) {
            throw runtime.newTypeError("wrong instance allocation");
        }
        return obj;
    }

    public CallSite getBaseCallSite(int idx) {
        return baseCallSites[idx];
    }

    public CallSite[] getBaseCallSites() {
        return baseCallSites;
    }

    public CallSite[] getExtraCallSites() {
        return extraCallSites;
    }

    public VariableTableManager getVariableTableManager() {
        return variableTableManager;
    }

    public boolean hasObjectID() {
        return variableTableManager.hasObjectID();
    }

    public Map<String, VariableAccessor> getVariableAccessorsForRead() {
        return variableTableManager.getVariableAccessorsForRead();
    }

    public VariableAccessor getVariableAccessorForWrite(String name) {
        return variableTableManager.getVariableAccessorForWrite(name);
    }

    public VariableAccessor getVariableAccessorForRead(String name) {
        VariableAccessor accessor = getVariableAccessorsForRead().get(name);
        if (accessor == null) accessor = VariableAccessor.DUMMY_ACCESSOR;
        return accessor;
    }

    public VariableAccessorField getObjectIdAccessorField() {
        return variableTableManager.getObjectIdAccessorField();
    }

    public VariableAccessorField getFFIHandleAccessorField() {
        return variableTableManager.getFFIHandleAccessorField();
    }

    public VariableAccessor getFFIHandleAccessorForRead() {
        return variableTableManager.getFFIHandleAccessorForRead();
    }

    public VariableAccessor getFFIHandleAccessorForWrite() {
        return variableTableManager.getFFIHandleAccessorForWrite();
    }

    public VariableAccessorField getObjectGroupAccessorField() {
        return variableTableManager.getObjectGroupAccessorField();
    }

    public VariableAccessor getObjectGroupAccessorForRead() {
        return variableTableManager.getObjectGroupAccessorForRead();
    }

    public VariableAccessor getObjectGroupAccessorForWrite() {
        return variableTableManager.getObjectGroupAccessorForWrite();
    }

    public int getVariableTableSize() {
        return variableTableManager.getVariableTableSize();
    }

    public int getVariableTableSizeWithExtras() {
        return variableTableManager.getVariableTableSizeWithExtras();
    }

    /**
     * Get an array of all the known instance variable names. The offset into
     * the array indicates the offset of the variable's value in the per-object
     * variable array.
     *
     * @return a copy of the array of known instance variable names
     */
    public String[] getVariableNames() {
        return variableTableManager.getVariableNames();
    }

    public Map<String, VariableAccessor> getVariableTableCopy() {
        return new HashMap<String, VariableAccessor>(getVariableAccessorsForRead());
    }

    @Override
    public ClassIndex getNativeClassIndex() {
        return ClassIndex.CLASS;
    }

    @Override
    public boolean isModule() {
        return false;
    }

    @Override
    public boolean isClass() {
        return true;
    }

    @Override
    public boolean isSingleton() {
        return false;
    }

    /** boot_defclass
     * Create an initial Object meta class before Module and Kernel dependencies have
     * squirreled themselves together.
     *
     * @param runtime we need it
     * @return a half-baked meta class for object
     */
    public static RubyClass createBootstrapClass(Ruby runtime, String name, RubyClass superClass, ObjectAllocator allocator) {
        RubyClass obj;

        if (superClass == null ) {  // boot the Object class
            obj = new RubyClass(runtime);
            obj.marshal = DEFAULT_OBJECT_MARSHAL;
        } else {                    // boot the Module and Class classes
            obj = new RubyClass(runtime, superClass);
        }
        obj.setAllocator(allocator);
        obj.setBaseName(name);
        return obj;
    }

    /** separate path for MetaClass and IncludedModuleWrapper construction
     *  (rb_class_boot version for MetaClasses)
     *  no marshal, allocator initialization and addSubclass(this) here!
     */
    protected RubyClass(Ruby runtime, RubyClass superClass, boolean objectSpace) {
        super(runtime, runtime.getClassClass(), objectSpace);
        this.runtime = runtime;

        // Since this path is for included wrappers and singletons, use parent
        // class's realClass and varTableMgr. If the latter is null, create a
        // dummy, since we won't be using it anyway (we're above BasicObject
        // so variable requests won't reach us).
        if (superClass == null) {
            this.realClass = null;
            this.variableTableManager = new VariableTableManager(this);
        } else {
            this.realClass = superClass.realClass;
            if (realClass != null) {
                this.variableTableManager = realClass.variableTableManager;
            } else {
                this.variableTableManager = new VariableTableManager(this);
            }
        }

        setSuperClass(superClass); // this is the only case it might be null here (in MetaClass construction)
    }

    /** used by CLASS_ALLOCATOR (any Class' class will be a Class!)
     *  also used to bootstrap Object class
     */
    protected RubyClass(Ruby runtime) {
        super(runtime, runtime.getClassClass());
        this.runtime = runtime;
        this.realClass = this;
        this.variableTableManager = new VariableTableManager(this);
        setClassIndex(ClassIndex.CLASS);
    }

    /** rb_class_boot (for plain Classes)
     *  also used to bootstrap Module and Class classes
     */
    protected RubyClass(Ruby runtime, RubyClass superClazz) {
        this(runtime);
        setSuperClass(superClazz);
        marshal = superClazz.marshal; // use parent's marshal
        superClazz.addSubclass(this);
        allocator = superClazz.allocator;

        infectBy(superClass);
    }

    /**
     * A constructor which allows passing in an array of supplementary call sites.
     */
    protected RubyClass(Ruby runtime, RubyClass superClazz, CallSite[] extraCallSites) {
        this(runtime);
        setSuperClass(superClazz);
        this.marshal = superClazz.marshal; // use parent's marshal
        superClazz.addSubclass(this);

        this.extraCallSites = extraCallSites;

        infectBy(superClass);
    }

    /**
     * Construct a new class with the given name scoped under Object (global)
     * and with Object as its immediate superclass.
     * Corresponds to rb_class_new in MRI.
     */
    public static RubyClass newClass(Ruby runtime, RubyClass superClass) {
        if (superClass == runtime.getClassClass()) throw runtime.newTypeError("can't make subclass of Class");
        if (superClass.isSingleton()) throw runtime.newTypeError("can't make subclass of virtual class");
        return new RubyClass(runtime, superClass);
    }

    /**
     * A variation on newClass that allow passing in an array of supplementary
     * call sites to improve dynamic invocation.
     */
    public static RubyClass newClass(Ruby runtime, RubyClass superClass, CallSite[] extraCallSites) {
        if (superClass == runtime.getClassClass()) throw runtime.newTypeError("can't make subclass of Class");
        if (superClass.isSingleton()) throw runtime.newTypeError("can't make subclass of virtual class");
        return new RubyClass(runtime, superClass, extraCallSites);
    }

    /**
     * Construct a new class with the given name, allocator, parent class,
     * and containing class. If setParent is true, the class's parent will be
     * explicitly set to the provided parent (rather than the new class just
     * being assigned to a constant in that parent).
     * Corresponds to rb_class_new/rb_define_class_id/rb_name_class/rb_set_class_path
     * in MRI.
     */
    public static RubyClass newClass(Ruby runtime, RubyClass superClass, String name, ObjectAllocator allocator, RubyModule parent, boolean setParent) {
        RubyClass clazz = newClass(runtime, superClass);
        clazz.setBaseName(name);
        clazz.setAllocator(allocator);
        clazz.makeMetaClass(superClass.getMetaClass());
        if (setParent) clazz.setParent(parent);
        parent.setConstant(name, clazz);
        clazz.inherit(superClass);
        return clazz;
    }

    /**
     * A variation on newClass that allows passing in an array of supplementary
     * call sites to improve dynamic invocation performance.
     */
    public static RubyClass newClass(Ruby runtime, RubyClass superClass, String name, ObjectAllocator allocator, RubyModule parent, boolean setParent, CallSite[] extraCallSites) {
        RubyClass clazz = newClass(runtime, superClass, extraCallSites);
        clazz.setBaseName(name);
        clazz.setAllocator(allocator);
        clazz.makeMetaClass(superClass.getMetaClass());
        if (setParent) clazz.setParent(parent);
        parent.setConstant(name, clazz);
        clazz.inherit(superClass);
        return clazz;
    }

    /** rb_make_metaclass
     *
     */
    @Override
    public RubyClass makeMetaClass(RubyClass superClass) {
        if (isSingleton()) { // could be pulled down to RubyClass in future
            MetaClass klass = new MetaClass(runtime, superClass, this); // rb_class_boot
            setMetaClass(klass);

            klass.setMetaClass(klass);
            klass.setSuperClass(getSuperClass().getRealClass().getMetaClass());

            return klass;
        } else {
            return super.makeMetaClass(superClass);
        }
    }

    public boolean notVisibleAndNotMethodMissing(DynamicMethod method, String name, IRubyObject caller, CallType callType) {
        return !method.isCallableFrom(caller, callType) && !name.equals("method_missing");
    }

    public IRubyObject finvoke(ThreadContext context, IRubyObject self, String name, Block block) {
        DynamicMethod method = searchMethod(name);
        if (shouldCallMethodMissing(method)) {
            return Helpers.callMethodMissing(context, self, method.getVisibility(), name, CallType.FUNCTIONAL, block);
        }
        return method.call(context, self, this, name, block);
    }

    public IRubyObject finvoke(ThreadContext context, IRubyObject self, String name,
            IRubyObject[] args, Block block) {
        assert args != null;
        DynamicMethod method = searchMethod(name);
        if (shouldCallMethodMissing(method)) {
            return Helpers.callMethodMissing(context, self, method.getVisibility(), name, CallType.FUNCTIONAL, args, block);
        }
        return method.call(context, self, this, name, args, block);
    }

    public IRubyObject finvoke(ThreadContext context, IRubyObject self, String name,
            IRubyObject arg, Block block) {
        DynamicMethod method = searchMethod(name);
        if (shouldCallMethodMissing(method)) {
            return Helpers.callMethodMissing(context, self, method.getVisibility(), name, CallType.FUNCTIONAL, arg, block);
        }
        return method.call(context, self, this, name, arg, block);
    }

    public IRubyObject finvoke(ThreadContext context, IRubyObject self, String name,
            IRubyObject arg0, IRubyObject arg1, Block block) {
        DynamicMethod method = searchMethod(name);
        if (shouldCallMethodMissing(method)) {
            return Helpers.callMethodMissing(context, self, method.getVisibility(), name, CallType.FUNCTIONAL, arg0, arg1, block);
        }
        return method.call(context, self, this, name, arg0, arg1, block);
    }

    public IRubyObject finvoke(ThreadContext context, IRubyObject self, String name,
                               IRubyObject arg0, IRubyObject arg1, IRubyObject arg2, Block block) {
        DynamicMethod method = searchMethod(name);
        if (shouldCallMethodMissing(method)) {
            return Helpers.callMethodMissing(context, self, method.getVisibility(), name, CallType.FUNCTIONAL, arg0, arg1, arg2, block);
        }
        return method.call(context, self, this, name, arg0, arg1, arg2, block);
    }

    public IRubyObject finvoke(ThreadContext context, IRubyObject self, String name) {
        DynamicMethod method = searchMethod(name);
        if (shouldCallMethodMissing(method)) {
            return Helpers.callMethodMissing(context, self, method.getVisibility(), name, CallType.FUNCTIONAL, Block.NULL_BLOCK);
        }
        return method.call(context, self, this, name);
    }

    /**
     * Same behavior as finvoke, but uses the given caller object to check visibility if callType demands it.
     */
    public IRubyObject invokeFrom(ThreadContext context, CallType callType, IRubyObject caller, IRubyObject self, String name,
                              Block block) {
        DynamicMethod method = searchMethod(name);
        if (shouldCallMethodMissing(method, name, caller, callType)) {
            return Helpers.callMethodMissing(context, self, method.getVisibility(), name, callType, block);
        }
        return method.call(context, self, this, name, block);
    }

    /**
     * Same behavior as finvoke, but uses the given caller object to check visibility if callType demands it.
     */
    public IRubyObject invokeFrom(ThreadContext context, CallType callType, IRubyObject caller, IRubyObject self, String name,
                              IRubyObject[] args, Block block) {
        assert args != null;
        DynamicMethod method = searchMethod(name);
        if (shouldCallMethodMissing(method, name, caller, callType)) {
            return Helpers.callMethodMissing(context, self, method.getVisibility(), name, callType, args, block);
        }
        return method.call(context, self, this, name, args, block);
    }

    /**
     * Same behavior as finvoke, but uses the given caller object to check visibility if callType demands it.
     */
    public IRubyObject invokeFrom(ThreadContext context, CallType callType, IRubyObject caller, IRubyObject self, String name,
                              IRubyObject arg, Block block) {
        DynamicMethod method = searchMethod(name);
        if (shouldCallMethodMissing(method, name, caller, callType)) {
            return Helpers.callMethodMissing(context, self, method.getVisibility(), name, callType, arg, block);
        }
        return method.call(context, self, this, name, arg, block);
    }

    /**
     * Same behavior as finvoke, but uses the given caller object to check visibility if callType demands it.
     */
    public IRubyObject invokeFrom(ThreadContext context, CallType callType, IRubyObject caller, IRubyObject self, String name,
                              IRubyObject arg0, IRubyObject arg1, Block block) {
        DynamicMethod method = searchMethod(name);
        if (shouldCallMethodMissing(method, name, caller, callType)) {
            return Helpers.callMethodMissing(context, self, method.getVisibility(), name, callType, arg0, arg1, block);
        }
        return method.call(context, self, this, name, arg0, arg1, block);
    }

    /**
     * Same behavior as finvoke, but uses the given caller object to check visibility if callType demands it.
     */
    public IRubyObject invokeFrom(ThreadContext context, CallType callType, IRubyObject caller, IRubyObject self, String name,
                              IRubyObject arg0, IRubyObject arg1, IRubyObject arg2, Block block) {
        DynamicMethod method = searchMethod(name);
        if (shouldCallMethodMissing(method, name, caller, callType)) {
            return Helpers.callMethodMissing(context, self, method.getVisibility(), name, callType, arg0, arg1, arg2, block);
        }
        return method.call(context, self, this, name, arg0, arg1, arg2, block);
    }

    /**
     * Same behavior as finvoke, but uses the given caller object to check visibility if callType demands it.
     */
    public IRubyObject invokeFrom(ThreadContext context, CallType callType, IRubyObject caller, IRubyObject self, String name) {
        DynamicMethod method = searchMethod(name);
        if (shouldCallMethodMissing(method, name, caller, callType)) {
            return Helpers.callMethodMissing(context, self, method.getVisibility(), name, callType, Block.NULL_BLOCK);
        }
        return method.call(context, self, this, name);
    }

    /**
     * Same behavior as finvoke, but uses the given caller object to check visibility if callType demands it.
     */
    public IRubyObject invokeFrom(ThreadContext context, CallType callType, IRubyObject caller, IRubyObject self, String name,
                              IRubyObject[] args) {
        assert args != null;
        DynamicMethod method = searchMethod(name);
        if (shouldCallMethodMissing(method, name, caller, callType)) {
            return Helpers.callMethodMissing(context, self, method.getVisibility(), name, callType, args, Block.NULL_BLOCK);
        }
        return method.call(context, self, this, name, args);
    }

    /**
     * Same behavior as finvoke, but uses the given caller object to check visibility if callType demands it.
     */
    public IRubyObject invokeFrom(ThreadContext context, CallType callType, IRubyObject caller, IRubyObject self, String name,
                              IRubyObject arg) {
        DynamicMethod method = searchMethod(name);
        if (shouldCallMethodMissing(method, name, caller, callType)) {
            return Helpers.callMethodMissing(context, self, method.getVisibility(), name, callType, arg, Block.NULL_BLOCK);
        }
        return method.call(context, self, this, name, arg);
    }

    /**
     * Same behavior as finvoke, but uses the given caller object to check visibility if callType demands it.
     */
    public IRubyObject invokeFrom(ThreadContext context, CallType callType, IRubyObject caller, IRubyObject self, String name,
                              IRubyObject arg0, IRubyObject arg1) {
        DynamicMethod method = searchMethod(name);
        if (shouldCallMethodMissing(method, name, caller, callType)) {
            return Helpers.callMethodMissing(context, self, method.getVisibility(), name, callType, arg0, arg1, Block.NULL_BLOCK);
        }
        return method.call(context, self, this, name, arg0, arg1);
    }

    /**
     * Same behavior as finvoke, but uses the given caller object to check visibility if callType demands it.
     */
    public IRubyObject invokeFrom(ThreadContext context, CallType callType, IRubyObject caller, IRubyObject self, String name,
                              IRubyObject arg0, IRubyObject arg1, IRubyObject arg2) {
        DynamicMethod method = searchMethod(name);
        if (shouldCallMethodMissing(method, name, caller, callType)) {
            return Helpers.callMethodMissing(context, self, method.getVisibility(), name, callType, arg0, arg1, arg2, Block.NULL_BLOCK);
        }
        return method.call(context, self, this, name, arg0, arg1, arg2);
    }

    /**
     * Safely attempt to invoke the given method name on self, using respond_to? and method_missing as appropriate.
     *
     * MRI: rb_check_funcall
     */
    public final IRubyObject finvokeChecked(ThreadContext context, IRubyObject self, String name) {
        return checkFuncallDefault(context, self, name, IRubyObject.NULL_ARRAY);
    }

    /**
     * Safely attempt to invoke the given method name on self, using respond_to? and method_missing as appropriate.
     *
     * MRI: rb_check_funcall
     */
    public final IRubyObject finvokeChecked(ThreadContext context, IRubyObject self, JavaSites.CheckedSites sites) {
        return checkFuncallDefault(context, self, sites);
    }

    /**
     * Safely attempt to invoke the given method name on self, using respond_to? and method_missing as appropriate.
     *
     * MRI: rb_check_funcall
     */
    public final IRubyObject finvokeChecked(ThreadContext context, IRubyObject self, String name, IRubyObject... args) {
        return checkFuncallDefault(context, self, name, args);
    }

    /**
     * Safely attempt to invoke the given method name on self, using respond_to? and method_missing as appropriate.
     *
     * MRI: rb_check_funcall
     */
    public final IRubyObject finvokeChecked(ThreadContext context, IRubyObject self, JavaSites.CheckedSites sites, IRubyObject... args) {
        return checkFuncallDefault(context, self, sites, args);
    }

    // MRI: rb_check_funcall_default
    private IRubyObject checkFuncallDefault(ThreadContext context, IRubyObject self, String name, IRubyObject[] args) {
        final RubyClass klass = self.getMetaClass();
        if (!checkFuncallRespondTo(context, klass, self, name)) return null; // return def;

        DynamicMethod me = searchMethod(name);
        if (!checkFuncallCallable(context, me, CallType.FUNCTIONAL, self)) {
            return checkFuncallMissing(context, klass, self, name, args);
        }
        return me.call(context, self, klass, name, args);
    }

    // MRI: rb_check_funcall_default
    private IRubyObject checkFuncallDefault(ThreadContext context, IRubyObject self, JavaSites.CheckedSites sites, IRubyObject[] args) {
        final RubyClass klass = self.getMetaClass();
        if (!checkFuncallRespondTo(context, klass, self, sites.respond_to_X)) return null; // return def;

        DynamicMethod me = sites.site.retrieveCache(klass).method;
        if (!checkFuncallCallable(context, me, CallType.FUNCTIONAL, self)) {
            return checkFuncallMissing(context, klass, self, sites.methodName, sites.respond_to_missing, sites.method_missing, args);
        }
        return me.call(context, self, klass, sites.methodName, args);
    }

    // MRI: rb_check_funcall_default
    private IRubyObject checkFuncallDefault(ThreadContext context, IRubyObject self, JavaSites.CheckedSites sites) {
        final RubyClass klass = self.getMetaClass();
        if (!checkFuncallRespondTo(context, klass, self, sites.respond_to_X)) return null; // return def;

        DynamicMethod me = sites.site.retrieveCache(klass).method;
        if (!checkFuncallCallable(context, me, CallType.FUNCTIONAL, self)) {
            return checkFuncallMissing(context, klass, self, sites.methodName, sites.respond_to_missing, sites.method_missing);
        }
        return me.call(context, self, klass, sites.methodName);
    }

    // MRI: check_funcall_exec
    private static IRubyObject checkFuncallExec(ThreadContext context, IRubyObject self, String name, IRubyObject... args) {
        return self.callMethod(context, "method_missing", ArraySupport.newCopy(context.runtime.newSymbol(name), args));
    }

    // MRI: check_funcall_exec
    private static IRubyObject checkFuncallExec(ThreadContext context, IRubyObject self, String name, CallSite methodMissingSite, IRubyObject... args) {
        return methodMissingSite.call(context, self, self, ArraySupport.newCopy(context.runtime.newSymbol(name), args));
    }

    // MRI: check_funcall_failed
    private static IRubyObject checkFuncallFailed(ThreadContext context, IRubyObject self, String name, RubyClass expClass, IRubyObject... args) {
        if (self.respondsTo(name)) {
            throw context.runtime.newRaiseException(expClass, name);
        }
        return null;
    }

    /**
     * Check if the method has a custom respond_to? and call it if so with the method ID we're hoping to call.
     *
     * MRI: check_funcall_respond_to
     */
    private static boolean checkFuncallRespondTo(ThreadContext context, RubyClass klass, IRubyObject recv, String mid) {
        final Ruby runtime = context.runtime;
        DynamicMethod me = klass.searchMethod("respond_to?");

        // NOTE: isBuiltin here would be NOEX_BASIC in MRI, a flag only added to respond_to?, method_missing, and
        //       respond_to_missing? Same effect, I believe.
        if (me != null && !me.isUndefined() && !me.isBuiltin()) {
            int arityValue = me.getArity().getValue();

            if (arityValue > 2) throw runtime.newArgumentError("respond_to? must accept 1 or 2 arguments (requires " + arityValue + ")");

            IRubyObject result;
            if (arityValue == 1) {
                result = me.call(context, recv, klass, "respond_to?", runtime.newSymbol(mid));
            } else {
                result = me.call(context, recv, klass, "respond_to?", runtime.newSymbol(mid), runtime.getTrue());
            }
            return result.isTrue();
        }
        return true;
    }

    /**
     * Check if the method has a custom respond_to? and call it if so with the method ID we're hoping to call.
     *
     * MRI: check_funcall_respond_to
     */
    private static boolean checkFuncallRespondTo(ThreadContext context, RubyClass klass, IRubyObject recv, RespondToCallSite respondToSite) {
        final Ruby runtime = context.runtime;
        DynamicMethod me = respondToSite.retrieveCache(klass).method;

        // NOTE: isBuiltin here would be NOEX_BASIC in MRI, a flag only added to respond_to?, method_missing, and
        //       respond_to_missing? Same effect, I believe.
        if (me != null && !me.isUndefined() && !me.isBuiltin()) {
            int arityValue = me.getArity().getValue();

            if (arityValue > 2) throw runtime.newArgumentError("respond_to? must accept 1 or 2 arguments (requires " + arityValue + ")");

            boolean result;
            if (arityValue == 1) {
                result = respondToSite.respondsTo(context, recv, recv);
            } else {
                result = respondToSite.respondsTo(context, recv, recv, true);
            }
            return result;
        }
        return true;
    }

    // MRI: check_funcall_callable
    public static boolean checkFuncallCallable(ThreadContext context, DynamicMethod method, CallType callType, IRubyObject self) {
        return rbMethodCallStatus(context, method, callType, self);
    }

    // MRI: rb_method_call_status
    // FIXME: Partial impl because we don't have these "NOEX" flags
    public static boolean rbMethodCallStatus(ThreadContext context, DynamicMethod method, CallType callType, IRubyObject self) {
        return method != null && !method.isUndefined() && method.isCallableFrom(self, callType);
    }

    // MRI: check_funcall_missing
    private static IRubyObject checkFuncallMissing(ThreadContext context, RubyClass klass, IRubyObject self, String method, IRubyObject... args) {
        final Ruby runtime = context.runtime;

        DynamicMethod me = klass.searchMethod("respond_to_missing?");
        // MRI: basic_obj_respond_to_missing ...
        if ( me != null && ! me.isUndefined() && ! me.isBuiltin() ) {
            IRubyObject ret;
            if (me.getArity().getValue() == 1) {
                ret = me.call(context, self, klass, "respond_to_missing?", runtime.newSymbol(method));
            } else {
                ret = me.call(context, self, klass, "respond_to_missing?", runtime.newSymbol(method), runtime.getTrue());
            }
            if ( ! ret.isTrue() ) return null;
        }

        if ( klass.isMethodBuiltin("method_missing") ) return null;

        final IRubyObject $ex = context.getErrorInfo();
        try {
            return checkFuncallExec(context, self, method, args);
        }
        catch (RaiseException e) {
            context.setErrorInfo($ex); // restore $!
            return checkFuncallFailed(context, self, method, runtime.getNoMethodError(), args);
        }
    }

    // MRI: check_funcall_missing
    private static IRubyObject checkFuncallMissing(ThreadContext context, RubyClass klass, IRubyObject self, String method, CachingCallSite respondToMissingSite, CachingCallSite methodMissingSite, IRubyObject... args) {
        final Ruby runtime = context.runtime;

        DynamicMethod me = respondToMissingSite.retrieveCache(klass).method;
        // MRI: basic_obj_respond_to_missing ...
        if ( me != null && ! me.isUndefined() && ! me.isBuiltin() ) {
            IRubyObject ret;
            if (me.getArity().getValue() == 1) {
                ret = me.call(context, self, klass, "respond_to_missing?", runtime.newSymbol(method));
            } else {
                ret = me.call(context, self, klass, "respond_to_missing?", runtime.newSymbol(method), runtime.getTrue());
            }
            if ( ! ret.isTrue() ) return null;
        }

        if (methodMissingSite.retrieveCache(klass).method.isBuiltin()) return null;

        final IRubyObject $ex = context.getErrorInfo();
        try {
            return checkFuncallExec(context, self, method, methodMissingSite, args);
        }
        catch (RaiseException e) {
            context.setErrorInfo($ex); // restore $!
            return checkFuncallFailed(context, self, method, runtime.getNoMethodError(), args);
        }
    }

    public IRubyObject finvoke(ThreadContext context, IRubyObject self, String name,
            IRubyObject[] args) {
        assert args != null;
        DynamicMethod method = searchMethod(name);
        if (shouldCallMethodMissing(method)) {
            return Helpers.callMethodMissing(context, self, method.getVisibility(), name, CallType.FUNCTIONAL, args, Block.NULL_BLOCK);
        }
        return method.call(context, self, this, name, args);
    }

    public IRubyObject finvoke(ThreadContext context, IRubyObject self, String name,
            IRubyObject arg) {
        DynamicMethod method = searchMethod(name);
        if (shouldCallMethodMissing(method)) {
            return Helpers.callMethodMissing(context, self, method.getVisibility(), name, CallType.FUNCTIONAL, arg, Block.NULL_BLOCK);
        }
        return method.call(context, self, this, name, arg);
    }

    public IRubyObject finvoke(ThreadContext context, IRubyObject self, String name,
            IRubyObject arg0, IRubyObject arg1) {
        DynamicMethod method = searchMethod(name);
        if (shouldCallMethodMissing(method)) {
            return Helpers.callMethodMissing(context, self, method.getVisibility(), name, CallType.FUNCTIONAL, arg0, arg1, Block.NULL_BLOCK);
        }
        return method.call(context, self, this, name, arg0, arg1);
    }

    public IRubyObject finvoke(ThreadContext context, IRubyObject self, String name,
            IRubyObject arg0, IRubyObject arg1, IRubyObject arg2) {
        DynamicMethod method = searchMethod(name);
        if (shouldCallMethodMissing(method)) {
            return Helpers.callMethodMissing(context, self, method.getVisibility(), name, CallType.FUNCTIONAL, arg0, arg1, arg2, Block.NULL_BLOCK);
        }
        return method.call(context, self, this, name, arg0, arg1, arg2);
    }

    private void dumpReifiedClass(String dumpDir, String javaPath, byte[] classBytes) {
        if (dumpDir != null) {
            if (dumpDir.length() == 0) dumpDir = ".";

            java.io.FileOutputStream classStream = null;
            try {
                java.io.File classFile = new java.io.File(dumpDir, javaPath + ".class");
                classFile.getParentFile().mkdirs();
                classStream = new java.io.FileOutputStream(classFile);
                classStream.write(classBytes);
            }
            catch (IOException io) {
                getRuntime().getWarnings().warn("unable to dump class file: " + io.getMessage());
            }
            finally {
                if (classStream != null) {
                    try { classStream.close(); }
                    catch (IOException ignored) { /* no-op */ }
                }
            }
        }
    }

    private void generateMethodAnnotations(Map<Class, Map<String, Object>> methodAnnos, SkinnyMethodAdapter m, List<Map<Class, Map<String, Object>>> parameterAnnos) {
        if (methodAnnos != null && methodAnnos.size() != 0) {
            for (Map.Entry<Class, Map<String, Object>> entry : methodAnnos.entrySet()) {
                m.visitAnnotationWithFields(ci(entry.getKey()), true, entry.getValue());
            }
        }
        if (parameterAnnos != null && parameterAnnos.size() != 0) {
            for (int i = 0; i < parameterAnnos.size(); i++) {
                Map<Class, Map<String, Object>> annos = parameterAnnos.get(i);
                if (annos != null && annos.size() != 0) {
                    for (Iterator<Map.Entry<Class, Map<String, Object>>> it = annos.entrySet().iterator(); it.hasNext();) {
                        Map.Entry<Class, Map<String, Object>> entry = it.next();
                        m.visitParameterAnnotationWithFields(i, ci(entry.getKey()), true, entry.getValue());
                    }
                }
            }
        }
    }

    private boolean shouldCallMethodMissing(DynamicMethod method) {
        return method.isUndefined();
    }
    private boolean shouldCallMethodMissing(DynamicMethod method, String name, IRubyObject caller, CallType callType) {
        return method.isUndefined() || notVisibleAndNotMethodMissing(method, name, caller, callType);
    }

    public IRubyObject invokeInherited(ThreadContext context, IRubyObject self, IRubyObject subclass) {
        DynamicMethod method = getMetaClass().searchMethod("inherited");

        if (method.isUndefined()) {
            return Helpers.callMethodMissing(context, self, method.getVisibility(), "inherited", CallType.FUNCTIONAL, Block.NULL_BLOCK);
        }

        return method.call(context, self, getMetaClass(), "inherited", subclass, Block.NULL_BLOCK);
    }

    /** rb_class_new_instance
    *
    */
    @JRubyMethod(name = "new", omit = true)
    public IRubyObject newInstance(ThreadContext context, Block block) {
        IRubyObject obj = allocate();
        baseCallSites[CS_IDX_INITIALIZE].call(context, obj, obj, block);
        return obj;
    }

    @JRubyMethod(name = "new", omit = true)
    public IRubyObject newInstance(ThreadContext context, IRubyObject arg0, Block block) {
        IRubyObject obj = allocate();
        baseCallSites[CS_IDX_INITIALIZE].call(context, obj, obj, arg0, block);
        return obj;
    }

    @JRubyMethod(name = "new", omit = true)
    public IRubyObject newInstance(ThreadContext context, IRubyObject arg0, IRubyObject arg1, Block block) {
        IRubyObject obj = allocate();
        baseCallSites[CS_IDX_INITIALIZE].call(context, obj, obj, arg0, arg1, block);
        return obj;
    }

    @JRubyMethod(name = "new", omit = true)
    public IRubyObject newInstance(ThreadContext context, IRubyObject arg0, IRubyObject arg1, IRubyObject arg2, Block block) {
        IRubyObject obj = allocate();
        baseCallSites[CS_IDX_INITIALIZE].call(context, obj, obj, arg0, arg1, arg2, block);
        return obj;
    }

    @JRubyMethod(name = "new", rest = true, omit = true)
    public IRubyObject newInstance(ThreadContext context, IRubyObject[] args, Block block) {
        IRubyObject obj = allocate();
        baseCallSites[CS_IDX_INITIALIZE].call(context, obj, obj, args, block);
        return obj;
    }

    /** rb_class_initialize
     *
     */
    @Override
    public IRubyObject initialize(ThreadContext context, Block block) {
        return initialize19(context, block);
    }

    public IRubyObject initialize(ThreadContext context, IRubyObject superObject, Block block) {
        return initialize19(context, superObject, block);
    }

    @JRubyMethod(name = "initialize", visibility = PRIVATE)
    public IRubyObject initialize19(ThreadContext context, Block block) {
        checkNotInitialized();
        return initializeCommon(context, runtime.getObject(), block, true);
    }

    @JRubyMethod(name = "initialize", visibility = PRIVATE)
    public IRubyObject initialize19(ThreadContext context, IRubyObject superObject, Block block) {
        checkNotInitialized();
        checkInheritable(superObject);
        return initializeCommon(context, (RubyClass) superObject, block, true);
    }

    private IRubyObject initializeCommon(ThreadContext context, RubyClass superClazz, Block block, boolean ruby1_9 /*callInheritBeforeSuper*/) {
        setSuperClass(superClazz);
        allocator = superClazz.allocator;
        makeMetaClass(superClazz.getMetaClass());

        marshal = superClazz.marshal;

        superClazz.addSubclass(this);

        if (ruby1_9) {
            inherit(superClazz);
            super.initialize(context, block);
        } else {
            super.initialize(context, block);
            inherit(superClazz);
        }

        return this;
    }

    /** rb_class_init_copy
     *
     */
    @JRubyMethod(name = "initialize_copy", required = 1, visibility = PRIVATE)
    @Override
    public IRubyObject initialize_copy(IRubyObject original){
        checkNotInitialized();
        if (original instanceof MetaClass) throw runtime.newTypeError("can't copy singleton class");

        super.initialize_copy(original);
        allocator = ((RubyClass)original).allocator;
        return this;
    }

    protected void setModuleSuperClass(RubyClass superClass) {
        // remove us from old superclass's child classes
        if (this.superClass != null) this.superClass.removeSubclass(this);
        // add us to new superclass's child classes
        superClass.addSubclass(this);
        // update superclass reference
        setSuperClass(superClass);
    }

    // introduced solely to provide some level of compatibility with previous
    // Class#subclasses implementation ... `ruby_class.to_java.subclasses`
    public final Collection<RubyClass> subclasses() {
        return subclasses(false);
    }

    public Collection<RubyClass> subclasses(boolean includeDescendants) {
        Map<RubyClass, Object> subclasses = this.subclasses;
        if (subclasses != null) {
            Collection<RubyClass> mine = new ArrayList<>();
            subclassesInner(mine, includeDescendants);

            return mine;
        }
        return Collections.EMPTY_LIST;
    }

    private void subclassesInner(Collection<RubyClass> mine, boolean includeDescendants) {
        Map<RubyClass, Object> subclasses = this.subclasses;
        if (subclasses != null) {
            Set<RubyClass> keys = subclasses.keySet();
            mine.addAll(keys);
            if (includeDescendants) {
                for (RubyClass klass: keys) {
                    klass.subclassesInner(mine, includeDescendants);
                }
            }
        }
    }

    /**
     * Add a new subclass to the weak set of subclasses.
     *
     * This version always constructs a new set to avoid having to synchronize
     * against the set when iterating it for invalidation in
     * invalidateCacheDescendants.
     *
     * @param subclass The subclass to add
     */
    public void addSubclass(RubyClass subclass) {
        Map<RubyClass, Object> subclasses = this.subclasses;
        if (subclasses == null) {
            // check again
            synchronized (this) {
                subclasses = this.subclasses;
                if (subclasses == null) {
                    this.subclasses = subclasses = new ConcurrentWeakHashMap<>(4, 0.75f, 1);
                }
            }
        }

        subclasses.put(subclass, NEVER);
    }

    /**
     * Remove a subclass from the weak set of subclasses.
     *
     * @param subclass The subclass to remove
     */
    public void removeSubclass(RubyClass subclass) {
        Map<RubyClass, Object> subclasses = this.subclasses;
        if (subclasses == null) return;

        subclasses.remove(subclass);
    }

    /**
     * Replace an existing subclass with a new one.
     *
     * @param subclass The subclass to remove
     * @param newSubclass The subclass to replace it with
     */
    public void replaceSubclass(RubyClass subclass, RubyClass newSubclass) {
        Map<RubyClass, Object> subclasses = this.subclasses;
        if (subclasses == null) return;

        subclasses.remove(subclass);
        subclasses.put(newSubclass, NEVER);
    }

    @Override
    public void becomeSynchronized() {
        // make this class and all subclasses sync
        super.becomeSynchronized();
        Map<RubyClass, Object> subclasses = this.subclasses;
        if (subclasses != null) {
            for (RubyClass subclass : subclasses.keySet()) subclass.becomeSynchronized();
        }
    }

    /**
     * Invalidate all subclasses of this class by walking the set of all
     * subclasses and asking them to invalidate themselves.
     *
     * Note that this version works against a reference to the current set of
     * subclasses, which could be replaced by the time this iteration is
     * complete. In theory, there may be a path by which invalidation would
     * miss a class added during the invalidation process, but the exposure is
     * minimal if it exists at all. The only way to prevent it would be to
     * synchronize both invalidation and subclass set modification against a
     * global lock, which we would like to avoid.
     */
    @Override
    public void invalidateCacheDescendants() {
        super.invalidateCacheDescendants();

        Map<RubyClass, Object> subclasses = this.subclasses;
        if (subclasses != null) {
            for (RubyClass subclass : subclasses.keySet()) subclass.invalidateCacheDescendants();
        }
    }

    public void addInvalidatorsAndFlush(List<Invalidator> invalidators) {
        // add this class's invalidators to the aggregate
        invalidators.add(methodInvalidator);

        // if we're not at boot time, don't bother fully clearing caches
        if (!runtime.isBootingCore()) cachedMethods.clear();

        Map<RubyClass, Object> subclasses = this.subclasses;
        // no subclasses, don't bother with lock and iteration
        if (subclasses == null || subclasses.isEmpty()) return;

        // cascade into subclasses
        for (RubyClass subclass : subclasses.keySet()) subclass.addInvalidatorsAndFlush(invalidators);
    }

    public final Ruby getClassRuntime() {
        return runtime;
    }

    public final RubyClass getRealClass() {
        return realClass;
    }

    @JRubyMethod(name = "inherited", required = 1, visibility = PRIVATE)
    public IRubyObject inherited(ThreadContext context, IRubyObject arg) {
        return context.nil;
    }

    /** rb_class_inherited (reversed semantics!)
     *
     */
    public void inherit(RubyClass superClazz) {
        if (superClazz == null) superClazz = runtime.getObject();

        if (getRuntime().getNil() != null) {
            superClazz.invokeInherited(runtime.getCurrentContext(), superClazz, this);
        }
    }

    /** Return the real super class of this class.
     *
     * rb_class_superclass
     *
     */
    @JRubyMethod(name = "superclass")
    public IRubyObject superclass(ThreadContext context) {
        RubyClass superClazz = superClass;

        if (superClazz == null) {
            if (metaClass == runtime.getBasicObject().getMetaClass()) return context.nil;
            throw runtime.newTypeError("uninitialized class");
        }

        while (superClazz != null && (superClazz.isIncluded() || superClazz.isPrepended())) {
            superClazz = superClazz.superClass;
        }

        return superClazz != null ? superClazz : context.nil;
    }

    private void checkNotInitialized() {
        if (superClass != null || this == runtime.getBasicObject()) {
            throw runtime.newTypeError("already initialized class");
        }
    }
    /** rb_check_inheritable
     *
     */
    public static void checkInheritable(IRubyObject superClass) {
        if (!(superClass instanceof RubyClass)) {
            throw superClass.getRuntime().newTypeError("superclass must be a Class (" + superClass.getMetaClass() + " given)");
        }
        if (((RubyClass)superClass).isSingleton()) {
            throw superClass.getRuntime().newTypeError("can't make subclass of virtual class");
        }
        if (superClass == superClass.getRuntime().getClassClass()) {
            throw superClass.getRuntime().newTypeError("can't make subclass of Class");
        }
    }

    public final ObjectMarshal getMarshal() {
        return marshal;
    }

    public final void setMarshal(ObjectMarshal marshal) {
        this.marshal = marshal;
    }

    public final void marshal(Object obj, MarshalStream marshalStream) throws IOException {
        getMarshal().marshalTo(runtime, obj, this, marshalStream);
    }

    public final Object unmarshal(UnmarshalStream unmarshalStream) throws IOException {
        return getMarshal().unmarshalFrom(runtime, this, unmarshalStream);
    }

    public static void marshalTo(RubyClass clazz, MarshalStream output) throws java.io.IOException {
        output.registerLinkTarget(clazz);
        output.writeString(MarshalStream.getPathFromClass(clazz));
    }

    public static RubyClass unmarshalFrom(UnmarshalStream input) throws java.io.IOException {
        String name = RubyString.byteListToString(input.unmarshalString());
        RubyClass result = UnmarshalStream.getClassFromPath(input.getRuntime(), name);
        input.registerLinkTarget(result);
        return result;
    }

    protected static final ObjectMarshal DEFAULT_OBJECT_MARSHAL = new ObjectMarshal() {
        @Override
        public void marshalTo(Ruby runtime, Object obj, RubyClass type,
                              MarshalStream marshalStream) throws IOException {
            IRubyObject object = (IRubyObject)obj;

            marshalStream.registerLinkTarget(object);
            marshalStream.dumpVariables(object.getVariableList());
        }

        @Override
        public Object unmarshalFrom(Ruby runtime, RubyClass type,
                                    UnmarshalStream unmarshalStream) throws IOException {
            IRubyObject result = type.allocate();

            unmarshalStream.registerLinkTarget(result);

            unmarshalStream.defaultVariablesUnmarshal(result);

            return result;
        }
    };

    /**
     * Whether this class can be reified into a Java class. Currently only objects
     * that descend from Object (or descend from Ruby-based classes that descend
     * from Object) can be reified.
     *
     * @return true if the class can be reified, false otherwise
     */
    public boolean isReifiable() {
        // already reified is not reifiable
        if (reifiedClass != null) return false;

        final RubyClass realSuper;
        // root classes are not reifiable
        if (superClass == null || (realSuper = superClass.getRealClass()) == null) return false;

        Class reifiedSuper = realSuper.reifiedClass;

        // if super has been reified or is a native class
        if (reifiedSuper != null) {

            // super must be Object, BasicObject, or a reified user class
            return reifiedSuper == RubyObject.class ||
                    reifiedSuper == RubyBasicObject.class ||
                    Reified.class.isAssignableFrom(reifiedSuper);
        } else {
            // non-native, non-reified super; recurse
            return realSuper.isReifiable();
        }
    }

    public void reifyWithAncestors() {
        reifyWithAncestors(null, true);
    }
    public void reifyWithAncestors(String classDumpDir) {
        reifyWithAncestors(classDumpDir, true);
    }
    public void reifyWithAncestors(boolean useChildLoader) {
        reifyWithAncestors(null, useChildLoader);
    }

    /**
     * Reify this class, first reifying all its ancestors. This causes the
     * reified class and all ancestors' reified classes to come into existence,
     * so any future changes will not be reflected.
     *
     * This form also accepts a string argument indicating a path in which to dump
     * the intermediate reified class bytes.
     *
     * @param classDumpDir the path in which to dump reified class bytes
     * @param useChildLoader whether to load the class into its own child classloader
     */
    public void reifyWithAncestors(String classDumpDir, boolean useChildLoader) {
        if (isReifiable()) {
            RubyClass realSuper = getSuperClass().getRealClass();

            if (realSuper.reifiedClass == null) realSuper.reifyWithAncestors(classDumpDir, useChildLoader);
            reify(classDumpDir, useChildLoader);
        }
    }

    private static final boolean DEBUG_REIFY = false;

    public final void reify() {
        reify(null, true);
    }
    public final void reify(String classDumpDir) {
        reify(classDumpDir, true);
    }
    public final void reify(boolean useChildLoader) {
        reify(null, useChildLoader);
    }

    /**
     * Stand up a real Java class for the backing store of this object
     * @param classDumpDir Directory to save reified java class
     */
    public synchronized void reify(String classDumpDir, boolean useChildLoader) {
        // re-check reifiable in case another reify call has jumped in ahead of us
        if (!isReifiable()) return;

        // calculate an appropriate name, for anonymous using inspect like format e.g. "Class:0x628fad4a"
        final String name = getBaseName() != null ? getName() :
                ( "Class_0x" + Integer.toHexString(System.identityHashCode(this)) );

        final String javaName = "rubyobj." + name.replaceAll("::", ".");
        final String javaPath = "rubyobj/" + name.replaceAll("::", "/");

        final Class parentReified = superClass.getRealClass().getReifiedClass();
        if (parentReified == null) {
            throw getClassRuntime().newTypeError(getName() + "'s parent class is not yet reified");
        }

        Class reifiedParent = RubyObject.class;
        if (superClass.reifiedClass != null) reifiedParent = superClass.reifiedClass;

        final byte[] classBytes = new MethodReificator(reifiedParent, javaName, javaPath).reify();

        final ClassDefiningClassLoader parentCL;
        if (parentReified.getClassLoader() instanceof OneShotClassLoader) {
            parentCL = (OneShotClassLoader) parentReified.getClassLoader();
        } else {
            if (useChildLoader) {
                parentCL = new OneShotClassLoader(runtime.getJRubyClassLoader());
            } else {
                parentCL = runtime.getJRubyClassLoader();
            }
        }
        // Attempt to load the name we plan to use; skip reification if it exists already (see #1229).
        try {
            Class result = parentCL.defineClass(javaName, classBytes);
            dumpReifiedClass(classDumpDir, javaPath, classBytes);

            @SuppressWarnings("unchecked")
            java.lang.reflect.Method clinit = result.getDeclaredMethod("clinit", Ruby.class, RubyClass.class);
            clinit.invoke(null, runtime, this);

            setClassAllocator(result);
            reifiedClass = result;

            return; // success
        }
        catch (LinkageError error) { // fall through to failure path
            final String msg = error.getMessage();
            if ( msg != null && msg.contains("duplicate class definition for name") ) {
                logReifyException(error, false);
            }
            else {
                logReifyException(error, true);
            }
        }
        catch (Exception ex) {
            logReifyException(ex, true);
        }

        // If we get here, there's some other class in this classloader hierarchy with the same name. In order to
        // avoid a naming conflict, we set reified class to parent and skip reification.

        if (superClass.reifiedClass != null) {
            reifiedClass = superClass.reifiedClass;
            allocator = superClass.allocator;
        }
    }

    interface Reificator {
        byte[] reify();
    } // interface  Reificator

    private abstract class BaseReificator implements Reificator {

        protected final Class reifiedParent;
        protected final String javaName;
        protected final String javaPath;
        protected final ClassWriter cw;

        BaseReificator(Class<?> reifiedParent, String javaName, String javaPath) {
            this.reifiedParent = reifiedParent;
            this.javaName = javaName;
            this.javaPath = javaPath;

            cw = new ClassWriter(ClassWriter.COMPUTE_FRAMES | ClassWriter.COMPUTE_MAXS);
            cw.visit(RubyInstanceConfig.JAVA_VERSION, ACC_PUBLIC + ACC_SUPER, javaPath, null, p(reifiedParent), interfaces());
        }

        @Override
        public byte[] reify() {

            // fields to hold Ruby and RubyClass references
            cw.visitField(ACC_STATIC | ACC_PRIVATE, "ruby", ci(Ruby.class), null, null);
            cw.visitField(ACC_STATIC | ACC_PRIVATE, "rubyClass", ci(RubyClass.class), null, null);

            // static initializing method
            SkinnyMethodAdapter m = new SkinnyMethodAdapter(cw, ACC_PUBLIC | ACC_STATIC, "clinit", sig(void.class, Ruby.class, RubyClass.class), null, null);
            m.start();
            m.aload(0);
            m.putstatic(javaPath, "ruby", ci(Ruby.class));
            m.aload(1);
            m.putstatic(javaPath, "rubyClass", ci(RubyClass.class));
            m.voidreturn();
            m.end();

            // standard constructor that accepts Ruby, RubyClass
            m = new SkinnyMethodAdapter(cw, ACC_PUBLIC, "<init>", sig(void.class, Ruby.class, RubyClass.class), null, null);
            m.aload(0);
            m.aload(1);
            m.aload(2);
            m.invokespecial(p(reifiedParent), "<init>", sig(void.class, Ruby.class, RubyClass.class));
            m.voidreturn();
            m.end();

            // no-arg constructor using static references to Ruby and RubyClass
            m = new SkinnyMethodAdapter(cw, ACC_PUBLIC, "<init>", CodegenUtils.sig(void.class), null, null);
            m.aload(0);
            m.getstatic(javaPath, "ruby", ci(Ruby.class));
            m.getstatic(javaPath, "rubyClass", ci(RubyClass.class));
            m.invokespecial(p(reifiedParent), "<init>", sig(void.class, Ruby.class, RubyClass.class));
            m.voidreturn();
            m.end();

            customReify();

            cw.visitEnd();

            return cw.toByteArray();
        }

        public abstract void customReify();

        private String[] interfaces() {
            final Class[] interfaces = Java.getInterfacesFromRubyClass(RubyClass.this);
            final String[] interfaceNames = new String[interfaces.length + 1];
            // mark this as a Reified class
            interfaceNames[0] = p(Reified.class);
            // add the other user-specified interfaces
            for (int i = 0; i < interfaces.length; i++) {
                interfaceNames[i + 1] = p(interfaces[i]);
            }
            return interfaceNames;
        }
    }

    private class MethodReificator extends BaseReificator {

        MethodReificator(Class<?> reifiedParent, String javaName, String javaPath) {
            super(reifiedParent, javaName, javaPath);
        }

        @Override
        public void customReify() {
            addClassAnnotations();

            // define fields
            defineFields();

            // gather a list of instance methods, so we don't accidentally make static ones that conflict
            final Set<String> instanceMethods = new HashSet<String>(getMethods().size());

            // define instance methods
            defineInstanceMethods(instanceMethods);

            // define class/static methods
            defineClassMethods(instanceMethods);
        }

        private void addClassAnnotations() {
            if (classAnnotations != null && !classAnnotations.isEmpty()) {
                for (Map.Entry<Class,Map<String,Object>> entry : classAnnotations.entrySet()) {
                    Class annoType = entry.getKey();
                    Map<String,Object> fields = entry.getValue();

                    AnnotationVisitor av = cw.visitAnnotation(ci(annoType), true);
                    CodegenUtils.visitAnnotationFields(av, fields);
                    av.visitEnd();
                }
            }
        }

        private void defineFields() {
            for (Map.Entry<String, Class> fieldSignature : getFieldSignatures().entrySet()) {
                String fieldName = fieldSignature.getKey();
                Class type = fieldSignature.getValue();
                Map<Class, Map<String, Object>> fieldAnnos = getFieldAnnotations().get(fieldName);

                FieldVisitor fieldVisitor = cw.visitField(ACC_PUBLIC, fieldName, ci(type), null, null);

                if (fieldAnnos == null) continue;

                for (Map.Entry<Class, Map<String, Object>> fieldAnno : fieldAnnos.entrySet()) {
                    Class annoType = fieldAnno.getKey();
                    AnnotationVisitor av = fieldVisitor.visitAnnotation(ci(annoType), true);
                    CodegenUtils.visitAnnotationFields(av, fieldAnno.getValue());
                }
                fieldVisitor.visitEnd();
            }
        }

        private void defineClassMethods(Set<String> instanceMethods) {
            SkinnyMethodAdapter m;
            for (Map.Entry<String,DynamicMethod> methodEntry : getMetaClass().getMethods().entrySet()) {
                String methodName = methodEntry.getKey();

<<<<<<< HEAD
                if (!JavaNameMangler.willMethodMangleOk(methodName)) continue;

                String javaMethodName = JavaNameMangler.mangleMethodName(methodName);

                Map<Class,Map<String,Object>> methodAnnos = getMetaClass().getMethodAnnotations().get(methodName);
                List<Map<Class,Map<String,Object>>> parameterAnnos = getMetaClass().getParameterAnnotations().get(methodName);
                Class[] methodSignature = getMetaClass().getMethodSignatures().get(methodName);

                String signature;
                if (methodSignature == null) {
                    final Arity arity = methodEntry.getValue().getArity();
                    // non-signature signature with just IRubyObject
                    switch (arity.getValue()) {
                        case 0:
                            signature = sig(IRubyObject.class);
                            if (instanceMethods.contains(javaMethodName + signature)) continue;
                            m = new SkinnyMethodAdapter(cw, ACC_PUBLIC | ACC_STATIC, javaMethodName, signature, null, null);
                            generateMethodAnnotations(methodAnnos, m, parameterAnnos);

                            m.getstatic(javaPath, "rubyClass", ci(RubyClass.class));
                            //m.invokevirtual("org/jruby/RubyClass", "getMetaClass", sig(RubyClass.class) );
                            m.ldc(methodName);
                            m.invokevirtual("org/jruby/RubyClass", "callMethod", sig(IRubyObject.class, String.class) );
                            break;
                        default:
                            signature = sig(IRubyObject.class, IRubyObject[].class);
                            if (instanceMethods.contains(javaMethodName + signature)) continue;
                            m = new SkinnyMethodAdapter(cw, ACC_PUBLIC | ACC_VARARGS | ACC_STATIC, javaMethodName, signature, null, null);
                            generateMethodAnnotations(methodAnnos, m, parameterAnnos);

                            m.getstatic(javaPath, "rubyClass", ci(RubyClass.class));
                            m.ldc(methodName);
                            m.aload(0);
                            m.invokevirtual("org/jruby/RubyClass", "callMethod", sig(IRubyObject.class, String.class, IRubyObject[].class) );
                    }
                    m.areturn();
                }
                else { // generate a real method signature for the method, with to/from coercions

                    // indices for temp values
                    Class[] params = new Class[methodSignature.length - 1];
                    System.arraycopy(methodSignature, 1, params, 0, params.length);
                    final int baseIndex = RealClassGenerator.calcBaseIndex(params, 0);
                    int rubyIndex = baseIndex;

                    signature = sig(methodSignature[0], params);
                    if (instanceMethods.contains(javaMethodName + signature)) continue;
                    m = new SkinnyMethodAdapter(cw, ACC_PUBLIC | ACC_VARARGS | ACC_STATIC, javaMethodName, signature, null, null);
                    generateMethodAnnotations(methodAnnos, m, parameterAnnos);

                    m.getstatic(javaPath, "ruby", ci(Ruby.class));
                    m.astore(rubyIndex);

                    m.getstatic(javaPath, "rubyClass", ci(RubyClass.class));

                    m.ldc(methodName); // method name
                    RealClassGenerator.coerceArgumentsToRuby(m, params, rubyIndex);
                    m.invokevirtual("org/jruby/RubyClass", "callMethod", sig(IRubyObject.class, String.class, IRubyObject[].class));

                    RealClassGenerator.coerceResultAndReturn(m, methodSignature[0]);
                }

                if (DEBUG_REIFY) LOG.debug("defining {}.{} as {}.{}", getName(), methodName, javaName, javaMethodName + signature);

                m.end();
            }
        }

        private void defineInstanceMethods(Set<String> instanceMethods) {
            SkinnyMethodAdapter m;
            for (Map.Entry<String,DynamicMethod> methodEntry : getMethods().entrySet()) {
                final String methodName = methodEntry.getKey();
=======
            // define instance methods
            for (Map.Entry<String, DynamicMethod> methodEntry : getMethods().entrySet()) {
                final String id = methodEntry.getKey();
>>>>>>> 482159b0

                if (!JavaNameMangler.willMethodMangleOk(id)) {
                    LOG.debug("{} method: '{}' won't be part of reified Java class", getName(), id);
                    continue;
                }

                String javaMethodName = JavaNameMangler.mangleMethodName(id);

                Map<Class,Map<String,Object>> methodAnnos = getMethodAnnotations().get(id);
                List<Map<Class,Map<String,Object>>> parameterAnnos = getParameterAnnotations().get(id);
                Class[] methodSignature = getMethodSignatures().get(id);

                final String signature;
                if (methodSignature == null) { // non-signature signature with just IRubyObject
                    final Arity arity = methodEntry.getValue().getArity();
                    switch (arity.getValue()) {
                        case 0:
                            signature = sig(IRubyObject.class); // return IRubyObject foo()
                            m = new SkinnyMethodAdapter(cw, ACC_PUBLIC, javaMethodName, signature, null, null);
                            generateMethodAnnotations(methodAnnos, m, parameterAnnos);

                            m.aload(0);
                            m.ldc(id);
                            m.invokevirtual(javaPath, "callMethod", sig(IRubyObject.class, String.class));
                            break;
                        case 1:
                            signature = sig(IRubyObject.class, IRubyObject.class); // return IRubyObject foo(IRubyObject arg1)
                            m = new SkinnyMethodAdapter(cw, ACC_PUBLIC, javaMethodName, signature, null, null);
                            generateMethodAnnotations(methodAnnos, m, parameterAnnos);

                            m.aload(0);
                            m.ldc(id);
                            m.aload(1); // IRubyObject arg1
                            m.invokevirtual(javaPath, "callMethod", sig(IRubyObject.class, String.class, IRubyObject.class));
                            break;
                        // currently we only have :
                        //  callMethod(context, name)
                        //  callMethod(context, name, arg1)
                        // so for other arities use generic:
                        //  callMethod(context, name, args...)
                        default:
                            if ( arity.isFixed() ) {
                                final int paramCount = arity.getValue();
                                Class[] params = new Class[paramCount]; Arrays.fill(params, IRubyObject.class);
                                signature = sig(IRubyObject.class, params);
                                m = new SkinnyMethodAdapter(cw, ACC_PUBLIC, javaMethodName, signature, null, null);
                                generateMethodAnnotations(methodAnnos, m, parameterAnnos);

                                m.aload(0);
                                m.ldc(id);

                                // generate an IRubyObject[] for the method arguments :
                                m.pushInt(paramCount);
                                m.anewarray(p(IRubyObject.class)); // new IRubyObject[size]
                                for ( int i = 1; i <= paramCount; i++ ) {
                                    m.dup();
                                    m.pushInt(i - 1); // array index e.g. iconst_0
                                    m.aload(i); // IRubyObject arg1, arg2 e.g. aload_1
                                    m.aastore(); // arr[ i - 1 ] = arg_i
                                }
                            }
                            else { // (generic) variable arity e.g. method(*args)
                                // NOTE: maybe improve to match fixed part for < -1 e.g. (IRubObject, IRubyObject, IRubyObject...)
                                signature = sig(IRubyObject.class, IRubyObject[].class);
                                m = new SkinnyMethodAdapter(cw, ACC_PUBLIC | ACC_VARARGS, javaMethodName, signature, null, null);
                                generateMethodAnnotations(methodAnnos, m, parameterAnnos);

                                m.aload(0);
                                m.ldc(id);
                                m.aload(1); // IRubyObject[] arg1
                            }
                            m.invokevirtual(javaPath, "callMethod", sig(IRubyObject.class, String.class, IRubyObject[].class));
                    }
                    m.areturn();
                }
                else { // generate a real method signature for the method, with to/from coercions

                    // indices for temp values
                    Class[] params = new Class[methodSignature.length - 1];
                    ArraySupport.copy(methodSignature, 1, params, 0, params.length);
                    final int baseIndex = RealClassGenerator.calcBaseIndex(params, 1);
                    final int rubyIndex = baseIndex;

                    signature = sig(methodSignature[0], params);
                    int mod = ACC_PUBLIC;
                    if ( isVarArgsSignature(id, methodSignature) ) mod |= ACC_VARARGS;
                    m = new SkinnyMethodAdapter(cw, mod, javaMethodName, signature, null, null);
                    generateMethodAnnotations(methodAnnos, m, parameterAnnos);

                    m.getstatic(javaPath, "ruby", ci(Ruby.class));
                    m.astore(rubyIndex);

                    m.aload(0); // self
                    m.ldc(id); // method name
                    RealClassGenerator.coerceArgumentsToRuby(m, params, rubyIndex);
                    m.invokevirtual(javaPath, "callMethod", sig(IRubyObject.class, String.class, IRubyObject[].class));

                    RealClassGenerator.coerceResultAndReturn(m, methodSignature[0]);
                }

                if (DEBUG_REIFY) LOG.debug("defining {}#{} as {}#{}", getName(), id, javaName, javaMethodName + signature);

                instanceMethods.add(javaMethodName + signature);

                m.end();
            }
<<<<<<< HEAD
=======

            // define class/static methods
            for (Map.Entry<String, DynamicMethod> methodEntry : getMetaClass().getMethods().entrySet()) {
                String id = methodEntry.getKey();

                if (!JavaNameMangler.willMethodMangleOk(id)) continue;

                String javaMethodName = JavaNameMangler.mangleMethodName(id);

                Map<Class,Map<String,Object>> methodAnnos = getMetaClass().getMethodAnnotations().get(id);
                List<Map<Class,Map<String,Object>>> parameterAnnos = getMetaClass().getParameterAnnotations().get(id);
                Class[] methodSignature = getMetaClass().getMethodSignatures().get(id);

                String signature;
                if (methodSignature == null) {
                    final Arity arity = methodEntry.getValue().getArity();
                    // non-signature signature with just IRubyObject
                    switch (arity.getValue()) {
                        case 0:
                            signature = sig(IRubyObject.class);
                            if (instanceMethods.contains(javaMethodName + signature)) continue;
                            m = new SkinnyMethodAdapter(cw, ACC_PUBLIC | ACC_STATIC, javaMethodName, signature, null, null);
                            generateMethodAnnotations(methodAnnos, m, parameterAnnos);

                            m.getstatic(javaPath, "rubyClass", ci(RubyClass.class));
                            //m.invokevirtual("org/jruby/RubyClass", "getMetaClass", sig(RubyClass.class) );
                            m.ldc(id);
                            m.invokevirtual("org/jruby/RubyClass", "callMethod", sig(IRubyObject.class, String.class) );
                            break;
                        default:
                            signature = sig(IRubyObject.class, IRubyObject[].class);
                            if (instanceMethods.contains(javaMethodName + signature)) continue;
                            m = new SkinnyMethodAdapter(cw, ACC_PUBLIC | ACC_VARARGS | ACC_STATIC, javaMethodName, signature, null, null);
                            generateMethodAnnotations(methodAnnos, m, parameterAnnos);

                            m.getstatic(javaPath, "rubyClass", ci(RubyClass.class));
                            m.ldc(id);
                            m.aload(0);
                            m.invokevirtual("org/jruby/RubyClass", "callMethod", sig(IRubyObject.class, String.class, IRubyObject[].class) );
                    }
                    m.areturn();
                }
                else { // generate a real method signature for the method, with to/from coercions

                    // indices for temp values
                    Class[] params = new Class[methodSignature.length - 1];
                    System.arraycopy(methodSignature, 1, params, 0, params.length);
                    final int baseIndex = RealClassGenerator.calcBaseIndex(params, 0);
                    int rubyIndex = baseIndex;

                    signature = sig(methodSignature[0], params);
                    if (instanceMethods.contains(javaMethodName + signature)) continue;
                    m = new SkinnyMethodAdapter(cw, ACC_PUBLIC | ACC_VARARGS | ACC_STATIC, javaMethodName, signature, null, null);
                    generateMethodAnnotations(methodAnnos, m, parameterAnnos);

                    m.getstatic(javaPath, "ruby", ci(Ruby.class));
                    m.astore(rubyIndex);

                    m.getstatic(javaPath, "rubyClass", ci(RubyClass.class));

                    m.ldc(id); // method name
                    RealClassGenerator.coerceArgumentsToRuby(m, params, rubyIndex);
                    m.invokevirtual("org/jruby/RubyClass", "callMethod", sig(IRubyObject.class, String.class, IRubyObject[].class));

                    RealClassGenerator.coerceResultAndReturn(m, methodSignature[0]);
                }

                if (DEBUG_REIFY) LOG.debug("defining {}.{} as {}.{}", getName(), id, javaName, javaMethodName + signature);

                m.end();
            }

            cw.visitEnd();

            return cw.toByteArray();
        }

        private String[] interfaces() {
            final Class[] interfaces = Java.getInterfacesFromRubyClass(RubyClass.this);
            final String[] interfaceNames = new String[interfaces.length + 1];
            // mark this as a Reified class
            interfaceNames[0] = p(Reified.class);
            // add the other user-specified interfaces
            for (int i = 0; i < interfaces.length; i++) {
                interfaceNames[i + 1] = p(interfaces[i]);
            }
            return interfaceNames;
>>>>>>> 482159b0
        }

    } // class MethodReificator

    private boolean isVarArgsSignature(final String method, final Class[] methodSignature) {
        // TODO we should simply detect "java.lang.Object m1(java.lang.Object... args)"
        // var-args distinguished from  "java.lang.Object m2(java.lang.Object[]  args)"
        return methodSignature.length > 1 && // methodSignature[0] is return value
               methodSignature[ methodSignature.length - 1 ].isArray() ;
    }

    private void logReifyException(final Throwable failure, final boolean error) {
        if (RubyInstanceConfig.REIFY_LOG_ERRORS) {
            if ( error ) LOG.error("failed to reify class " + getName() + " due to: ", failure);
            else LOG.info("failed to reify class " + getName() + " due to: ", failure);
        }
    }

    public void setReifiedClass(Class<? extends IRubyObject> reifiedClass) {
        this.reifiedClass = reifiedClass;
    }

    public Class<? extends IRubyObject> getReifiedClass() {
        return reifiedClass;
    }

    public static Class<? extends IRubyObject> nearestReifiedClass(final RubyClass klass) {
        RubyClass current = klass;
        do {
            Class<? extends IRubyObject> reified = current.getReifiedClass();
            if ( reified != null ) return reified;
            current = current.getSuperClass();
        }
        while ( current != null );
        return null;
    }

    public Map<String, List<Map<Class, Map<String,Object>>>> getParameterAnnotations() {
        if (parameterAnnotations == null) return Collections.EMPTY_MAP;
        return parameterAnnotations;
    }

    public synchronized void addParameterAnnotation(String method, int i, Class annoClass, Map<String,Object> value) {
        if (parameterAnnotations == null) parameterAnnotations = new HashMap<>(8);
        List<Map<Class,Map<String,Object>>> paramList = parameterAnnotations.get(method);
        if (paramList == null) {
            paramList = new ArrayList<>(i + 1);
            parameterAnnotations.put(method, paramList);
        }
        if (paramList.size() < i + 1) {
            for (int j = paramList.size(); j < i + 1; j++) {
                paramList.add(null);
            }
        }
        if (annoClass != null && value != null) {
            Map<Class, Map<String, Object>> annos = paramList.get(i);
            if (annos == null) {
                paramList.set(i, annos = new LinkedHashMap<>(4));
            }
            annos.put(annoClass, value);
        } else {
            paramList.set(i, null);
        }
    }

    public Map<String,Map<Class,Map<String,Object>>> getMethodAnnotations() {
        if (methodAnnotations == null) return Collections.EMPTY_MAP;

        return methodAnnotations;
    }

    public Map<String,Map<Class,Map<String,Object>>> getFieldAnnotations() {
        if (fieldAnnotations == null) return Collections.EMPTY_MAP;

        return fieldAnnotations;
    }

    public synchronized void addMethodAnnotation(String methodName, Class annotation, Map fields) {
        if (methodAnnotations == null) methodAnnotations = new HashMap<>(8);

        Map<Class,Map<String,Object>> annos = methodAnnotations.get(methodName);
        if (annos == null) {
            methodAnnotations.put(methodName, annos = new LinkedHashMap<>(4));
        }

        annos.put(annotation, fields);
    }

    public synchronized void addFieldAnnotation(String fieldName, Class annotation, Map fields) {
        if (fieldAnnotations == null) fieldAnnotations = new HashMap<>(8);

        Map<Class,Map<String,Object>> annos = fieldAnnotations.get(fieldName);
        if (annos == null) {
            fieldAnnotations.put(fieldName, annos = new LinkedHashMap<>(4));
        }

        annos.put(annotation, fields);
    }


    public Map<String,Class[]> getMethodSignatures() {
        if (methodSignatures == null) return Collections.EMPTY_MAP;

        return methodSignatures;
    }

    public Map<String, Class> getFieldSignatures() {
        if (fieldSignatures == null) return Collections.EMPTY_MAP;

        return fieldSignatures;
    }

    public synchronized void addMethodSignature(String methodName, Class[] types) {
        if (methodSignatures == null) methodSignatures = new HashMap<>(16);

        methodSignatures.put(methodName, types);
    }

    public synchronized void addFieldSignature(String fieldName, Class type) {
        if (fieldSignatures == null) fieldSignatures = new LinkedHashMap<>(8);

        fieldSignatures.put(fieldName, type);
    }

    public Map<Class,Map<String,Object>> getClassAnnotations() {
        if (classAnnotations == null) return Collections.EMPTY_MAP;

        return classAnnotations;
    }

    public synchronized void addClassAnnotation(Class annotation, Map fields) {
        if (classAnnotations == null) classAnnotations = new LinkedHashMap<>(4);

        classAnnotations.put(annotation, fields);
    }

    @Override
    public <T> T toJava(Class<T> target) {
        if (target == Class.class) {
            if (reifiedClass == null) reifyWithAncestors(); // possibly auto-reify
            // Class requested; try java_class or else return nearest reified class
            final ThreadContext context = getRuntime().getCurrentContext();
            IRubyObject javaClass = JavaClass.java_class(context, this);
            if ( ! javaClass.isNil() ) return javaClass.toJava(target);

            Class reifiedClass = nearestReifiedClass(this);
            if ( reifiedClass != null ) return target.cast(reifiedClass);
            // should never fall through, since RubyObject has a reified class
        }

        if (target.isAssignableFrom(RubyClass.class)) {
            // they're asking for something RubyClass extends, give them that
            return target.cast(this);
        }

        return defaultToJava(target);
    }

    /**
     * An enum defining the type of marshaling a given class's objects employ.
     */
    private enum MarshalType { DEFAULT, NEW_USER, OLD_USER, DEFAULT_SLOW, NEW_USER_SLOW, USER_SLOW }

    /**
     * A tuple representing the mechanism by which objects should be marshaled.
     *
     * This tuple caches the type of marshaling to perform (from @MarshalType),
     * the method to be used for marshaling data (either marshal_load/dump or
     * _load/_dump), and the generation of the class at the time this tuple was
     * created. When "dump" or "load" are invoked, they either call the default
     * marshaling logic (@MarshalType.DEFAULT) or they further invoke the cached
     * marshal_dump/load or _dump/_load methods to marshal the data.
     *
     * It is expected that code outside MarshalTuple will validate that the
     * generation number still matches before invoking load or dump.
     */
    private static class MarshalTuple {
        /**
         * Construct a new MarshalTuple with the given values.
         *
         * @param method The method to invoke, or null in the case of default
         * marshaling.
         * @param type The type of marshaling to perform, from @MarshalType
         * @param generation The generation of the associated class at the time
         * of creation.
         */
        public MarshalTuple(DynamicMethod method, MarshalType type, int generation) {
            this.method = method;
            this.type = type;
            this.generation = generation;
        }

        /**
         * Dump the given object to the given stream, using the appropriate
         * marshaling method.
         *
         * @param stream The stream to which to dump
         * @param object The object to dump
         * @throws IOException If there is an IO error during dumping
         */
        public void dump(MarshalStream stream, IRubyObject object) throws IOException {
            switch (type) {
                case DEFAULT:
                    stream.writeDirectly(object);
                    return;
                case NEW_USER:
                    stream.userNewMarshal(object, method);
                    return;
                case OLD_USER:
                    stream.userMarshal(object, method);
                    return;
                case DEFAULT_SLOW:
                    if (object.respondsTo("marshal_dump")) {
                        stream.userNewMarshal(object);
                    } else if (object.respondsTo("_dump")) {
                        stream.userMarshal(object);
                    } else {
                        stream.writeDirectly(object);
                    }
                    return;
            }
        }

        /** A "null" tuple, used as the default value for caches. */
        public static final MarshalTuple NULL_TUPLE = new MarshalTuple(null, null, 0);
        /** The method associated with this tuple. */
        public final DynamicMethod method;
        /** The type of marshaling that will be performed */
        public final MarshalType type;
        /** The generation of the associated class at the time of creation */
        public final int generation;
    }

    /**
     * Marshal the given object to the marshaling stream, being "smart" and
     * caching how to do that marshaling.
     *
     * If the class defines a custom "respond_to?" method, then the behavior of
     * dumping could vary without our class structure knowing it. As a result,
     * we do only the slow-path classic behavior.
     *
     * If the class defines a real "marshal_dump" method, we cache and use that.
     *
     * If the class defines a real "_dump" method, we cache and use that.
     *
     * If the class neither defines none of the above methods, we use a fast
     * path directly to the default dumping logic.
     *
     * @param stream The stream to which to marshal the data
     * @param target The object whose data should be marshaled
     * @throws IOException If there is an IO exception while writing to the
     * stream.
     */
    public void smartDump(MarshalStream stream, IRubyObject target) throws IOException {
        MarshalTuple tuple;
        if ((tuple = cachedDumpMarshal).generation == generation) {
        } else {
            // recache
            DynamicMethod method = searchMethod("respond_to?");
            if (!method.equals(runtime.getRespondToMethod()) && !method.isUndefined()) {

                // custom respond_to?, always do slow default marshaling
                tuple = (cachedDumpMarshal = new MarshalTuple(null, MarshalType.DEFAULT_SLOW, generation));

            } else if (!(method = searchMethod("marshal_dump")).isUndefined()) {

                // object really has 'marshal_dump', cache "new" user marshaling
                tuple = (cachedDumpMarshal = new MarshalTuple(method, MarshalType.NEW_USER, generation));

            } else if (!(method = searchMethod("_dump")).isUndefined()) {

                // object really has '_dump', cache "old" user marshaling
                tuple = (cachedDumpMarshal = new MarshalTuple(method, MarshalType.OLD_USER, generation));

            } else {

                // no respond_to?, marshal_dump, or _dump, so cache default marshaling
                tuple = (cachedDumpMarshal = new MarshalTuple(null, MarshalType.DEFAULT, generation));
            }
        }

        tuple.dump(stream, target);
    }

    /**
     * Load marshaled data into a blank target object using marshal_load, being
     * "smart" and caching the mechanism for invoking marshal_load.
     *
     * If the class implements a custom respond_to?, cache nothing and go slow
     * path invocation of respond_to? and marshal_load every time. Raise error
     * if respond_to? :marshal_load returns true and no :marshal_load is
     * defined.
     *
     * If the class implements marshal_load, cache and use that.
     *
     * Otherwise, error, since marshal_load is not present.
     *
     * @param target The blank target object into which marshal_load will
     * deserialize the given data
     * @param data The marshaled data
     * @return The fully-populated target object
     */
    public IRubyObject smartLoadNewUser(IRubyObject target, IRubyObject data) {
        ThreadContext context = runtime.getCurrentContext();
        CacheEntry cache;
        if ((cache = cachedLoad).token == generation) {
            cache.method.call(context, target, this, "marshal_load", data);
            return target;
        } else {
            DynamicMethod method = searchMethod("respond_to?");
            if (!method.equals(runtime.getRespondToMethod()) && !method.isUndefined()) {

                // custom respond_to?, cache nothing and use slow path
                if (method.call(context, target, this, "respond_to?", runtime.newSymbol("marshal_load")).isTrue()) {
                    target.callMethod(context, "marshal_load", data);
                    return target;
                } else {
                    throw runtime.newTypeError("class " + getName() + " needs to have method `marshal_load'");
                }

            } else if (!(cache = searchWithCache("marshal_load")).method.isUndefined()) {

                // real marshal_load defined, cache and call it
                cachedLoad = cache;
                cache.method.call(context, target, this, "marshal_load", data);
                return target;

            } else {

                // go ahead and call, method_missing might handle it
                target.callMethod(context, "marshal_load", data);
                return target;

            }
        }
    }


    /**
     * Load marshaled data into a blank target object using _load, being
     * "smart" and caching the mechanism for invoking _load.
     *
     * If the metaclass implements custom respond_to?, cache nothing and go slow
     * path invocation of respond_to? and _load every time. Raise error if
     * respond_to? :_load returns true and no :_load is defined.
     *
     * If the metaclass implements _load, cache and use that.
     *
     * Otherwise, error, since _load is not present.
     *
     * @param data The marshaled data, to be reconstituted into an object by
     * _load
     * @return The fully-populated target object
     */
    public IRubyObject smartLoadOldUser(IRubyObject data) {
        ThreadContext context = runtime.getCurrentContext();
        CacheEntry cache;
        if ((cache = getSingletonClass().cachedLoad).token == getSingletonClass().generation) {
            return cache.method.call(context, this, getSingletonClass(), "_load", data);
        } else {
            DynamicMethod method = getSingletonClass().searchMethod("respond_to?");
            if (!method.equals(runtime.getRespondToMethod()) && !method.isUndefined()) {

                // custom respond_to?, cache nothing and use slow path
                if (method.call(context, this, getSingletonClass(), "respond_to?", runtime.newSymbol("_load")).isTrue()) {
                    return callMethod(context, "_load", data);
                } else {
                    throw runtime.newTypeError("class " + getName() + " needs to have method `_load'");
                }

            } else if (!(cache = getSingletonClass().searchWithCache("_load")).method.isUndefined()) {

                // real _load defined, cache and call it
                getSingletonClass().cachedLoad = cache;
                return cache.method.call(context, this, getSingletonClass(), "_load", data);

            } else {

                // provide an error, since it doesn't exist
                throw runtime.newTypeError("class " + getName() + " needs to have method `_load'");

            }
        }
    }

    // DEPRECATED METHODS

    @Deprecated
    public IRubyObject invoke(ThreadContext context, IRubyObject self, int methodIndex, String name, IRubyObject[] args, CallType callType, Block block) {
        return invoke(context, self, name, args, callType, block);
    }

    /**
     * This method is deprecated because it depends on having a Ruby frame pushed for checking method visibility,
     * and there's no way to enforce that. Most users of this method probably don't need to check visibility.
     *
     * See https://github.com/jruby/jruby/issues/4134
     *
     * @deprecated Use finvoke if you do not want visibility-checking or invokeFrom if you do.
     */
    public IRubyObject invoke(ThreadContext context, IRubyObject self, String name,
                              CallType callType, Block block) {
        DynamicMethod method = searchMethod(name);
        IRubyObject caller = context.getFrameSelf();
        if (shouldCallMethodMissing(method, name, caller, callType)) {
            return Helpers.callMethodMissing(context, self, method.getVisibility(), name, callType, block);
        }
        return method.call(context, self, this, name, block);
    }

    /**
     * This method is deprecated because it depends on having a Ruby frame pushed for checking method visibility,
     * and there's no way to enforce that. Most users of this method probably don't need to check visibility.
     *
     * See https://github.com/jruby/jruby/issues/4134
     *
     * @deprecated Use finvoke if you do not want visibility-checking or invokeFrom if you do.
     */
    public IRubyObject invoke(ThreadContext context, IRubyObject self, String name,
                              IRubyObject[] args, CallType callType, Block block) {
        assert args != null;
        DynamicMethod method = searchMethod(name);
        IRubyObject caller = context.getFrameSelf();
        if (shouldCallMethodMissing(method, name, caller, callType)) {
            return Helpers.callMethodMissing(context, self, method.getVisibility(), name, callType, args, block);
        }
        return method.call(context, self, this, name, args, block);
    }

    /**
     * This method is deprecated because it depends on having a Ruby frame pushed for checking method visibility,
     * and there's no way to enforce that. Most users of this method probably don't need to check visibility.
     *
     * See https://github.com/jruby/jruby/issues/4134
     *
     * @deprecated Use finvoke if you do not want visibility-checking or invokeFrom if you do.
     */
    public IRubyObject invoke(ThreadContext context, IRubyObject self, String name,
                              IRubyObject arg, CallType callType, Block block) {
        DynamicMethod method = searchMethod(name);
        IRubyObject caller = context.getFrameSelf();
        if (shouldCallMethodMissing(method, name, caller, callType)) {
            return Helpers.callMethodMissing(context, self, method.getVisibility(), name, callType, arg, block);
        }
        return method.call(context, self, this, name, arg, block);
    }

    /**
     * This method is deprecated because it depends on having a Ruby frame pushed for checking method visibility,
     * and there's no way to enforce that. Most users of this method probably don't need to check visibility.
     *
     * See https://github.com/jruby/jruby/issues/4134
     *
     * @deprecated Use finvoke if you do not want visibility-checking or invokeFrom if you do.
     */
    public IRubyObject invoke(ThreadContext context, IRubyObject self, String name,
                              IRubyObject arg0, IRubyObject arg1, CallType callType, Block block) {
        DynamicMethod method = searchMethod(name);
        IRubyObject caller = context.getFrameSelf();
        if (shouldCallMethodMissing(method, name, caller, callType)) {
            return Helpers.callMethodMissing(context, self, method.getVisibility(), name, callType, arg0, arg1, block);
        }
        return method.call(context, self, this, name, arg0, arg1, block);
    }

    /**
     * This method is deprecated because it depends on having a Ruby frame pushed for checking method visibility,
     * and there's no way to enforce that. Most users of this method probably don't need to check visibility.
     *
     * See https://github.com/jruby/jruby/issues/4134
     *
     * @deprecated Use finvoke if you do not want visibility-checking or invokeFrom if you do.
     */
    public IRubyObject invoke(ThreadContext context, IRubyObject self, String name,
                              IRubyObject arg0, IRubyObject arg1, IRubyObject arg2, CallType callType, Block block) {
        DynamicMethod method = searchMethod(name);
        IRubyObject caller = context.getFrameSelf();
        if (shouldCallMethodMissing(method, name, caller, callType)) {
            return Helpers.callMethodMissing(context, self, method.getVisibility(), name, callType, arg0, arg1, arg2, block);
        }
        return method.call(context, self, this, name, arg0, arg1, arg2, block);
    }

    /**
     * This method is deprecated because it depends on having a Ruby frame pushed for checking method visibility,
     * and there's no way to enforce that. Most users of this method probably don't need to check visibility.
     *
     * See https://github.com/jruby/jruby/issues/4134
     *
     * @deprecated Use finvoke if you do not want visibility-checking or invokeFrom if you do.
     */
    public IRubyObject invoke(ThreadContext context, IRubyObject self, String name,
                              CallType callType) {
        DynamicMethod method = searchMethod(name);
        IRubyObject caller = context.getFrameSelf();
        if (shouldCallMethodMissing(method, name, caller, callType)) {
            return Helpers.callMethodMissing(context, self, method.getVisibility(), name, callType, Block.NULL_BLOCK);
        }
        return method.call(context, self, this, name);
    }

    /**
     * This method is deprecated because it depends on having a Ruby frame pushed for checking method visibility,
     * and there's no way to enforce that. Most users of this method probably don't need to check visibility.
     *
     * See https://github.com/jruby/jruby/issues/4134
     *
     * @deprecated Use finvoke if you do not want visibility-checking or invokeFrom if you do.
     */
    public IRubyObject invoke(ThreadContext context, IRubyObject self, String name,
                              IRubyObject[] args, CallType callType) {
        assert args != null;
        DynamicMethod method = searchMethod(name);
        IRubyObject caller = context.getFrameSelf();
        if (shouldCallMethodMissing(method, name, caller, callType)) {
            return Helpers.callMethodMissing(context, self, method.getVisibility(), name, callType, args, Block.NULL_BLOCK);
        }
        return method.call(context, self, this, name, args);
    }

    /**
     * This method is deprecated because it depends on having a Ruby frame pushed for checking method visibility,
     * and there's no way to enforce that. Most users of this method probably don't need to check visibility.
     *
     * See https://github.com/jruby/jruby/issues/4134
     *
     * @deprecated Use finvoke if you do not want visibility-checking or invokeFrom if you do.
     */
    public IRubyObject invoke(ThreadContext context, IRubyObject self, String name,
                              IRubyObject arg, CallType callType) {
        DynamicMethod method = searchMethod(name);
        IRubyObject caller = context.getFrameSelf();
        if (shouldCallMethodMissing(method, name, caller, callType)) {
            return Helpers.callMethodMissing(context, self, method.getVisibility(), name, callType, arg, Block.NULL_BLOCK);
        }
        return method.call(context, self, this, name, arg);
    }

    /**
     * This method is deprecated because it depends on having a Ruby frame pushed for checking method visibility,
     * and there's no way to enforce that. Most users of this method probably don't need to check visibility.
     *
     * See https://github.com/jruby/jruby/issues/4134
     *
     * @deprecated Use finvoke if you do not want visibility-checking or invokeFrom if you do.
     */
    public IRubyObject invoke(ThreadContext context, IRubyObject self, String name,
                              IRubyObject arg0, IRubyObject arg1, CallType callType) {
        DynamicMethod method = searchMethod(name);
        IRubyObject caller = context.getFrameSelf();
        if (shouldCallMethodMissing(method, name, caller, callType)) {
            return Helpers.callMethodMissing(context, self, method.getVisibility(), name, callType, arg0, arg1, Block.NULL_BLOCK);
        }
        return method.call(context, self, this, name, arg0, arg1);
    }

    /**
     * This method is deprecated because it depends on having a Ruby frame pushed for checking method visibility,
     * and there's no way to enforce that. Most users of this method probably don't need to check visibility.
     *
     * See https://github.com/jruby/jruby/issues/4134
     *
     * @deprecated Use finvoke if you do not want visibility-checking or invokeFrom if you do.
     */
    public IRubyObject invoke(ThreadContext context, IRubyObject self, String name,
                              IRubyObject arg0, IRubyObject arg1, IRubyObject arg2, CallType callType) {
        DynamicMethod method = searchMethod(name);
        IRubyObject caller = context.getFrameSelf();
        if (shouldCallMethodMissing(method, name, caller, callType)) {
            return Helpers.callMethodMissing(context, self, method.getVisibility(), name, callType, arg0, arg1, arg2, Block.NULL_BLOCK);
        }
        return method.call(context, self, this, name, arg0, arg1, arg2);
    }

    // OBJECT STATE

    protected final Ruby runtime;
    private ObjectAllocator allocator; // the default allocator
    protected ObjectMarshal marshal;
    private volatile Map<RubyClass, Object> subclasses;
    public static final int CS_IDX_INITIALIZE = 0;
    public enum CS_NAMES {
        INITIALIZE("initialize");

        CS_NAMES(String id) {
            this.id = id;
        }

        private static final CS_NAMES[] VALUES = values();
        public static final int length = VALUES.length;

        public static CS_NAMES fromOrdinal(int ordinal) {
            if (ordinal < 0 || ordinal >= VALUES.length) {
                throw new RuntimeException("invalid rest: " + ordinal);
            }
            return VALUES[ordinal];
        }

        public final String id;
    }

    private final CallSite[] baseCallSites = new CallSite[CS_NAMES.length];
    {
        for(int i = 0; i < baseCallSites.length; i++) {
            baseCallSites[i] = MethodIndex.getFunctionalCallSite(CS_NAMES.fromOrdinal(i).id);
        }
    }

    private CallSite[] extraCallSites;

    private Class reifiedClass;

    private Map<String, List<Map<Class, Map<String,Object>>>> parameterAnnotations;

    private Map<String, Map<Class, Map<String,Object>>> methodAnnotations;

    private Map<String, Map<Class, Map<String,Object>>> fieldAnnotations;

    private Map<String, Class[]> methodSignatures;

    private Map<String, Class> fieldSignatures;

    private Map<Class, Map<String,Object>> classAnnotations;

    /** A cached tuple of method, type, and generation for dumping */
    private MarshalTuple cachedDumpMarshal = MarshalTuple.NULL_TUPLE;

    /** A cached tuple of method and generation for marshal loading */
    private CacheEntry cachedLoad = CacheEntry.NULL_CACHE;

    /** The "real" class, used by includes and singletons to locate the actual type of the object */
    private final RubyClass realClass;

    /** Variable table manager for this class */
    private final VariableTableManager variableTableManager;
}<|MERGE_RESOLUTION|>--- conflicted
+++ resolved
@@ -1614,17 +1614,18 @@
 
         private void defineClassMethods(Set<String> instanceMethods) {
             SkinnyMethodAdapter m;
-            for (Map.Entry<String,DynamicMethod> methodEntry : getMetaClass().getMethods().entrySet()) {
-                String methodName = methodEntry.getKey();
-
-<<<<<<< HEAD
-                if (!JavaNameMangler.willMethodMangleOk(methodName)) continue;
-
-                String javaMethodName = JavaNameMangler.mangleMethodName(methodName);
-
-                Map<Class,Map<String,Object>> methodAnnos = getMetaClass().getMethodAnnotations().get(methodName);
-                List<Map<Class,Map<String,Object>>> parameterAnnos = getMetaClass().getParameterAnnotations().get(methodName);
-                Class[] methodSignature = getMetaClass().getMethodSignatures().get(methodName);
+
+            // define class/static methods
+            for (Map.Entry<String, DynamicMethod> methodEntry : getMetaClass().getMethods().entrySet()) {
+                String id = methodEntry.getKey();
+
+                if (!JavaNameMangler.willMethodMangleOk(id)) continue;
+
+                String javaMethodName = JavaNameMangler.mangleMethodName(id);
+
+                Map<Class,Map<String,Object>> methodAnnos = getMetaClass().getMethodAnnotations().get(id);
+                List<Map<Class,Map<String,Object>>> parameterAnnos = getMetaClass().getParameterAnnotations().get(id);
+                Class[] methodSignature = getMetaClass().getMethodSignatures().get(id);
 
                 String signature;
                 if (methodSignature == null) {
@@ -1639,7 +1640,7 @@
 
                             m.getstatic(javaPath, "rubyClass", ci(RubyClass.class));
                             //m.invokevirtual("org/jruby/RubyClass", "getMetaClass", sig(RubyClass.class) );
-                            m.ldc(methodName);
+                            m.ldc(id);
                             m.invokevirtual("org/jruby/RubyClass", "callMethod", sig(IRubyObject.class, String.class) );
                             break;
                         default:
@@ -1649,7 +1650,7 @@
                             generateMethodAnnotations(methodAnnos, m, parameterAnnos);
 
                             m.getstatic(javaPath, "rubyClass", ci(RubyClass.class));
-                            m.ldc(methodName);
+                            m.ldc(id);
                             m.aload(0);
                             m.invokevirtual("org/jruby/RubyClass", "callMethod", sig(IRubyObject.class, String.class, IRubyObject[].class) );
                     }
@@ -1673,14 +1674,14 @@
 
                     m.getstatic(javaPath, "rubyClass", ci(RubyClass.class));
 
-                    m.ldc(methodName); // method name
+                    m.ldc(id); // method name
                     RealClassGenerator.coerceArgumentsToRuby(m, params, rubyIndex);
                     m.invokevirtual("org/jruby/RubyClass", "callMethod", sig(IRubyObject.class, String.class, IRubyObject[].class));
 
                     RealClassGenerator.coerceResultAndReturn(m, methodSignature[0]);
                 }
 
-                if (DEBUG_REIFY) LOG.debug("defining {}.{} as {}.{}", getName(), methodName, javaName, javaMethodName + signature);
+                if (DEBUG_REIFY) LOG.debug("defining {}.{} as {}.{}", getName(), id, javaName, javaMethodName + signature);
 
                 m.end();
             }
@@ -1689,12 +1690,7 @@
         private void defineInstanceMethods(Set<String> instanceMethods) {
             SkinnyMethodAdapter m;
             for (Map.Entry<String,DynamicMethod> methodEntry : getMethods().entrySet()) {
-                final String methodName = methodEntry.getKey();
-=======
-            // define instance methods
-            for (Map.Entry<String, DynamicMethod> methodEntry : getMethods().entrySet()) {
                 final String id = methodEntry.getKey();
->>>>>>> 482159b0
 
                 if (!JavaNameMangler.willMethodMangleOk(id)) {
                     LOG.debug("{} method: '{}' won't be part of reified Java class", getName(), id);
@@ -1801,96 +1797,6 @@
 
                 m.end();
             }
-<<<<<<< HEAD
-=======
-
-            // define class/static methods
-            for (Map.Entry<String, DynamicMethod> methodEntry : getMetaClass().getMethods().entrySet()) {
-                String id = methodEntry.getKey();
-
-                if (!JavaNameMangler.willMethodMangleOk(id)) continue;
-
-                String javaMethodName = JavaNameMangler.mangleMethodName(id);
-
-                Map<Class,Map<String,Object>> methodAnnos = getMetaClass().getMethodAnnotations().get(id);
-                List<Map<Class,Map<String,Object>>> parameterAnnos = getMetaClass().getParameterAnnotations().get(id);
-                Class[] methodSignature = getMetaClass().getMethodSignatures().get(id);
-
-                String signature;
-                if (methodSignature == null) {
-                    final Arity arity = methodEntry.getValue().getArity();
-                    // non-signature signature with just IRubyObject
-                    switch (arity.getValue()) {
-                        case 0:
-                            signature = sig(IRubyObject.class);
-                            if (instanceMethods.contains(javaMethodName + signature)) continue;
-                            m = new SkinnyMethodAdapter(cw, ACC_PUBLIC | ACC_STATIC, javaMethodName, signature, null, null);
-                            generateMethodAnnotations(methodAnnos, m, parameterAnnos);
-
-                            m.getstatic(javaPath, "rubyClass", ci(RubyClass.class));
-                            //m.invokevirtual("org/jruby/RubyClass", "getMetaClass", sig(RubyClass.class) );
-                            m.ldc(id);
-                            m.invokevirtual("org/jruby/RubyClass", "callMethod", sig(IRubyObject.class, String.class) );
-                            break;
-                        default:
-                            signature = sig(IRubyObject.class, IRubyObject[].class);
-                            if (instanceMethods.contains(javaMethodName + signature)) continue;
-                            m = new SkinnyMethodAdapter(cw, ACC_PUBLIC | ACC_VARARGS | ACC_STATIC, javaMethodName, signature, null, null);
-                            generateMethodAnnotations(methodAnnos, m, parameterAnnos);
-
-                            m.getstatic(javaPath, "rubyClass", ci(RubyClass.class));
-                            m.ldc(id);
-                            m.aload(0);
-                            m.invokevirtual("org/jruby/RubyClass", "callMethod", sig(IRubyObject.class, String.class, IRubyObject[].class) );
-                    }
-                    m.areturn();
-                }
-                else { // generate a real method signature for the method, with to/from coercions
-
-                    // indices for temp values
-                    Class[] params = new Class[methodSignature.length - 1];
-                    System.arraycopy(methodSignature, 1, params, 0, params.length);
-                    final int baseIndex = RealClassGenerator.calcBaseIndex(params, 0);
-                    int rubyIndex = baseIndex;
-
-                    signature = sig(methodSignature[0], params);
-                    if (instanceMethods.contains(javaMethodName + signature)) continue;
-                    m = new SkinnyMethodAdapter(cw, ACC_PUBLIC | ACC_VARARGS | ACC_STATIC, javaMethodName, signature, null, null);
-                    generateMethodAnnotations(methodAnnos, m, parameterAnnos);
-
-                    m.getstatic(javaPath, "ruby", ci(Ruby.class));
-                    m.astore(rubyIndex);
-
-                    m.getstatic(javaPath, "rubyClass", ci(RubyClass.class));
-
-                    m.ldc(id); // method name
-                    RealClassGenerator.coerceArgumentsToRuby(m, params, rubyIndex);
-                    m.invokevirtual("org/jruby/RubyClass", "callMethod", sig(IRubyObject.class, String.class, IRubyObject[].class));
-
-                    RealClassGenerator.coerceResultAndReturn(m, methodSignature[0]);
-                }
-
-                if (DEBUG_REIFY) LOG.debug("defining {}.{} as {}.{}", getName(), id, javaName, javaMethodName + signature);
-
-                m.end();
-            }
-
-            cw.visitEnd();
-
-            return cw.toByteArray();
-        }
-
-        private String[] interfaces() {
-            final Class[] interfaces = Java.getInterfacesFromRubyClass(RubyClass.this);
-            final String[] interfaceNames = new String[interfaces.length + 1];
-            // mark this as a Reified class
-            interfaceNames[0] = p(Reified.class);
-            // add the other user-specified interfaces
-            for (int i = 0; i < interfaces.length; i++) {
-                interfaceNames[i + 1] = p(interfaces[i]);
-            }
-            return interfaceNames;
->>>>>>> 482159b0
         }
 
     } // class MethodReificator
