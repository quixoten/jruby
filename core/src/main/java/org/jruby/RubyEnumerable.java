/***** BEGIN LICENSE BLOCK *****
 * Version: EPL 1.0/GPL 2.0/LGPL 2.1
 *
 * The contents of this file are subject to the Eclipse Public
 * License Version 1.0 (the "License"); you may not use this file
 * except in compliance with the License. You may obtain a copy of
 * the License at http://www.eclipse.org/legal/epl-v10.html
 *
 * Software distributed under the License is distributed on an "AS
 * IS" basis, WITHOUT WARRANTY OF ANY KIND, either express or
 * implied. See the License for the specific language governing
 * rights and limitations under the License.
 *
 * Copyright (C) 2006 Ola Bini <ola@ologix.com>
 * 
 * Alternatively, the contents of this file may be used under the terms of
 * either of the GNU General Public License Version 2 or later (the "GPL"),
 * or the GNU Lesser General Public License Version 2.1 or later (the "LGPL"),
 * in which case the provisions of the GPL or the LGPL are applicable instead
 * of those above. If you wish to allow use of your version of this file only
 * under the terms of either the GPL or the LGPL, and not to allow others to
 * use your version of this file under the terms of the EPL, indicate your
 * decision by deleting the provisions above and replace them with the notice
 * and other provisions required by the GPL or the LGPL. If you do not delete
 * the provisions above, a recipient may use your version of this file under
 * the terms of any one of the EPL, the GPL or the LGPL.
 ***** END LICENSE BLOCK *****/
package org.jruby;

import org.jruby.anno.JRubyMethod;
import org.jruby.anno.JRubyModule;
import org.jruby.common.IRubyWarnings.ID;
import org.jruby.exceptions.JumpException;
import org.jruby.exceptions.RaiseException;
import org.jruby.runtime.Arity;
import org.jruby.runtime.Block;
import org.jruby.runtime.BlockBody;
import org.jruby.runtime.BlockCallback;
import org.jruby.runtime.CallBlock;
import org.jruby.runtime.CallBlock19;
import org.jruby.runtime.Helpers;
import org.jruby.runtime.JavaInternalBlockBody;
import org.jruby.runtime.ThreadContext;
import org.jruby.runtime.Visibility;
import org.jruby.runtime.builtin.IRubyObject;
import org.jruby.util.TypeConverter;

import java.util.ArrayList;
import java.util.Arrays;
import java.util.Comparator;
import java.util.List;
import java.util.concurrent.atomic.AtomicInteger;

import static org.jruby.RubyEnumerator.enumeratorize;
import static org.jruby.RubyEnumerator.enumeratorizeWithSize;
import static org.jruby.runtime.Helpers.invokedynamic;
import static org.jruby.runtime.invokedynamic.MethodNames.OP_CMP;
import static org.jruby.RubyEnumerator.SizeFn;

/**
 * The implementation of Ruby's Enumerable module.
 */

@JRubyModule(name="Enumerable")
public class RubyEnumerable {

    public static RubyModule createEnumerableModule(Ruby runtime) {
        RubyModule enumModule = runtime.defineModule("Enumerable");
        runtime.setEnumerable(enumModule);
        
        enumModule.defineAnnotatedMethods(RubyEnumerable.class);

        return enumModule;
    }

    public static IRubyObject callEach(Ruby runtime, ThreadContext context, IRubyObject self,
            BlockCallback callback) {
        return Helpers.invoke(context, self, "each", CallBlock.newCallClosure(self, runtime.getEnumerable(),
                Arity.OPTIONAL, callback, context));
    }

    public static IRubyObject callEach19(Ruby runtime, ThreadContext context, IRubyObject self,
            BlockCallback callback) {
        return Helpers.invoke(context, self, "each", CallBlock19.newCallClosure(self, runtime.getEnumerable(),
                Arity.OPTIONAL, callback, context));
    }

    @Deprecated
    public static IRubyObject callEach(Ruby runtime, ThreadContext context, IRubyObject self, IRubyObject[] args,
            BlockCallback callback) {
        return Helpers.invoke(context, self, "each", args, CallBlock.newCallClosure(self, runtime.getEnumerable(), Arity.OPTIONAL, callback, context));
    }

    public static IRubyObject callEach(Ruby runtime, ThreadContext context, IRubyObject self,
            Arity arity, BlockCallback callback) {
        return Helpers.invoke(context, self, "each", CallBlock.newCallClosure(self, runtime.getEnumerable(),
                arity, callback, context));
    }

    public static IRubyObject callEach19(Ruby runtime, ThreadContext context, IRubyObject self,
            Arity arity, BlockCallback callback) {
        return Helpers.invoke(context, self, "each", CallBlock19.newCallClosure(self, runtime.getEnumerable(),
                arity, callback, context));
    }
    
    public static IRubyObject each(ThreadContext context, IRubyObject self, BlockBody body) {
        Block block = new Block(body, context.currentBinding(self, Visibility.PUBLIC));
        return Helpers.invoke(context, self, "each", block);
    }

    @Deprecated
    public static IRubyObject callEach(Ruby runtime, ThreadContext context, IRubyObject self, IRubyObject[] args,
            Arity arity, BlockCallback callback) {
        return Helpers.invoke(context, self, "each", args, CallBlock.newCallClosure(self, runtime.getEnumerable(), arity, callback, context));
    }

    private static void checkContext(ThreadContext firstContext, ThreadContext secondContext, String name) {
        if (firstContext != secondContext) {
            throw secondContext.runtime.newThreadError("Enumerable#" + name + " cannot be parallelized");
        }
    }

    public static IRubyObject count18(ThreadContext context, IRubyObject self, final Block block) {
        return count(context, self, block);
    }

    @JRubyMethod(name = "count")
    public static IRubyObject count(ThreadContext context, IRubyObject self, final Block block) {
        return countCommon(context, self, block, block.arity());
    }

    private static IRubyObject countCommon(ThreadContext context, IRubyObject self, final Block block, Arity callbackArity) {
        final Ruby runtime = context.runtime;
        final int result[] = new int[] { 0 };
        
        if (block.isGiven()) {
            each(context, self, new JavaInternalBlockBody(runtime, context, "Enumerable#count", block.arity()) {
                public IRubyObject yield(ThreadContext context, IRubyObject[] args) {
                    IRubyObject packedArg = packEnumValues(context.runtime, args);
                    if (block.yield(context, packedArg).isTrue()) result[0]++;
                    return runtime.getNil();
                }
            });
        } else {
            each(context, self, new JavaInternalBlockBody(runtime, context, "Enumerable#count", Arity.NO_ARGUMENTS) {
                public IRubyObject yield(ThreadContext context, IRubyObject[] unusedValue) {
                    result[0]++;
                    return runtime.getNil();
                }
            });
        }
        return RubyFixnum.newFixnum(runtime, result[0]);
    }

    public static IRubyObject count18(ThreadContext context, IRubyObject self, final IRubyObject methodArg, final Block block) {
        return count(context, self, methodArg, block);
    }

    @JRubyMethod(name = "count")
    public static IRubyObject count(ThreadContext context, IRubyObject self, final IRubyObject methodArg, final Block block) {
        final Ruby runtime = context.runtime;
        final int result[] = new int[] { 0 };
        
        if (block.isGiven()) runtime.getWarnings().warn(ID.BLOCK_UNUSED , "given block not used");
        
        each(context, self, new JavaInternalBlockBody(runtime, context, "Enumerable#count", Arity.ONE_REQUIRED) {
            public IRubyObject yield(ThreadContext context, IRubyObject[] args) {
                IRubyObject packedArg = packEnumValues(context.runtime, args);
                if (packedArg.equals(methodArg)) result[0]++;
                
                return runtime.getNil();
            }
        });

        return RubyFixnum.newFixnum(runtime, result[0]);
    }
    
    @JRubyMethod
    public static IRubyObject cycle(ThreadContext context, IRubyObject self, final Block block) {
        if (!block.isGiven()) {
            return enumeratorizeWithSize(context, self, "cycle", cycleSizeFn(context, self));
        }
        
        return cycleCommon(context, self, -1, block);
    }

    @JRubyMethod
    public static IRubyObject cycle(ThreadContext context, IRubyObject self, IRubyObject arg, final Block block) {
        if (arg.isNil()) return cycle(context, self, block);
        if (!block.isGiven()) {
            return enumeratorizeWithSize(context, self, "cycle", new IRubyObject[] { arg }, cycleSizeFn(context, self));
        }

        long times = RubyNumeric.num2long(arg);
        if (times <= 0) {
            return context.runtime.getNil();
        }

        return cycleCommon(context, self, times, block);
    }

    /*
     * @param nv number of times to cycle or -1 to cycle indefinitely
     */
    private static IRubyObject cycleCommon(ThreadContext context, IRubyObject self, long nv, final Block block) {
        final Ruby runtime = context.runtime;
        final RubyArray result = runtime.newArray();

        each(context, self, new JavaInternalBlockBody(runtime, Arity.OPTIONAL) {
            public IRubyObject yield(ThreadContext context, IRubyObject[] args) {
                IRubyObject packedArg = packEnumValues(context.runtime, args);
                synchronized (result) { result.append(packedArg); }
                block.yield(context, packedArg);
                return runtime.getNil();            
            }
        });

        int length = result.size();
        if (length == 0) return runtime.getNil();

        while (nv < 0 || 0 < --nv) {
            for (int i=0; i < length; i++) {
                block.yield(context, result.eltInternal(i));
            }
        }

        return runtime.getNil();
    }

    private static SizeFn cycleSizeFn(final ThreadContext context, final IRubyObject self) {
        return new SizeFn() {
            @Override
            public IRubyObject size(IRubyObject[] args) {
                Ruby runtime = context.runtime;
                IRubyObject n = runtime.getNil();
                IRubyObject size = enumSizeFn(context, self).size(args);

                if (size == null || size.isNil()) {
                    return runtime.getNil();
                }

                if (args != null && args.length > 0) {
                    n = args[0];
                }

                if (n == null || n.isNil()) {
                    return RubyFloat.newFloat(runtime, RubyFloat.INFINITY);
                }

                long multiple = RubyNumeric.num2long(n);
                if (multiple <= 0) {
                    return RubyFixnum.zero(runtime);
                }

                return size.callMethod(context, "*", RubyFixnum.newFixnum(runtime, multiple));
            }
        };
    }

    @JRubyMethod(name = "take")
    public static IRubyObject take(ThreadContext context, IRubyObject self, IRubyObject n, Block block) {
        final Ruby runtime = context.runtime;
        final long len = RubyNumeric.num2long(n);
        
        if (len < 0) throw runtime.newArgumentError("attempt to take negative size");
        if (len == 0) return runtime.newEmptyArray();

        final RubyArray result = runtime.newArray();

        try {
            each(context, self, new JavaInternalBlockBody(runtime, Arity.ONE_REQUIRED) {
                long i = len; // Atomic ?
                public IRubyObject yield(ThreadContext context, IRubyObject[] args) {
                    synchronized (result) {
                        IRubyObject packedArg = packEnumValues(context.runtime, args);
                        result.append(packedArg);
                        if (--i == 0) throw JumpException.SPECIAL_JUMP; 
                    }
                    
                    return runtime.getNil();
                }
            });
        } catch (JumpException.SpecialJump e) {}
        
        return result;
    }

    @JRubyMethod(name = "take_while")
    public static IRubyObject take_while19(ThreadContext context, IRubyObject self, final Block block) {
        if (!block.isGiven()) {
            return enumeratorize(context.runtime, self, "take_while");
        }

        final Ruby runtime = context.runtime;
        final RubyArray result = runtime.newArray();

        try {
            callEach(runtime, context, self, Arity.OPTIONAL, new BlockCallback() {
                public IRubyObject call(ThreadContext context, IRubyObject[] args, Block blk) {
                    // note the we do not want to call the block with packed args, since to match MRI behavior,
                    // the block's test is against the raw args (using block.arity() rather than the Arity.OPTIONAL
                    // we pass to callEach)
                    if (!block.call(context, args).isTrue()) {
                        throw JumpException.SPECIAL_JUMP;
                    }
                    IRubyObject packedArg = packEnumValues(context.runtime, args);
                    synchronized (result) { result.append(packedArg); }
                    return runtime.getNil();
                }
            });
        } catch (JumpException.SpecialJump sj) {}
        return result;
    }    

    @JRubyMethod(name = "drop")
    public static IRubyObject drop(ThreadContext context, IRubyObject self, IRubyObject n, final Block block) {
        final Ruby runtime = context.runtime;
        final long len = RubyNumeric.num2long(n);
        
        if (len < 0) throw runtime.newArgumentError("attempt to drop negative size");

        final RubyArray result = runtime.newArray();

        try {
            each(context, self, new JavaInternalBlockBody(runtime, Arity.NO_ARGUMENTS) {
                long i = len; // Atomic ?
                public IRubyObject yield(ThreadContext context, IRubyObject[] args) {
                    IRubyObject packedArg = packEnumValues(context.runtime, args);
                    synchronized (result) {
                        if (i == 0) {
                            // While iterating over an RubyEnumerator, "arg"
                            // gets overwritten by the new value, leading to JRUBY-6892.
                            // So call .dup() whenever appropriate.
                            result.append(packedArg.isImmediate() ? packedArg : packedArg.dup());
                        } else {
                            --i;
                        }
                    }
                    return runtime.getNil();
                }
            });
        } catch (JumpException.SpecialJump e) {}
        
        return result;
    }

    @JRubyMethod
    public static IRubyObject drop_while(ThreadContext context, IRubyObject self, final Block block) {
        if (!block.isGiven()) {
            return enumeratorize(context.runtime, self, "drop_while");
        }

        final Ruby runtime = context.runtime;
        final RubyArray result = runtime.newArray();

        try {
            each(context, self, new JavaInternalBlockBody(runtime, context, "Enumerable#drop_while", Arity.OPTIONAL) {
                boolean memo = false;
                public IRubyObject yield(ThreadContext context, IRubyObject[] args) {
                    IRubyObject packedArg = packEnumValues(context.runtime, args);
                    if (!memo && !block.yield(context, packedArg).isTrue()) memo = true;
                    if (memo) synchronized (result) { result.append(packedArg); }
                    return runtime.getNil();
                }
            });
        } catch (JumpException.SpecialJump sj) {}
        
        return result;
    }    

    @JRubyMethod(name = "first")
    public static IRubyObject first(ThreadContext context, IRubyObject self) {
        final IRubyObject[] holder = new IRubyObject[]{ context.runtime.getNil() };

        try {
            each(context, self, new JavaInternalBlockBody(context.runtime, context, null, Arity.ONE_REQUIRED) {
                public IRubyObject yield(ThreadContext context, IRubyObject[] args) {
                    IRubyObject packedArg = packEnumValues(context.runtime, args);
                    holder[0] = packedArg;
                    throw JumpException.SPECIAL_JUMP;
                }
            });
        } catch (JumpException.SpecialJump sj) {}

        return holder[0];
    }

    @JRubyMethod(name = "first")
    public static IRubyObject first(ThreadContext context, IRubyObject self, final IRubyObject num) {
        int firstCount = RubyNumeric.fix2int(num);
        final Ruby runtime = context.runtime;
        final RubyArray result = runtime.newArray();

        if (firstCount < 0) throw runtime.newArgumentError("negative index");
        if (firstCount == 0) return result;

        try {
            each(context, self, new JavaInternalBlockBody(runtime, context, null, Arity.ONE_REQUIRED) {
                private int iter = RubyNumeric.fix2int(num);                
                public IRubyObject yield(ThreadContext context, IRubyObject[] args) {
                    IRubyObject packedArg = packEnumValues(context.runtime, args);
                    result.append(packedArg);
                    if (iter-- == 1) throw JumpException.SPECIAL_JUMP;
                    return runtime.getNil();                
                }
            });
        } catch (JumpException.SpecialJump sj) {}

        return result;
    }

    public static IRubyObject to_a(ThreadContext context, IRubyObject self) {
        return to_a19(context, self);
    }

    public static IRubyObject to_a(ThreadContext context, IRubyObject self, IRubyObject[] args) {
        return to_a19(context, self, args);
    }

    @JRubyMethod(name = {"to_a", "entries"})
    public static IRubyObject to_a19(ThreadContext context, IRubyObject self) {
        Ruby runtime = context.runtime;
        RubyArray result = runtime.newArray();
        callEach(runtime, context, self, Arity.OPTIONAL, new AppendBlockCallback(runtime, result));
        result.infectBy(self);
        return result;
    }

    @JRubyMethod(name = {"to_a", "entries"}, rest = true)
    public static IRubyObject to_a19(ThreadContext context, IRubyObject self, IRubyObject[] args) {
        Ruby runtime = context.runtime;
        RubyArray result = runtime.newArray();
        Helpers.invoke(context, self, "each", args, CallBlock.newCallClosure(self, runtime.getEnumerable(),
                Arity.OPTIONAL, new AppendBlockCallback(runtime, result), context));
        result.infectBy(self);
        return result;
    }

    @JRubyMethod
    public static IRubyObject sort(ThreadContext context, IRubyObject self, final Block block) {
        Ruby runtime = context.runtime;
        RubyArray result = runtime.newArray();

        callEach(runtime, context, self, Arity.OPTIONAL, new AppendBlockCallback(runtime, result));
        result.sort_bang(context, block);
        
        return result;
    }

    @JRubyMethod
    public static IRubyObject sort_by(final ThreadContext context, IRubyObject self, final Block block) {
        final Ruby runtime = context.runtime;
        final ThreadContext localContext = context; // MUST NOT be used across threads
        IRubyObject[][] valuesAndCriteria;

        if (!block.isGiven()) {
            return enumeratorizeWithSize(context, self, "sort_by", enumSizeFn(context, self));
        }

        if (self instanceof RubyArray) {
            RubyArray selfArray = (RubyArray) self;
            final IRubyObject[][] valuesAndCriteriaArray = new IRubyObject[selfArray.size()][2];

            each(context, self, new JavaInternalBlockBody(runtime, Arity.OPTIONAL) {
                AtomicInteger i = new AtomicInteger(0);
                public IRubyObject yield(ThreadContext context, IRubyObject[] args) {
                    IRubyObject packedArg = packEnumValues(context.runtime, args);
                    IRubyObject[] myVandC = valuesAndCriteriaArray[i.getAndIncrement()];
                    myVandC[0] = packedArg;
                    myVandC[1] = block.yield(context, packedArg);
                    return runtime.getNil();
                }
            });

            valuesAndCriteria = valuesAndCriteriaArray;
        } else {
            final List<IRubyObject[]> valuesAndCriteriaList = new ArrayList<IRubyObject[]>();

            callEach(runtime, context, self, Arity.OPTIONAL, new BlockCallback() {
                public IRubyObject call(ThreadContext ctx, IRubyObject[] largs, Block blk) {
                    IRubyObject larg = packEnumValues(runtime, largs);
                    IRubyObject[] myVandC = new IRubyObject[2];
                    myVandC[0] = larg;
                    myVandC[1] = block.yield(ctx, larg);
                    valuesAndCriteriaList.add(myVandC);
                    return runtime.getNil();
                }
            });

            valuesAndCriteria = valuesAndCriteriaList.toArray(new IRubyObject[valuesAndCriteriaList.size()][]);
        }

        Arrays.sort(valuesAndCriteria, new Comparator<IRubyObject[]>() {
            public int compare(IRubyObject[] o1, IRubyObject[] o2) {
                return RubyComparable.cmpint(context, invokedynamic(localContext, o1[1], OP_CMP, o2[1]), o1[1], o2[1]);
            }
        });


        IRubyObject dstArray[] = new IRubyObject[valuesAndCriteria.length];
        for (int i = 0; i < dstArray.length; i++) {
            dstArray[i] = valuesAndCriteria[i][0];
        }

        return runtime.newArrayNoCopy(dstArray);
    }

    @JRubyMethod
    public static IRubyObject grep(ThreadContext context, IRubyObject self, final IRubyObject pattern, final Block block) {
        final Ruby runtime = context.runtime;
        final RubyArray result = runtime.newArray();

        if (block.isGiven()) {
            callEach(runtime, context, self, block.arity(), new BlockCallback() {
                public IRubyObject call(ThreadContext ctx, IRubyObject[] largs, Block blk) {
                    IRubyObject larg = packEnumValues(runtime, largs);
                    if (pattern.callMethod(ctx, "===", larg).isTrue()) {
                        IRubyObject value = block.yield(ctx, larg);
                        synchronized (result) {
                            result.append(value);
                        }
                    }
                    return runtime.getNil();
                }
            });
        } else {
            callEach(runtime, context, self, Arity.ONE_REQUIRED, new BlockCallback() {
                public IRubyObject call(ThreadContext ctx, IRubyObject[] largs, Block blk) {
                    IRubyObject larg = packEnumValues(runtime, largs);
                    if (pattern.callMethod(ctx, "===", larg).isTrue()) {
                        synchronized (result) {
                            result.append(larg);
                        }
                    }
                    return runtime.getNil();
                }
            });
        }
        
        return result;
    }

    public static IRubyObject detectCommon(ThreadContext context, IRubyObject self, final Block block) {
        return detectCommon(context, self, null, block);
    }

    public static IRubyObject detectCommon(ThreadContext context, IRubyObject self, IRubyObject ifnone, final Block block) {
        final Ruby runtime = context.runtime;
        final IRubyObject result[] = new IRubyObject[] { null };
        final ThreadContext localContext = context;

        try {
            callEach(runtime, context, self, Arity.OPTIONAL, new BlockCallback() {
                public IRubyObject call(ThreadContext ctx, IRubyObject[] largs, Block blk) {
                    IRubyObject larg = packEnumValues(runtime, largs);
                    checkContext(localContext, ctx, "detect/find");
                    if (block.yield(ctx, larg).isTrue()) {
                        result[0] = larg;
                        throw JumpException.SPECIAL_JUMP;
                    }
                    return runtime.getNil();
                }
            });
        } catch (JumpException.SpecialJump sj) {
            return result[0];
        }

        return ifnone != null ? ifnone.callMethod(context, "call") : runtime.getNil();
    }

    @JRubyMethod
    public static IRubyObject detect(ThreadContext context, IRubyObject self, final Block block) {
        boolean blockGiven = block.isGiven();

        if (self instanceof RubyArray && blockGiven) return ((RubyArray) self).find(context, null, block);

        return block.isGiven() ? detectCommon(context, self, block) : enumeratorize(context.runtime, self, "detect");
    }

    @JRubyMethod
    public static IRubyObject detect(ThreadContext context, IRubyObject self, IRubyObject ifnone, final Block block) {
        boolean blockGiven = block.isGiven();

        if (self instanceof RubyArray && blockGiven) return ((RubyArray) self).find(context, ifnone, block);

        return block.isGiven() ? detectCommon(context, self, ifnone, block) : enumeratorize(context.runtime, self, "detect", ifnone);
    }

    // FIXME: Custom Array enumeratorize should be made for all of these methods which skip Array without a supplied block.
    @JRubyMethod
    public static IRubyObject find(ThreadContext context, IRubyObject self, final Block block) {
        boolean blockGiven = block.isGiven();

        if (self instanceof RubyArray && blockGiven) return ((RubyArray) self).find(context, null, block);

        return blockGiven ? detectCommon(context, self, block) : enumeratorize(context.runtime, self, "find");
    }

    @JRubyMethod
    public static IRubyObject find(ThreadContext context, IRubyObject self, IRubyObject ifnone, final Block block) {
        boolean blockGiven = block.isGiven();

        if (self instanceof RubyArray && blockGiven) return ((RubyArray) self).find(context, ifnone, block);

        return blockGiven ? detectCommon(context, self, ifnone, block) :
            enumeratorize(context.runtime, self, "find", ifnone);
    }

    public static IRubyObject find_index(ThreadContext context, IRubyObject self, final Block block) {
        return find_index19(context, self, block);
    }

    @JRubyMethod(name = "find_index")
    public static IRubyObject find_index19(ThreadContext context, IRubyObject self, final Block block) {
        return find_index(context, self, block, block.arity());
    }

    public static IRubyObject find_index(ThreadContext context, IRubyObject self, final Block block, Arity callbackArity) {
        boolean blockGiven = block.isGiven();

        if (self instanceof RubyArray && blockGiven) return ((RubyArray) self).find_index(context, block);

        return blockGiven ? find_indexCommon(context, self, block, callbackArity) :
            enumeratorize(context.runtime, self, "find_index");
    }

    @JRubyMethod(name = "find_index")
    public static IRubyObject find_index19(ThreadContext context, IRubyObject self, final IRubyObject cond, final Block block) {
        return find_index(context, self, cond, block);
    }

    public static IRubyObject find_index(ThreadContext context, IRubyObject self, final IRubyObject cond, final Block block) {
        final Ruby runtime = context.runtime;

        if (block.isGiven()) runtime.getWarnings().warn(ID.BLOCK_UNUSED , "given block not used");
        if (self instanceof RubyArray) return ((RubyArray) self).find_index(context, cond);

        return find_indexCommon(context, self, cond);
    }

    public static IRubyObject find_indexCommon(ThreadContext context, IRubyObject self, final Block block, Arity callbackArity) {
        final Ruby runtime = context.runtime;
        final long result[] = new long[] {0};

        try {
            callEach(runtime, context, self, callbackArity, new BlockCallback() {
                public IRubyObject call(ThreadContext ctx, IRubyObject[] largs, Block blk) {
                    IRubyObject larg = packEnumValues(runtime, largs);
                    if (block.yield(ctx, larg).isTrue()) throw JumpException.SPECIAL_JUMP;
                    result[0]++;
                    return runtime.getNil();
                }
            });
        } catch (JumpException.SpecialJump sj) {
            return RubyFixnum.newFixnum(runtime, result[0]);
        }

        return runtime.getNil();
    }

    public static IRubyObject find_indexCommon(ThreadContext context, IRubyObject self, final IRubyObject cond) {
        final Ruby runtime = context.runtime;
        final long result[] = new long[] {0};

        try {
            callEach(runtime, context, self, Arity.ONE_ARGUMENT, new BlockCallback() {
                public IRubyObject call(ThreadContext ctx, IRubyObject[] largs, Block blk) {
                    IRubyObject larg = packEnumValues(runtime, largs);
                    if (larg.equals(cond)) throw JumpException.SPECIAL_JUMP;
                    result[0]++;
                    return runtime.getNil();
                }
            });
        } catch (JumpException.SpecialJump sj) {
            return RubyFixnum.newFixnum(runtime, result[0]);
        }

        return runtime.getNil();
    }

    public static IRubyObject selectCommon(ThreadContext context, IRubyObject self, final Block block, String methodName) {
        final Ruby runtime = context.runtime;
        final RubyArray result = runtime.newArray();

        if (!block.isGiven()) {
            return enumeratorizeWithSize(context, self, methodName, enumSizeFn(context, self));
        }

        callEach(runtime, context, self, Arity.OPTIONAL, new BlockCallback() {
            public IRubyObject call(ThreadContext ctx, IRubyObject[] largs, Block blk) {
                IRubyObject larg = packEnumValues(runtime, largs);
                if (block.yield(ctx, larg).isTrue()) {
                    synchronized (result) {
                        result.append(larg);
                    }
                }
                return runtime.getNil();
            }
        });

        return result;
    }

    @JRubyMethod
    public static IRubyObject select(ThreadContext context, IRubyObject self, final Block block) {
        return selectCommon(context, self, block, "select");
    }

    @JRubyMethod
    public static IRubyObject find_all(ThreadContext context, IRubyObject self, final Block block) {
        return selectCommon(context, self, block, "find_all");
    }

    @JRubyMethod
    public static IRubyObject reject(ThreadContext context, IRubyObject self, final Block block) {
        final Ruby runtime = context.runtime;
        final RubyArray result = runtime.newArray();

        if (!block.isGiven()) {
            return enumeratorizeWithSize(context, self, "reject", enumSizeFn(context, self));
        }

        callEach(runtime, context, self, Arity.OPTIONAL, new BlockCallback() {
            public IRubyObject call(ThreadContext ctx, IRubyObject[] largs, Block blk) {
                IRubyObject larg = packEnumValues(runtime, largs);
                if (!block.yield(ctx, larg).isTrue()) {
                    synchronized (result) {
                        result.append(larg);
                    }
                }
                return runtime.getNil();
            }
        });

        return result;
    }

    @JRubyMethod(name = {"collect"})
    public static IRubyObject collect19(ThreadContext context, IRubyObject self, final Block block) {
        return collectCommon19(context, self, block, "collect");
    }

    @JRubyMethod(name = {"map"})
    public static IRubyObject map19(ThreadContext context, IRubyObject self, final Block block) {
        return collectCommon19(context, self, block, "map");
    }

    private static IRubyObject collectCommon19(ThreadContext context, IRubyObject self, final Block block, String methodName) {
        final Ruby runtime = context.runtime;
        if (block.isGiven()) {
            final RubyArray result = runtime.newArray();

            callEach19(runtime, context, self, block.arity(), new BlockCallback() {
                public IRubyObject call(ThreadContext ctx, IRubyObject[] largs, Block blk) {
                    IRubyObject larg;
                    boolean newAry = false;
                    if (largs.length == 0) {
                        larg = ctx.nil;
                    } else if (largs.length == 1) {
                        larg = largs[0];
                    } else {
                        newAry = true;
                        larg = RubyArray.newArrayNoCopy(ctx.runtime, largs);
                    }
                    
                    IRubyObject value = newAry ? block.yieldArray(ctx, larg, null, null) : block.yield(ctx, larg);
                    synchronized (result) {
                        result.append(value);
                    }
                    return runtime.getNil();
                }
            });
            return result;
        } else {
            return enumeratorizeWithSize(context, self, methodName, enumSizeFn(context, self));
        }
    }

    public static IRubyObject collectCommon(ThreadContext context, Ruby runtime, IRubyObject self,
            RubyArray result, final Block block, BlockCallback blockCallback) {
        callEach(runtime, context, self, Arity.ONE_ARGUMENT, blockCallback);
        return result;
    }

    @JRubyMethod(name = {"flat_map"})
    public static IRubyObject flat_map19(ThreadContext context, IRubyObject self, final Block block) {
        return flatMapCommon19(context, self, block, "flat_map");
    }

    @JRubyMethod(name = {"collect_concat"})
    public static IRubyObject collect_concat19(ThreadContext context, IRubyObject self, final Block block) {
        return flatMapCommon19(context, self, block, "collect_concat");
    }

    private static IRubyObject flatMapCommon19(ThreadContext context, IRubyObject self, final Block block, String methodName) {
        final Ruby runtime = context.runtime;
        if(block.isGiven()) {
            final RubyArray ary = runtime.newArray();

            callEach(runtime, context, self, block.arity(), new BlockCallback() {
                public IRubyObject call(ThreadContext ctx, IRubyObject[] largs, Block blk) {
                    IRubyObject larg = packEnumValues(runtime, largs);
                    IRubyObject i = block.yield(ctx, larg);
                    IRubyObject tmp = i.checkArrayType();
                    synchronized(ary) {
                        if(tmp.isNil()) {
                            ary.append(i);
                        } else {
                            ary.concat(tmp);
                        }
                    }
                    return runtime.getNil();
                }
            });
            return ary;
        } else {
            return enumeratorizeWithSize(context, self, methodName, enumSizeFn(context, self));
        }
    }

    public static IRubyObject injectCommon(ThreadContext context, IRubyObject self, IRubyObject init, final Block block) {
        final Ruby runtime = context.runtime;
        final IRubyObject result[] = new IRubyObject[] { init };
        final ThreadContext localContext = context;

        callEach(runtime, context, self, Arity.OPTIONAL, new BlockCallback() {
            public IRubyObject call(ThreadContext ctx, IRubyObject[] largs, Block blk) {
                IRubyObject larg = packEnumValues(runtime, largs);
                checkContext(localContext, ctx, "inject");
                result[0] = result[0] == null ? 
                        larg : block.yieldArray(ctx, runtime.newArray(result[0], larg), null, null);

                return runtime.getNil();
            }
        });

        return result[0] == null ? runtime.getNil() : result[0];
    }

    @JRubyMethod(name = {"inject", "reduce"})
    public static IRubyObject inject(ThreadContext context, IRubyObject self, final Block block) {
        return injectCommon(context, self, null, block);
    }
    
    @JRubyMethod(name = {"inject", "reduce"})
    public static IRubyObject inject(ThreadContext context, IRubyObject self, IRubyObject arg, final Block block) {
        return block.isGiven() ? injectCommon(context, self, arg, block) : inject(context, self, null, arg, block);
    }

    @JRubyMethod(name = {"inject", "reduce"})
    public static IRubyObject inject(ThreadContext context, IRubyObject self, IRubyObject init, IRubyObject method, final Block block) {
        final Ruby runtime = context.runtime;

        if (block.isGiven()) runtime.getWarnings().warn(ID.BLOCK_UNUSED , "given block not used");

        final String methodId = method.asJavaString();
        final IRubyObject result[] = new IRubyObject[] { init }; 

        callEach(runtime, context, self, Arity.OPTIONAL, new BlockCallback() {
            public IRubyObject call(ThreadContext ctx, IRubyObject[] largs, Block blk) {
                IRubyObject larg = packEnumValues(runtime, largs);
                result[0] = result[0] == null ? larg : result[0].callMethod(ctx, methodId, larg);
                return runtime.getNil();
            }
        });
        return result[0] == null ? runtime.getNil() : result[0];
    }

    @JRubyMethod
    public static IRubyObject partition(ThreadContext context, IRubyObject self, final Block block) {
        final Ruby runtime = context.runtime;
        final RubyArray arr_true = runtime.newArray();
        final RubyArray arr_false = runtime.newArray();

        if (!block.isGiven()) {
            return enumeratorizeWithSize(context, self, "partition", enumSizeFn(context, self));
        }

        callEach(runtime, context, self, Arity.OPTIONAL, new BlockCallback() {
            public IRubyObject call(ThreadContext ctx, IRubyObject[] largs, Block blk) {
                IRubyObject larg = packEnumValues(runtime, largs);
                if (block.yield(ctx, larg).isTrue()) {
                    synchronized (arr_true) {
                        arr_true.append(larg);
                    }
                } else {
                    synchronized (arr_false) {
                        arr_false.append(larg);
                    }
                }

                return runtime.getNil();
            }
        });

        return runtime.newArray(arr_true, arr_false);
    }

    static class EachWithIndex implements BlockCallback {
        private int index;
        private final Block block;
        private final Ruby runtime;

        public EachWithIndex(ThreadContext ctx, Block block) {
            this(ctx, block, 0);
        }

        public EachWithIndex(ThreadContext ctx, Block block, int index) {
            this.block = block;
            this.runtime = ctx.runtime;
            this.index = index;
        }

        public IRubyObject call(ThreadContext context, IRubyObject[] iargs, Block block) {
            return this.block.call(context, packEnumValues(runtime, iargs), runtime.newFixnum(index++));
        }
    }

    /**
     * Package the arguments appropriately depending on how many there are
     * Corresponds to rb_enum_values_pack in MRI
     */
    static IRubyObject packEnumValues(Ruby runtime, IRubyObject[] args) {
        if (args.length < 2) {
            return args.length == 0 ? runtime.getNil() : args[0];
        } else {
            // For more than 1 arg, we pack them as an array
            return runtime.newArrayNoCopy(args);
        }
    }

    public static IRubyObject each_with_indexCommon(ThreadContext context, IRubyObject self, Block block) {
        callEach(context.runtime, context, self, Arity.OPTIONAL, new EachWithIndex(context, block));
        return self;
    }

    public static IRubyObject each_with_indexCommon19(ThreadContext context, IRubyObject self, Block block, IRubyObject[] args) {
        callEach(context.runtime, context, self, args, Arity.OPTIONAL, new EachWithIndex(context, block));
        return self;
    }

    public static IRubyObject each_with_objectCommon19(ThreadContext context, IRubyObject self, final Block block, final IRubyObject arg) {
        final Ruby runtime = context.runtime;
        RubyEnumerable.callEach(runtime, context, self, Arity.OPTIONAL, new BlockCallback() {
            public IRubyObject call(ThreadContext ctx, IRubyObject[] largs, Block blk) {
<<<<<<< HEAD
                block.call(ctx, new IRubyObject[]{ packEnumValues(runtime, largs), arg });
                return runtime.getNil();
=======
                return block.call(ctx, new IRubyObject[]{runtime.newArray(packEnumValues(runtime, largs), arg)});
>>>>>>> 32129c58
            }
        });
        return arg;
    }

    public static IRubyObject each_with_index(ThreadContext context, IRubyObject self, Block block) {
        return each_with_index19(context, self, IRubyObject.NULL_ARRAY, block);
    }

    @JRubyMethod(name = "each_with_index", rest = true)
    public static IRubyObject each_with_index19(ThreadContext context, IRubyObject self, IRubyObject[] args, Block block) {
        return block.isGiven() ? each_with_indexCommon19(context, self, block, args) : enumeratorizeWithSize(context, self, "each_with_index", args, enumSizeFn(context, self));
    }

    @JRubyMethod
    public static IRubyObject enum_with_index(ThreadContext context, IRubyObject self, Block block) {
        return block.isGiven() ? each_with_indexCommon(context, self, block) : enumeratorize(context.runtime, self, "enum_with_index");
    }

    @JRubyMethod
    public static IRubyObject each_with_object(ThreadContext context, IRubyObject self, IRubyObject arg, Block block) {
        return block.isGiven() ? each_with_objectCommon19(context, self, block, arg) : enumeratorizeWithSize(context, self, "each_with_object", new IRubyObject[] { arg }, enumSizeFn(context, self));
    }

    @JRubyMethod
    public static IRubyObject with_object(ThreadContext context, IRubyObject self, final IRubyObject arg, final Block block) {
        return block.isGiven() ? each_with_objectCommon19(context, self, block, arg) : enumeratorize(context.runtime, self, "with_object", arg);
    }

    @JRubyMethod(rest = true)
    public static IRubyObject each_entry(ThreadContext context, final IRubyObject self, final IRubyObject[] args, final Block block) {
        return block.isGiven() ? each_entryCommon(context, self, args, block) : enumeratorizeWithSize(context, self, "each_entry", args, enumSizeFn(context, self));
    }

    public static IRubyObject each_entryCommon(ThreadContext context, final IRubyObject self, final IRubyObject[] args, final Block block) {
        callEach(context.runtime, context, self, args, Arity.OPTIONAL, new BlockCallback() {
            public IRubyObject call(ThreadContext ctx, IRubyObject[] largs, Block blk) {
                return block.yieldSpecific(ctx, packEnumValues(ctx.runtime, largs));
            }
        });
        return self;
    }
    
    public static IRubyObject each_slice(ThreadContext context, IRubyObject self, IRubyObject arg, final Block block) {
        final int size = RubyNumeric.num2int(arg);
        final Ruby runtime = context.runtime;
        if (size <= 0) throw runtime.newArgumentError("invalid slice size");

        final RubyArray result[] = new RubyArray[]{runtime.newArray(size)};

        RubyEnumerable.callEach(runtime, context, self, Arity.OPTIONAL, new BlockCallback() {
            public IRubyObject call(ThreadContext ctx, IRubyObject[] largs, Block blk) {
                result[0].append(packEnumValues(runtime, largs));
                if (result[0].size() == size) {
                    block.yield(ctx, result[0]);
                    result[0] = runtime.newArray(size);
                }
                return runtime.getNil();
            }
        });

        if (result[0].size() > 0) block.yield(context, result[0]);
        return context.runtime.getNil();
    }

    @JRubyMethod(name = "each_slice")
    public static IRubyObject each_slice19(ThreadContext context, IRubyObject self, IRubyObject arg, final Block block) {
        return block.isGiven() ? each_slice(context, self, arg, block) : enumeratorizeWithSize(context, self, "each_slice", new IRubyObject[]{arg}, eachSliceSizeFn(context, self));
    }

    private static SizeFn eachSliceSizeFn(final ThreadContext context, final IRubyObject self) {
        return new SizeFn() {
            @Override
            public IRubyObject size(IRubyObject[] args) {
                Ruby runtime = context.runtime;
                assert args != null && args.length > 0 && args[0] instanceof RubyNumeric; // #each_slice ensures arg[0] is numeric
                long sliceSize = ((RubyNumeric) args[0]).getLongValue();
                if (sliceSize <= 0) {
                    throw runtime.newArgumentError("invalid slice size");
                }

                IRubyObject size = enumSizeFn(context, self).size(args);
                if (size == null || size.isNil()) {
                    return runtime.getNil();
                }

                IRubyObject n = size.callMethod(context, "+", RubyFixnum.newFixnum(runtime, sliceSize - 1));
                return n.callMethod(context, "/", RubyFixnum.newFixnum(runtime, sliceSize));
            }
        };
    }

    public static IRubyObject each_cons(ThreadContext context, IRubyObject self, IRubyObject arg, final Block block) {
        final int size = (int)RubyNumeric.num2long(arg);
        final Ruby runtime = context.runtime;
        if (size <= 0) throw runtime.newArgumentError("invalid size");

        final RubyArray result = runtime.newArray(size);

        RubyEnumerable.callEach(runtime, context, self, Arity.OPTIONAL, new BlockCallback() {
            public IRubyObject call(ThreadContext ctx, IRubyObject[] largs, Block blk) {
                if (result.size() == size) result.shift(ctx);
                result.append(packEnumValues(runtime, largs));
                if (result.size() == size) block.yield(ctx, result.aryDup());
                return runtime.getNil();
            }
        });

        return runtime.getNil();        
    }

    @JRubyMethod(name = "each_cons")
    public static IRubyObject each_cons19(ThreadContext context, IRubyObject self, IRubyObject arg, final Block block) {
        return block.isGiven() ? each_cons(context, self, arg, block) : enumeratorizeWithSize(context, self, "each_cons", new IRubyObject[] { arg }, eachConsSizeFn(context, self));
    }

    private static SizeFn eachConsSizeFn(final ThreadContext context, final IRubyObject self) {
        return new SizeFn() {
            @Override
            public IRubyObject size(IRubyObject[] args) {
                Ruby runtime = context.runtime;
                assert args != null && args.length > 0 && args[0] instanceof RubyNumeric; // #each_cons ensures arg[0] is numeric
                long consSize = ((RubyNumeric) args[0]).getLongValue();
                if (consSize <= 0) {
                    throw runtime.newArgumentError("invalid size");
                }

                IRubyObject size = enumSizeFn(context, self).size(args);
                if (size == null || size.isNil()) {
                    return runtime.getNil();
                }

                IRubyObject n = size.callMethod(context, "+", RubyFixnum.newFixnum(runtime, 1 - consSize));
                RubyFixnum zero = RubyFixnum.zero(runtime);
                return RubyComparable.cmpint(context, n.callMethod(context, "<=>", zero), n, zero) == -1 ? zero : n;
            }
        };
    }

    @JRubyMethod
    public static IRubyObject reverse_each(ThreadContext context, IRubyObject self, Block block) {
        return block.isGiven() ? reverse_eachInternal(context, self, to_a(context, self), block) :
            enumeratorizeWithSize(context, self, "reverse_each", enumSizeFn(context, self));
    }

    @JRubyMethod(rest = true)
    public static IRubyObject reverse_each(ThreadContext context, IRubyObject self, IRubyObject[] args, Block block) {
        return block.isGiven() ? reverse_eachInternal(context, self, to_a(context, self, args), block) :
            enumeratorizeWithSize(context, self, "reverse_each", args, enumSizeFn(context, self));
    }

    private static IRubyObject reverse_eachInternal(ThreadContext context, IRubyObject self, IRubyObject obj, Block block) { 
        ((RubyArray)obj).reverse_each(context, block);
        return self;
    }

    @JRubyMethod(name = {"include?", "member?"}, required = 1)
    public static IRubyObject include_p(ThreadContext context, IRubyObject self, final IRubyObject arg) {
        final Ruby runtime = context.runtime;
        final ThreadContext localContext = context;

        try {
            callEach(runtime, context, self, Arity.OPTIONAL, new BlockCallback() {
                public IRubyObject call(ThreadContext ctx, IRubyObject[] largs, Block blk) {
                    IRubyObject larg = packEnumValues(runtime, largs);
                    checkContext(localContext, ctx, "include?/member?");
                    if (RubyObject.equalInternal(ctx, larg, arg)) {
                        throw JumpException.SPECIAL_JUMP;
                    }
                    return runtime.getNil();
                }
            });
        } catch (JumpException.SpecialJump sj) {
            return runtime.getTrue();
        }

        return runtime.getFalse();
    }

    @JRubyMethod
    public static IRubyObject max(ThreadContext context, IRubyObject self, final Block block) {
        final Ruby runtime = context.runtime;
        final IRubyObject result[] = new IRubyObject[] { null };
        final ThreadContext localContext = context;

        if (block.isGiven()) {
            callEach(runtime, context, self, block.arity(), new BlockCallback() {
                public IRubyObject call(ThreadContext ctx, IRubyObject[] largs, Block blk) {
                    IRubyObject larg = packEnumValues(runtime, largs);
                    checkContext(localContext, ctx, "max{}");
                    if (result[0] == null || RubyComparable.cmpint(ctx, block.yieldArray(ctx,
                                                                                         runtime.newArray(larg, result[0]), null, null), larg, result[0]) > 0) {
                        result[0] = larg;
                    }
                    return runtime.getNil();
                }
            });
        } else {
            callEach(runtime, context, self, Arity.ONE_REQUIRED, new BlockCallback() {
                public IRubyObject call(ThreadContext ctx, IRubyObject[] largs, Block blk) {
                    IRubyObject larg = packEnumValues(runtime, largs);
                    synchronized (result) {
                        if (result[0] == null || RubyComparable.cmpint(ctx, invokedynamic(ctx, larg, OP_CMP, result[0]), larg, result[0]) > 0) {
                            result[0] = larg;
                        }
                    }
                    return runtime.getNil();
                }
            });
        }

        return result[0] == null ? runtime.getNil() : result[0];
    }

    @JRubyMethod
    public static IRubyObject max_by(ThreadContext context, IRubyObject self, final Block block) {
        final Ruby runtime = context.runtime;

        if (!block.isGiven()) return enumeratorizeWithSize(context, self, "max_by", enumSizeFn(context, self));

        final IRubyObject result[] = new IRubyObject[] { runtime.getNil() };
        final ThreadContext localContext = context;

        callEach(runtime, context, self, Arity.OPTIONAL, new BlockCallback() {
            IRubyObject memo = null;
            public IRubyObject call(ThreadContext ctx, IRubyObject[] largs, Block blk) {
                IRubyObject larg = packEnumValues(runtime, largs);
                checkContext(localContext, ctx, "max_by");
                IRubyObject v = block.yield(ctx, larg);

                if (memo == null || RubyComparable.cmpint(ctx, invokedynamic(ctx, v, OP_CMP, memo), v, memo) > 0) {
                    memo = v;
                    result[0] = larg;
                }
                return runtime.getNil();
            }
        });
        return result[0];
    }

    @JRubyMethod
    public static IRubyObject min(ThreadContext context, IRubyObject self, final Block block) {
        final Ruby runtime = context.runtime;
        final IRubyObject result[] = new IRubyObject[] { null };
        final ThreadContext localContext = context;

        if (block.isGiven()) {
            callEach(runtime, context, self, block.arity(), new BlockCallback() {
                public IRubyObject call(ThreadContext ctx, IRubyObject[] largs, Block blk) {
                    IRubyObject larg = packEnumValues(runtime, largs);
                    checkContext(localContext, ctx, "min{}");
                    if (result[0] == null || RubyComparable.cmpint(ctx, block.yield(ctx,
                            runtime.newArray(larg, result[0])), larg, result[0]) < 0) {
                        result[0] = larg;
                    }
                    return runtime.getNil();
                }
            });
        } else {
            callEach(runtime, context, self, Arity.ONE_REQUIRED, new BlockCallback() {
                public IRubyObject call(ThreadContext ctx, IRubyObject[] largs, Block blk) {
                    IRubyObject larg = packEnumValues(runtime, largs);
                    synchronized (result) {
                        if (result[0] == null || RubyComparable.cmpint(ctx, invokedynamic(ctx, larg, OP_CMP, result[0]), larg, result[0]) < 0) {
                            result[0] = larg;
                        }
                    }
                    return runtime.getNil();
                }
            });
        }

        return result[0] == null ? runtime.getNil() : result[0];
    }

    @JRubyMethod
    public static IRubyObject min_by(ThreadContext context, IRubyObject self, final Block block) {
        final Ruby runtime = context.runtime;

        if (!block.isGiven()) return enumeratorizeWithSize(context, self, "min_by", enumSizeFn(context, self));

        final IRubyObject result[] = new IRubyObject[] { runtime.getNil() };
        final ThreadContext localContext = context;

        callEach(runtime, context, self, Arity.OPTIONAL, new BlockCallback() {
            IRubyObject memo = null;
            public IRubyObject call(ThreadContext ctx, IRubyObject[] largs, Block blk) {
                IRubyObject larg = packEnumValues(runtime, largs);
                checkContext(localContext, ctx, "min_by");
                IRubyObject v = block.yield(ctx, larg);

                if (memo == null || RubyComparable.cmpint(ctx, invokedynamic(ctx, v, OP_CMP, memo), v, memo) < 0) {
                    memo = v;
                    result[0] = larg;
                }
                return runtime.getNil();
            }
        });
        return result[0];
    }

    @JRubyMethod
    public static IRubyObject minmax(ThreadContext context, IRubyObject self, final Block block) {
        final Ruby runtime = context.runtime;
        final IRubyObject result[] = new IRubyObject[] { null, null };
        final ThreadContext localContext = context;

        if (block.isGiven()) {
            callEach(runtime, context, self, block.arity(), new BlockCallback() {
                public IRubyObject call(ThreadContext ctx, IRubyObject[] largs, Block blk) {
                    checkContext(localContext, ctx, "minmax");
                    IRubyObject arg = packEnumValues(runtime, largs);

                    if (result[0] == null) {
                        result[0] = result[1] = arg;
                    } else {
                        if (RubyComparable.cmpint(ctx, 
                                block.yield(ctx, runtime.newArray(arg, result[0])), arg, result[0]) < 0) {
                            result[0] = arg;
                        }

                        if (RubyComparable.cmpint(ctx, 
                                block.yield(ctx, runtime.newArray(arg, result[1])), arg, result[1]) > 0) {
                            result[1] = arg;
                        }
                    }
                    return runtime.getNil();
                }
            });
        } else {
            callEach(runtime, context, self, Arity.ONE_REQUIRED, new BlockCallback() {
                public IRubyObject call(ThreadContext ctx, IRubyObject[] largs, Block blk) {
                    IRubyObject arg = packEnumValues(runtime, largs);
                    synchronized (result) {
                        if (result[0] == null) {
                            result[0] = result[1] = arg;
                        } else {
                            if (RubyComparable.cmpint(ctx, invokedynamic(ctx, arg, OP_CMP, result[0]), arg, result[0]) < 0) {
                                result[0] = arg;
                            }

                            if (RubyComparable.cmpint(ctx, invokedynamic(ctx, arg, OP_CMP, result[1]), arg, result[1]) > 0) {
                                result[1] = arg;
                            }
                        }
                    }
                    return runtime.getNil();
                }
            });
        }
        if (result[0] == null) {
            result[0] = result[1] = runtime.getNil();
        }
        return runtime.newArrayNoCopy(result);
    }

    @JRubyMethod
    public static IRubyObject minmax_by(ThreadContext context, IRubyObject self, final Block block) {
        final Ruby runtime = context.runtime;

        if (!block.isGiven()) return enumeratorizeWithSize(context, self, "minmax_by", enumSizeFn(context, self));

        final IRubyObject result[] = new IRubyObject[] { runtime.getNil(), runtime.getNil() };
        final ThreadContext localContext = context;

        callEach(runtime, context, self, Arity.OPTIONAL, new BlockCallback() {
            IRubyObject minMemo = null, maxMemo = null;
            public IRubyObject call(ThreadContext ctx, IRubyObject[] largs, Block blk) {
                checkContext(localContext, ctx, "minmax_by");
                IRubyObject arg = packEnumValues(runtime, largs);
                IRubyObject v = block.yield(ctx, arg);

                if (minMemo == null) {
                    minMemo = maxMemo = v;
                    result[0] = result[1] = arg;
                } else {
                    if (RubyComparable.cmpint(ctx, invokedynamic(ctx, v, OP_CMP, minMemo), v, minMemo) < 0) {
                        minMemo = v;
                        result[0] = arg;
                    }
                    if (RubyComparable.cmpint(ctx, invokedynamic(ctx, v, OP_CMP, maxMemo), v, maxMemo) > 0) {
                        maxMemo = v;
                        result[1] = arg;
                    }
                }
                return runtime.getNil();
            }
        });
        return runtime.newArrayNoCopy(result);
    }

    public static IRubyObject none_p(ThreadContext context, IRubyObject self, final Block block) {
        return none_p19(context, self, block);
    }

    @JRubyMethod(name = "none?")
    public static IRubyObject none_p19(ThreadContext context, IRubyObject self, final Block block) {
        return none_p(context, self, block, block.arity());
    }

    public static IRubyObject none_p(ThreadContext context, IRubyObject self, final Block block, Arity callbackArity) {
        final Ruby runtime = context.runtime;
        final ThreadContext localContext = context;
        
        try {
            if (block.isGiven()) {
                callEach(runtime, context, self, callbackArity, new BlockCallback() {
                    public IRubyObject call(ThreadContext ctx, IRubyObject[] largs, Block blk) {
                        checkContext(localContext, ctx, "none?");
                        IRubyObject larg = packEnumValues(runtime, largs);
                        if (block.yield(ctx, larg).isTrue()) throw JumpException.SPECIAL_JUMP;
                        return runtime.getNil();

                    }
                });
            } else {
                callEach(runtime, context, self, Arity.ONE_REQUIRED, new BlockCallback() {
                    public IRubyObject call(ThreadContext ctx, IRubyObject[] largs, Block blk) {
                        checkContext(localContext, ctx, "none?");
                        IRubyObject larg = packEnumValues(runtime, largs);
                        if (larg.isTrue()) throw JumpException.SPECIAL_JUMP;
                        return runtime.getNil();
                    }
                });
            }
        } catch (JumpException.SpecialJump sj) {
            return runtime.getFalse();
        }
        return runtime.getTrue();
    }

    public static IRubyObject one_p(ThreadContext context, IRubyObject self, final Block block) {
        return one_p19(context, self, block);
    }

    @JRubyMethod(name = "one?")
    public static IRubyObject one_p19(ThreadContext context, IRubyObject self, final Block block) {
        return one_p(context, self, block, block.arity());
    }

    public static IRubyObject one_p(ThreadContext context, IRubyObject self, final Block block, Arity callbackArity) {
        final Ruby runtime = context.runtime;
        final ThreadContext localContext = context;
        final boolean[] result = new boolean[] { false };
        
        try {
            if (block.isGiven()) {
                callEach(runtime, context, self, callbackArity, new BlockCallback() {
                    public IRubyObject call(ThreadContext ctx, IRubyObject[] largs, Block blk) {
                        checkContext(localContext, ctx, "one?");
                        IRubyObject larg = packEnumValues(runtime, largs);
                        if (block.yield(ctx, larg).isTrue()) {
                            if (result[0]) {
                                throw JumpException.SPECIAL_JUMP;
                            } else {
                                result[0] = true;
                            }
                        }
                        return runtime.getNil();
                    }
                });
            } else {
                callEach(runtime, context, self, Arity.ONE_REQUIRED, new BlockCallback() {
                    public IRubyObject call(ThreadContext ctx, IRubyObject[] largs, Block blk) {
                        checkContext(localContext, ctx, "one?");
                        IRubyObject larg = packEnumValues(runtime, largs);
                        if (larg.isTrue()) {
                            if (result[0]) {
                                throw JumpException.SPECIAL_JUMP;
                            } else {
                                result[0] = true;
                            }
                        }
                        return runtime.getNil();
                    }
                });
            }
        } catch (JumpException.SpecialJump sj) {
            return runtime.getFalse();
        }
        return result[0] ? runtime.getTrue() : runtime.getFalse();
    }

    public static IRubyObject all_p(ThreadContext context, IRubyObject self, final Block block) {
        return all_p19(context, self, block);
    }

    @JRubyMethod(name = "all?")
    public static IRubyObject all_p19(ThreadContext context, IRubyObject self, final Block block) {
        if (self instanceof RubyArray) return ((RubyArray) self).all_p(context, block);

        return all_pCommon(context, self, block, block.arity());
    }

    public static IRubyObject all_pCommon(ThreadContext context, IRubyObject self, final Block block, Arity callbackArity) {
        final Ruby runtime = context.runtime;
        final ThreadContext localContext = context;

        try {
            if (block.isGiven()) {
                callEach(runtime, context, self, callbackArity, new BlockCallback() {
                    public IRubyObject call(ThreadContext ctx, IRubyObject[] largs, Block blk) {
                        checkContext(localContext, ctx, "all?");
                        IRubyObject larg = packEnumValues(runtime, largs);
                        if (!block.yield(ctx, larg).isTrue()) {
                            throw JumpException.SPECIAL_JUMP;
                        }
                        return runtime.getNil();
                    }
                });
            } else {
                callEach(runtime, context, self, Arity.ONE_REQUIRED, new BlockCallback() {
                    public IRubyObject call(ThreadContext ctx, IRubyObject[] largs, Block blk) {
                        checkContext(localContext, ctx, "all?");
                        IRubyObject larg = packEnumValues(runtime, largs);
                        if (!larg.isTrue()) {
                            throw JumpException.SPECIAL_JUMP;
                        }
                        return runtime.getNil();
                    }
                });
            }
        } catch (JumpException.SpecialJump sj) {
            return runtime.getFalse();
        }

        return runtime.getTrue();
    }
    
    @JRubyMethod(name = "any?")
    public static IRubyObject any_p(ThreadContext context, IRubyObject self, final Block block) {
        if (self instanceof RubyArray) return ((RubyArray) self).any_p(context, block);
        return any_pCommon(context, self, block, block.arity());
    }
    
    public static IRubyObject any_pCommon(ThreadContext context, IRubyObject self, final Block block, Arity callbackArity) {
        final Ruby runtime = context.runtime;

        try {
            if (block.isGiven()) {
                each(context, self, new JavaInternalBlockBody(runtime, context, "Enumerable#any?", block.arity()) {
                    public IRubyObject yield(ThreadContext context, IRubyObject[] args) {
                        IRubyObject packedArg = packEnumValues(context.runtime, args);
                        if (block.yield(context, packedArg).isTrue()) throw JumpException.SPECIAL_JUMP;
                        return runtime.getNil();
                    }
                });
            } else {
                each(context, self, new JavaInternalBlockBody(runtime, context, "Enumerable#any?", Arity.ONE_REQUIRED) {
                    public IRubyObject yield(ThreadContext context, IRubyObject[] args) {
                        IRubyObject packedArg = packEnumValues(context.runtime, args);
                        if (packedArg.isTrue()) throw JumpException.SPECIAL_JUMP;
                        return runtime.getNil();
                    }
                });
            }
        } catch (JumpException.SpecialJump sj) {
            return runtime.getTrue();
        }

        return runtime.getFalse();
    }

    public static IRubyObject zip(ThreadContext context, IRubyObject self, final IRubyObject[] args, final Block block) {
        return zip19(context, self, args, block);
    }
    
    @JRubyMethod(name = "zip", rest = true)
    public static IRubyObject zip19(ThreadContext context, IRubyObject self, final IRubyObject[] args, final Block block) {
        return zipCommon19(context, self, args, block);
    }

    public static IRubyObject[] zipCommonConvert(Ruby runtime, IRubyObject[] args) {
        return zipCommonConvert(runtime, args, "to_a");
    }

    public static IRubyObject[] zipCommonConvert(Ruby runtime, IRubyObject[] args, String method) {
        RubyClass array = runtime.getArray();
        ThreadContext context = runtime.getCurrentContext();
        
        // 1.9 tries to convert, and failing that tries to "each" elements into a new array
        for (int i = 0; i < args.length; i++) {
            IRubyObject result = TypeConverter.convertToTypeWithCheck19(args[i], array, method);
            if (result.isNil()) {
                result = takeItems(context, args[i]);
            }
            args[i] = result;
        }

        return args;
    }

    public static IRubyObject zipCommon(ThreadContext context, IRubyObject self,
            IRubyObject[] aArgs, final Block block) {
        final Ruby runtime = context.runtime;
        final IRubyObject[] args = zipCommonConvert(runtime, aArgs);

        return zipCommonAry(context, self, args, block);
    }

    public static IRubyObject zipCommon19(ThreadContext context, IRubyObject self,
            IRubyObject[] args, final Block block) {
        final Ruby runtime = context.runtime;
        final int aLen = args.length + 1;
        RubyClass array = runtime.getArray();
        
        final IRubyObject[] newArgs = new IRubyObject[args.length];

        boolean hasUncoercible = false;
        for (int i = 0; i < args.length; i++) {
            newArgs[i] = TypeConverter.convertToType(args[i], array, "to_ary", false);
            if (newArgs[i].isNil()) {
                hasUncoercible = true;
            }
        }
        
        // Handle uncoercibles by trying to_enum conversion
        if (hasUncoercible) {
            RubySymbol each = runtime.newSymbol("each");
            for (int i = 0; i < args.length; i++) {
                newArgs[i] = args[i].callMethod(context, "to_enum", each);
            }
        }
        
        if (hasUncoercible) {
            return zipCommonEnum(context, self, newArgs, block);
        } else {
            return zipCommonAry(context, self, newArgs, block);
        }
    }

    // TODO: Eliminate duplication here and zipCommonEnum
    // See enum_zip + zip_ary in Ruby source (1.9, anyway)
    public static IRubyObject zipCommonAry(ThreadContext context, IRubyObject self,
            final IRubyObject[] args, final Block block) {
        final Ruby runtime = context.runtime;
        final int len = args.length + 1;

        if (block.isGiven()) {
            callEach(runtime, context, self, block.arity(), new BlockCallback() {
                AtomicInteger ix = new AtomicInteger(0);

                public IRubyObject call(ThreadContext ctx, IRubyObject[] largs, Block blk) {
                    IRubyObject larg = packEnumValues(runtime, largs);
                    RubyArray array = runtime.newArray(len);
                    int myIx = ix.getAndIncrement();
                    array.append(larg);
                    for (int i = 0, j = args.length; i < j; i++) {
                        array.append(((RubyArray) args[i]).entry(myIx));
                    }
                    block.yield(ctx, array);
                    return runtime.getNil();
                }
            });
            return runtime.getNil();
        } else {
            final RubyArray zip = runtime.newArray();
            callEach(runtime, context, self, Arity.ONE_REQUIRED, new BlockCallback() {
                AtomicInteger ix = new AtomicInteger(0);

                public IRubyObject call(ThreadContext ctx, IRubyObject[] largs, Block blk) {
                    IRubyObject larg = packEnumValues(runtime, largs);
                    RubyArray array = runtime.newArray(len);
                    array.append(larg);
                    int myIx = ix.getAndIncrement();
                    for (int i = 0, j = args.length; i < j; i++) {
                        array.append(((RubyArray) args[i]).entry(myIx));
                    }
                    synchronized (zip) {
                        zip.append(array);
                    }
                    return runtime.getNil();
                }
            });
            return zip;
        }
    }

    // TODO: Eliminate duplication here and zipCommonAry
    // See enum_zip + zip_i in Ruby source
    public static IRubyObject zipCommonEnum(ThreadContext context, IRubyObject self,
            final IRubyObject[] args, final Block block) {
        final Ruby runtime = context.runtime;
        final int len = args.length + 1;

        if (block.isGiven()) {
            callEach(runtime, context, self, block.arity(), new BlockCallback() {
                AtomicInteger ix = new AtomicInteger(0);

                public IRubyObject call(ThreadContext ctx, IRubyObject[] largs, Block blk) {
                    IRubyObject larg = packEnumValues(runtime, largs);
                    RubyArray array = runtime.newArray(len);
                    int myIx = ix.getAndIncrement();
                    array.append(larg);
                    for (int i = 0, j = args.length; i < j; i++) {
                        array.append(zipEnumNext(ctx, args[i]));
                    }
                    block.yield(ctx, array);
                    return runtime.getNil();
                }
            });
            return runtime.getNil();
        } else {
            final RubyArray zip = runtime.newArray();
            callEach(runtime, context, self, Arity.ONE_REQUIRED, new BlockCallback() {
                AtomicInteger ix = new AtomicInteger(0);

                public IRubyObject call(ThreadContext ctx, IRubyObject[] largs, Block blk) {
                    IRubyObject larg = packEnumValues(runtime, largs);
                    RubyArray array = runtime.newArray(len);
                    array.append(larg);
                    int myIx = ix.getAndIncrement();
                    for (int i = 0, j = args.length; i < j; i++) {
                        array.append(zipEnumNext(ctx, args[i]));
                    }
                    synchronized (zip) {
                        zip.append(array);
                    }
                    return runtime.getNil();
                }
            });
            return zip;
        }
    }
    
    /**
     * Take all items from the given enumerable and insert them into a new array.
     * 
     * See take_items() in array.c.
     * 
     * @param context current context
     * @param enumerable object from which to take
     * @return an array of the object's elements
     */
    public static IRubyObject takeItems(ThreadContext context, IRubyObject enumerable) {
        final RubyArray array = context.runtime.newArray();
        synchronized (array) {
            callEach(context.runtime, context, enumerable, Arity.ONE_ARGUMENT, new BlockCallback() {
                public IRubyObject call(ThreadContext ctx, IRubyObject[] largs, Block blk) {
                    IRubyObject larg = packEnumValues(ctx.runtime, largs);
                    array.append(larg);
                    return larg;
                }
            });
        }
        
        return array;
    }
    
    public static IRubyObject zipEnumNext(ThreadContext context, IRubyObject arg) {
        Ruby runtime = context.runtime;
        
        if (arg.isNil()) {
            return context.nil;
        } else {
            try {
                return arg.callMethod(context, "next");
            } catch (RaiseException re) {
                if (re.getException().getMetaClass() == runtime.getStopIteration()) {
                    return context.nil;
                } else {
                    throw re;
                }
            }
        }
    }

    @JRubyMethod
    public static IRubyObject group_by(ThreadContext context, IRubyObject self, final Block block) {
        final Ruby runtime = context.runtime;
        
        if (!block.isGiven()) return enumeratorizeWithSize(context, self, "group_by", enumSizeFn(context, self));
        
        final RubyHash result = new RubyHash(runtime);

        callEach(runtime, context, self, Arity.OPTIONAL, new BlockCallback() {
            public IRubyObject call(ThreadContext ctx, IRubyObject[] largs, Block blk) {
                IRubyObject larg = packEnumValues(runtime, largs);
                IRubyObject key = block.yield(ctx, larg);
                synchronized (result) {
                    RubyArray curr = (RubyArray)result.fastARef(key);

                    if (curr == null) {
                        curr = runtime.newArray();
                        result.fastASet(key, curr);
                    }
                    curr.append(larg);
                }
                return runtime.getNil();
            }
        });

        return result;
    }

    @Deprecated
    public static IRubyObject chunk(ThreadContext context, IRubyObject self, final IRubyObject[] args, final Block block) {
        switch (Arity.checkArgumentCount(context.runtime, args, 0, 1)) {
        case 0:
            return chunk(context, self, block);
        case 1:
            return chunk(context, self, args[0], block);
        default:
            // should never be reached
            throw context.runtime.newArgumentError(args.length, 0);
        }
    }
    
    @JRubyMethod
    public static IRubyObject chunk(ThreadContext context, IRubyObject self, final Block block) {
        return chunk(context, self, context.nil, block);
    }
    
    @JRubyMethod
    public static IRubyObject chunk(ThreadContext context, IRubyObject self, final IRubyObject initialState, final Block block) {
        if(!block.isGiven()) {
            throw context.runtime.newArgumentError("no block given");
        }

        IRubyObject enumerator = context.runtime.getEnumerator().allocate();
        enumerator.getInternalVariables().setInternalVariable("chunk_enumerable", self);
        enumerator.getInternalVariables().setInternalVariable("chunk_categorize", RubyProc.newProc(context.runtime, block, block.type));
        enumerator.getInternalVariables().setInternalVariable("chunk_initial_state", initialState);

        Helpers.invoke(context, enumerator, "initialize",
                CallBlock.newCallClosure(self, context.runtime.getEnumerable(), Arity.ONE_ARGUMENT,
                        new ChunkedBlockCallback(context.runtime, enumerator), context));
        return enumerator;
    }

    private static SizeFn enumSizeFn(final ThreadContext context, final IRubyObject self) {
        return new SizeFn() {
            @Override
            public IRubyObject size(IRubyObject[] args) {
                return self.checkCallMethod(context, "size");
            }
        };
    }

    static class ChunkArg {
        public RubyProc categorize;
        public IRubyObject state;
        public IRubyObject prev_value;
        public IRubyObject prev_elts;
        public IRubyObject yielder;
    }

    // chunk_i
    public static final class ChunkedBlockCallback implements BlockCallback {
        private final Ruby runtime;
        private final IRubyObject enumerator;

        public ChunkedBlockCallback(Ruby runtime, IRubyObject enumerator) {
            this.runtime = runtime;
            this.enumerator = enumerator;
        }

        public IRubyObject call(ThreadContext context, IRubyObject[] largs, Block blk) {
            IRubyObject args = packEnumValues(runtime, largs);
            final ChunkArg arg = new ChunkArg();
            IRubyObject enumerable = (IRubyObject)enumerator.getInternalVariables().getInternalVariable("chunk_enumerable");
            arg.categorize = (RubyProc)enumerator.getInternalVariables().getInternalVariable("chunk_categorize");
            arg.state = (IRubyObject)enumerator.getInternalVariables().getInternalVariable("chunk_initial_state");
            arg.prev_value = runtime.getNil();
            arg.prev_elts = runtime.getNil();
            arg.yielder = args;

            if(!arg.state.isNil()) {
                arg.state = arg.state.dup();
            }

            final IRubyObject alone = runtime.newSymbol("_alone");
            final IRubyObject separator = runtime.newSymbol("_separator");

            callEach(runtime, context, enumerable, Arity.OPTIONAL, new BlockCallback() {
                    public IRubyObject call(ThreadContext ctx, IRubyObject[] largs, Block blk) {
                        IRubyObject packedArgs = packEnumValues(runtime, largs);
                        IRubyObject v;
                        if(arg.state.isNil()) {
                            if (arg.categorize.getBlock().arity().getValue() == 1) {
                                // if chunk's categorize block has arity one, we pass it the packed args
                                v = arg.categorize.callMethod(ctx, "call", packedArgs);
                            } else {
                                // else we let it spread the args as it sees fit for its arity
                                v = arg.categorize.callMethod(ctx, "call", largs);
                            }
                        } else {
                            v = arg.categorize.callMethod(ctx, "call", new IRubyObject[]{packedArgs, arg.state});
                        }

                        if(v == alone) {
                            if(!arg.prev_value.isNil()) {
                                arg.yielder.callMethod(ctx, "<<", runtime.newArray(arg.prev_value, arg.prev_elts));
                                arg.prev_value = arg.prev_elts = runtime.getNil();
                            }
                            arg.yielder.callMethod(ctx, "<<", runtime.newArray(v, runtime.newArray(packedArgs)));
                        } else if(v.isNil() || v == separator) {
                            if(!arg.prev_value.isNil()) {
                                arg.yielder.callMethod(ctx, "<<", runtime.newArray(arg.prev_value, arg.prev_elts));
                                arg.prev_value = arg.prev_elts = runtime.getNil();
                            }
                        } else if((v instanceof RubySymbol) && v.toString().charAt(0) == '_') {
                            throw runtime.newRuntimeError("symbol begins with an underscore is reserved");
                        } else {
                            if(arg.prev_value.isNil()) {
                                arg.prev_value = v;
                                arg.prev_elts = runtime.newArray(packedArgs);
                            } else {
                                if(arg.prev_value.equals(v)) {
                                    ((RubyArray)arg.prev_elts).append(packedArgs);
                                } else {
                                    arg.yielder.callMethod(ctx, "<<", runtime.newArray(arg.prev_value, arg.prev_elts));
                                    arg.prev_value = v;
                                    arg.prev_elts = runtime.newArray(packedArgs);
                                }
                            }
                        }
                        return runtime.getNil();
                    }
                });

            if(!arg.prev_elts.isNil()) {
                arg.yielder.callMethod(context, "<<", runtime.newArray(arg.prev_value, arg.prev_elts));
            }

            return runtime.getNil();
        }
    }

    public static final class AppendBlockCallback implements BlockCallback {
        private Ruby runtime;
        private RubyArray result;

        public AppendBlockCallback(Ruby runtime, RubyArray result) {
            this.runtime = runtime;
            this.result = result;
        }

        public IRubyObject call(ThreadContext context, IRubyObject[] largs, Block blk) {
            result.append(packEnumValues(runtime, largs));
            return runtime.getNil();
        }
    }
}<|MERGE_RESOLUTION|>--- conflicted
+++ resolved
@@ -943,12 +943,7 @@
         final Ruby runtime = context.runtime;
         RubyEnumerable.callEach(runtime, context, self, Arity.OPTIONAL, new BlockCallback() {
             public IRubyObject call(ThreadContext ctx, IRubyObject[] largs, Block blk) {
-<<<<<<< HEAD
-                block.call(ctx, new IRubyObject[]{ packEnumValues(runtime, largs), arg });
-                return runtime.getNil();
-=======
                 return block.call(ctx, new IRubyObject[]{runtime.newArray(packEnumValues(runtime, largs), arg)});
->>>>>>> 32129c58
             }
         });
         return arg;
