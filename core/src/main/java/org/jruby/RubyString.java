/*
 **** BEGIN LICENSE BLOCK *****
 * Version: EPL 2.0/GPL 2.0/LGPL 2.1
 *
 * The contents of this file are subject to the Eclipse Public
 * License Version 2.0 (the "License"); you may not use this file
 * except in compliance with the License. You may obtain a copy of
 * the License at http://www.eclipse.org/legal/epl-v10.html
 *
 * Software distributed under the License is distributed on an "AS
 * IS" basis, WITHOUT WARRANTY OF ANY KIND, either express or
 * implied. See the License for the specific language governing
 * rights and limitations under the License.
 *
 * Copyright (C) 2001 Alan Moore <alan_moore@gmx.net>
 * Copyright (C) 2001-2002 Benoit Cerrina <b.cerrina@wanadoo.fr>
 * Copyright (C) 2001-2004 Jan Arne Petersen <jpetersen@uni-bonn.de>
 * Copyright (C) 2002-2004 Anders Bengtsson <ndrsbngtssn@yahoo.se>
 * Copyright (C) 2002-2006 Thomas E Enebo <enebo@acm.org>
 * Copyright (C) 2004 Stefan Matthias Aust <sma@3plus4.de>
 * Copyright (C) 2004 David Corbin <dcorbin@users.sourceforge.net>
 * Copyright (C) 2005 Tim Azzopardi <tim@tigerfive.com>
 * Copyright (C) 2006 Miguel Covarrubias <mlcovarrubias@gmail.com>
 * Copyright (C) 2006 Ola Bini <ola@ologix.com>
 * Copyright (C) 2007 Nick Sieger <nicksieger@gmail.com>
 *
 * Alternatively, the contents of this file may be used under the terms of
 * either of the GNU General Public License Version 2 or later (the "GPL"),
 * or the GNU Lesser General Public License Version 2.1 or later (the "LGPL"),
 * in which case the provisions of the GPL or the LGPL are applicable instead
 * of those above. If you wish to allow use of your version of this file only
 * under the terms of either the GPL or the LGPL, and not to allow others to
 * use your version of this file under the terms of the EPL, indicate your
 * decision by deleting the provisions above and replace them with the notice
 * and other provisions required by the GPL or the LGPL. If you do not delete
 * the provisions above, a recipient may use your version of this file under
 * the terms of any one of the EPL, the GPL or the LGPL.
 ***** END LICENSE BLOCK *****/
package org.jruby;

import jnr.posix.POSIX;
import org.jcodings.Encoding;
import org.jcodings.exception.EncodingException;
import org.jcodings.specific.ASCIIEncoding;
import org.jcodings.specific.USASCIIEncoding;
import org.jcodings.specific.UTF16BEEncoding;
import org.jcodings.specific.UTF16LEEncoding;
import org.jcodings.specific.UTF32BEEncoding;
import org.jcodings.specific.UTF32LEEncoding;
import org.jcodings.specific.UTF8Encoding;
import org.jcodings.unicode.UnicodeEncoding;
import org.joni.Matcher;
import org.joni.Option;
import org.joni.Regex;
import org.joni.Region;
import org.jruby.anno.JRubyClass;
import org.jruby.anno.JRubyMethod;
import org.jruby.ast.util.ArgsUtil;
import org.jruby.platform.Platform;
import org.jruby.runtime.Arity;
import org.jruby.runtime.Block;
import org.jruby.runtime.CallSite;
import org.jruby.runtime.ClassIndex;
import org.jruby.runtime.JavaSites;
import org.jruby.runtime.Helpers;
import org.jruby.runtime.JavaSites.StringSites;
import org.jruby.runtime.ObjectAllocator;
import org.jruby.runtime.ThreadContext;
import org.jruby.runtime.Visibility;
import org.jruby.runtime.builtin.IRubyObject;
import org.jruby.runtime.encoding.EncodingCapable;
import org.jruby.runtime.encoding.MarshalEncoding;
import org.jruby.runtime.marshal.UnmarshalStream;
import org.jruby.util.*;
import org.jruby.util.io.EncodingUtils;

import java.nio.charset.Charset;
import java.util.Arrays;
import java.util.Locale;

import static org.jruby.RubyComparable.invcmp;
import static org.jruby.RubyEnumerator.enumeratorize;
import static org.jruby.RubyEnumerator.enumeratorizeWithSize;
import static org.jruby.anno.FrameField.BACKREF;
import static org.jruby.runtime.Visibility.PRIVATE;
import static org.jruby.util.StringSupport.CR_7BIT;
import static org.jruby.util.StringSupport.CR_BROKEN;
import static org.jruby.util.StringSupport.CR_MASK;
import static org.jruby.util.StringSupport.CR_UNKNOWN;
import static org.jruby.util.StringSupport.CR_VALID;
import static org.jruby.util.StringSupport.MBCLEN_CHARFOUND_LEN;
import static org.jruby.util.StringSupport.MBCLEN_CHARFOUND_P;
import static org.jruby.util.StringSupport.MBCLEN_INVALID_P;
import static org.jruby.util.StringSupport.MBCLEN_NEEDMORE_P;
import static org.jruby.util.StringSupport.codeLength;
import static org.jruby.util.StringSupport.codePoint;
import static org.jruby.util.StringSupport.codeRangeScan;
import static org.jruby.util.StringSupport.encFastMBCLen;
import static org.jruby.util.StringSupport.isSingleByteOptimizable;
import static org.jruby.util.StringSupport.nth;
import static org.jruby.util.StringSupport.offset;
import static org.jruby.util.StringSupport.memsearch;
import static org.jruby.util.StringSupport.toLower;
import static org.jruby.util.StringSupport.toUpper;
import static org.jruby.RubyEnumerator.SizeFn;

/**
 * Implementation of Ruby String class
 *
 * Concurrency: no synchronization is required among readers, but
 * all users must synchronize externally with writers.
 *
 */
@JRubyClass(name="String", include={"Enumerable", "Comparable"})
public class RubyString extends RubyObject implements EncodingCapable, MarshalEncoding, CodeRangeable {
    public static final String DEBUG_INFO_FIELD = "@debug_created_info";

    private static final ASCIIEncoding ASCII = ASCIIEncoding.INSTANCE;
    private static final UTF8Encoding UTF8 = UTF8Encoding.INSTANCE;

    // string doesn't share any resources
    private static final int SHARE_LEVEL_NONE = 0;
    // string has it's own ByteList, but it's pointing to a shared buffer (byte[])
    private static final int SHARE_LEVEL_BUFFER = 1;
    // string doesn't have it's own ByteList (values)
    private static final int SHARE_LEVEL_BYTELIST = 2;

    private static final byte[] SCRUB_REPL_UTF8 = new byte[]{(byte)0xEF, (byte)0xBF, (byte)0xBD};
    private static final byte[] SCRUB_REPL_ASCII = new byte[]{(byte)'?'};
    private static final byte[] SCRUB_REPL_UTF16BE = new byte[]{(byte)0xFF, (byte)0xFD};
    private static final byte[] SCRUB_REPL_UTF16LE = new byte[]{(byte)0xFD, (byte)0xFF};
    private static final byte[] SCRUB_REPL_UTF32BE = new byte[]{(byte)0x00, (byte)0x00, (byte)0xFF, (byte)0xFD};
    private static final byte[] SCRUB_REPL_UTF32LE = new byte[]{(byte)0xFD, (byte)0xFF, (byte)0x00, (byte)0x00};

    private volatile int shareLevel = SHARE_LEVEL_NONE;

    private ByteList value;

    private static final String[][] opTable19 = {
        { "+", "+(binary)" },
        { "-", "-(binary)" }
    };

    public static RubyClass createStringClass(Ruby runtime) {
        RubyClass stringClass = runtime.defineClass("String", runtime.getObject(), STRING_ALLOCATOR);
        runtime.setString(stringClass);
        stringClass.setClassIndex(ClassIndex.STRING);
        stringClass.setReifiedClass(RubyString.class);
        stringClass.kindOf = new RubyModule.JavaClassKindOf(RubyString.class);

        stringClass.includeModule(runtime.getComparable());
        stringClass.defineAnnotatedMethods(RubyString.class);

        return stringClass;
    }

    private static ObjectAllocator STRING_ALLOCATOR = new ObjectAllocator() {
        @Override
        public IRubyObject allocate(Ruby runtime, RubyClass klass) {
            return RubyString.newAllocatedString(runtime, klass);
        }
    };

    @Override
    public Encoding getEncoding() {
        return value.getEncoding();
    }

    @Override
    public void setEncoding(Encoding encoding) {
        value.setEncoding(encoding);
    }

    @Override
    public boolean shouldMarshalEncoding() {
        return getEncoding() != ASCIIEncoding.INSTANCE;
    }

    @Override
    public Encoding getMarshalEncoding() {
        return getEncoding();
    }

    public void associateEncoding(Encoding enc) {
        StringSupport.associateEncoding(this, enc);
    }

    public final void setEncodingAndCodeRange(Encoding enc, int cr) {
        value.setEncoding(enc);
        setCodeRange(cr);
    }

    public final Encoding toEncoding(Ruby runtime) {
        return runtime.getEncodingService().findEncoding(this);
    }

    @Override
    public final int getCodeRange() {
        return flags & CR_MASK;
    }

    @Override
    public final void setCodeRange(int codeRange) {
        clearCodeRange();
        flags |= codeRange & CR_MASK;
    }

    @Override
    public final void clearCodeRange() {
        flags &= ~CR_MASK;
    }

    @Override
    public final void keepCodeRange() {
        if (getCodeRange() == CR_BROKEN) clearCodeRange();
    }

    // ENC_CODERANGE_ASCIIONLY
    public final boolean isCodeRangeAsciiOnly() {
        return CodeRangeSupport.isCodeRangeAsciiOnly(this);
    }

    // rb_enc_str_asciionly_p
    public final boolean isAsciiOnly() {
        return StringSupport.isAsciiOnly(this);
    }

    @Override
    public final boolean isCodeRangeValid() {
        return (flags & CR_MASK) == CR_VALID;
    }

    public final boolean isCodeRangeBroken() {
        return (flags & CR_MASK) == CR_BROKEN;
    }

    // MRI: is_broken_string
    public final boolean isBrokenString() {
        return scanForCodeRange() == CR_BROKEN;
    }

    private void copyCodeRangeForSubstr(RubyString from, Encoding enc) {

        if (value.getRealSize() == 0) {
            setCodeRange(!enc.isAsciiCompatible() ? CR_VALID : CR_7BIT);
        } else {
            int fromCr = from.getCodeRange();
            if (fromCr == CR_7BIT) {
                setCodeRange(fromCr);
            } else {
                setCodeRange(CR_UNKNOWN);
            }
        }
    }

    // rb_enc_str_coderange
    @Override
    public final int scanForCodeRange() {
        int cr = getCodeRange();
        if (cr == CR_UNKNOWN) {
            Encoding enc = getEncoding();
            if (enc.minLength() > 1 && enc.isDummy()) {
                cr = CR_BROKEN;
            } else {
                cr = codeRangeScan(EncodingUtils.getActualEncoding(getEncoding(), value), value);
            }
            setCodeRange(cr);
        }
        return cr;
    }

    final boolean singleByteOptimizable() {
        return StringSupport.isSingleByteOptimizable(this, EncodingUtils.STR_ENC_GET(this));
    }

    final boolean singleByteOptimizable(Encoding enc) {
        return StringSupport.isSingleByteOptimizable(this, enc);
    }

    final Encoding isCompatibleWith(EncodingCapable other) {
        if (other instanceof RubyString) return checkEncoding((RubyString)other);
        Encoding enc1 = value.getEncoding();
        Encoding enc2 = other.getEncoding();

        if (enc1 == enc2) return enc1;
        if (value.getRealSize() == 0) return enc2;
        if (!enc1.isAsciiCompatible() || !enc2.isAsciiCompatible()) return null;
        if (enc2 instanceof USASCIIEncoding) return enc1;
        if (scanForCodeRange() == CR_7BIT) return enc2;
        return null;
    }

    // rb_enc_check
    public final Encoding checkEncoding(RubyString other) {
        return checkEncoding((CodeRangeable) other);
    }

    final Encoding checkEncoding(EncodingCapable other) {
        Encoding enc = isCompatibleWith(other);
        if (enc == null) throw getRuntime().newEncodingCompatibilityError("incompatible character encodings: " +
                                value.getEncoding() + " and " + other.getEncoding());
        return enc;
    }

    @Override
    public final Encoding checkEncoding(CodeRangeable other) {
        Encoding enc = StringSupport.areCompatible(this, other);
        if (enc == null) throw getRuntime().newEncodingCompatibilityError("incompatible character encodings: " +
                value.getEncoding() + " and " + other.getByteList().getEncoding());
        return enc;
    }

    private Encoding checkDummyEncoding() {
        Encoding enc = value.getEncoding();
        if (enc.isDummy()) throw getRuntime().newEncodingCompatibilityError(
                "incompatible encoding with this operation: " + enc);
        return enc;
    }

    public final int strLength() {
        return StringSupport.strLengthFromRubyString(this);
    }

    // MRI: rb_str_sublen
    final int subLength(int pos) {
        if (pos < 0 || singleByteOptimizable()) return pos;
        return StringSupport.strLength(value.getEncoding(), value.getUnsafeBytes(), value.getBegin(), value.getBegin() + pos);
    }

    /** short circuit for String key comparison
     *
     */
    @Override
    public final boolean eql(IRubyObject other) {
        RubyClass metaclass = getMetaClass();
        Ruby runtime = metaclass.getClassRuntime();
        if (metaclass != runtime.getString() || metaclass != other.getMetaClass()) return super.eql(other);
        return eql19(other);
    }

    // rb_str_hash_cmp
    private boolean eql19(IRubyObject other) {
        final RubyString otherString = (RubyString) other;
        return StringSupport.areComparable(this, otherString) && value.equal(otherString.value);
    }

    public RubyString(Ruby runtime, RubyClass rubyClass) {
        this(runtime, rubyClass, ByteList.NULL_ARRAY);
    }

    public RubyString(Ruby runtime, RubyClass rubyClass, CharSequence value) {
        this(runtime, rubyClass, value, null);
    }

    public RubyString(Ruby runtime, RubyClass rubyClass, CharSequence value, Encoding enc) {
        super(runtime, rubyClass);
        assert value != null;
        if (enc == null) enc = UTF8;

        this.value = encodeBytelist(value, enc);
    }

    public RubyString(Ruby runtime, RubyClass rubyClass, byte[] value) {
        super(runtime, rubyClass);
        assert value != null;
        this.value = new ByteList(value);
    }

    public RubyString(Ruby runtime, RubyClass rubyClass, ByteList value) {
        super(runtime, rubyClass);
        assert value != null;
        this.value = value;
    }

    public RubyString(Ruby runtime, RubyClass rubyClass, ByteList value, boolean objectSpace) {
        super(runtime, rubyClass, objectSpace);
        assert value != null;
        this.value = value;
    }

    public RubyString(Ruby runtime, RubyClass rubyClass, ByteList value, Encoding encoding, boolean objectSpace) {
        this(runtime, rubyClass, value, objectSpace);
        value.setEncoding(encoding);
    }

    protected RubyString(Ruby runtime, RubyClass rubyClass, ByteList value, Encoding enc, int cr) {
        this(runtime, rubyClass, value);
        value.setEncoding(enc);
        flags |= cr;
    }

    protected RubyString(Ruby runtime, RubyClass rubyClass, ByteList value, Encoding enc) {
        this(runtime, rubyClass, value);
        value.setEncoding(enc);
    }

    protected RubyString(Ruby runtime, RubyClass rubyClass, ByteList value, int cr) {
        this(runtime, rubyClass, value);
        flags |= cr;
    }

    // Deprecated String construction routines
    /** Create a new String which uses the same Ruby runtime and the same
     *  class like this String.
     *
     *  This method should be used to satisfy RCR #38.
     *  @deprecated
     */
    @Deprecated
    public RubyString newString(CharSequence s) {
        return new RubyString(getRuntime(), getType(), s);
    }

    /** Create a new String which uses the same Ruby runtime and the same
     *  class like this String.
     *
     *  This method should be used to satisfy RCR #38.
     *  @deprecated
     */
    @Deprecated
    public RubyString newString(ByteList s) {
        return new RubyString(getRuntime(), getMetaClass(), s);
    }

    @Deprecated
    public static RubyString newString(Ruby runtime, RubyClass clazz, CharSequence str) {
        return new RubyString(runtime, clazz, str);
    }

    public static RubyString newStringLight(Ruby runtime, ByteList bytes) {
        return new RubyString(runtime, runtime.getString(), bytes, false);
    }

    public static RubyString newStringLight(Ruby runtime, int size) {
        return new RubyString(runtime, runtime.getString(), new ByteList(size), false);
    }

    public static RubyString newStringLight(Ruby runtime, int size, Encoding encoding) {
        return new RubyString(runtime, runtime.getString(), new ByteList(size), encoding, false);
    }

    public static RubyString newString(Ruby runtime, CharSequence str) {
        return new RubyString(runtime, runtime.getString(), str);
    }

    public static RubyString newString(Ruby runtime, String str) {
        return new RubyString(runtime, runtime.getString(), str);
    }

    public static RubyString newString(Ruby runtime, String str, Encoding encoding) {
        return new RubyString(runtime, runtime.getString(), str, encoding);
    }

    public static RubyString newUSASCIIString(Ruby runtime, String str) {
        return new RubyString(runtime, runtime.getString(), str, USASCIIEncoding.INSTANCE);
    }

    public static RubyString newString(Ruby runtime, byte[] bytes) {
        return new RubyString(runtime, runtime.getString(), bytes);
    }

    public static RubyString newString(Ruby runtime, byte[] bytes, int start, int length) {
        return newString(runtime, bytes, start, length, ASCIIEncoding.INSTANCE);
    }

    // rb_enc_str_new
    public static RubyString newString(Ruby runtime, byte[] bytes, int start, int length, Encoding encoding) {
        byte[] copy = new byte[length];
        System.arraycopy(bytes, start, copy, 0, length);
        return new RubyString(runtime, runtime.getString(), new ByteList(copy, encoding, false));
    }

    public static RubyString newString(Ruby runtime, ByteList bytes) {
        return new RubyString(runtime, runtime.getString(), bytes);
    }

    public static RubyString newString(Ruby runtime, ByteList bytes, int coderange) {
        return new RubyString(runtime, runtime.getString(), bytes, coderange);
    }

    public static RubyString newString(Ruby runtime, ByteList bytes, Encoding encoding) {
        return new RubyString(runtime, runtime.getString(), bytes, encoding);
    }

    static RubyString newString(Ruby runtime, byte b) {
        return new RubyString(runtime, runtime.getString(), RubyInteger.singleCharByteList(b));
    }

    public static RubyString newUnicodeString(Ruby runtime, String str) {
        Encoding defaultInternal = runtime.getDefaultInternalEncoding();
        if (defaultInternal == UTF16BEEncoding.INSTANCE) {
            return newUTF16String(runtime, str);
        } else {
            return newUTF8String(runtime, str);
        }
    }

    public static RubyString newUTF8String(Ruby runtime, String str) {
        ByteList byteList = new ByteList(RubyEncoding.encodeUTF8(str), UTF8Encoding.INSTANCE, false);
        return new RubyString(runtime, runtime.getString(), byteList);
    }

    public static RubyString newUTF16String(Ruby runtime, String str) {
        ByteList byteList = new ByteList(RubyEncoding.encodeUTF16(str), UTF16BEEncoding.INSTANCE, false);
        return new RubyString(runtime, runtime.getString(), byteList);
    }

    public static RubyString newUnicodeString(Ruby runtime, CharSequence str) {
        Encoding defaultInternal = runtime.getDefaultInternalEncoding();
        if (defaultInternal == UTF16BEEncoding.INSTANCE) {
            return newUTF16String(runtime, str);
        } else {
            return newUTF8String(runtime, str);
        }
    }

    public static RubyString newUTF8String(Ruby runtime, CharSequence str) {
        ByteList byteList = new ByteList(RubyEncoding.encodeUTF8(str), UTF8Encoding.INSTANCE, false);
        return new RubyString(runtime, runtime.getString(), byteList);
    }

    public static RubyString newUTF16String(Ruby runtime, CharSequence str) {
        ByteList byteList = new ByteList(RubyEncoding.encodeUTF16(str), UTF16BEEncoding.INSTANCE, false);
        return new RubyString(runtime, runtime.getString(), byteList);
    }

    /**
     * Return a new Ruby String encoded as the default internal encoding given a Java String that
     * has come from an external source. If there is no default internal encoding set, the Ruby
     * String will be encoded using Java's default external encoding. If an internal encoding is
     * set, that encoding will be used for the Ruby String.
     *
     * @param runtime
     * @param str
     * @return
     */
    public static RubyString newInternalFromJavaExternal(Ruby runtime, String str) {
        // Ruby internal
        Encoding internal = runtime.getDefaultInternalEncoding();
        Charset rubyInt = null;
        if ( internal != null ) rubyInt = EncodingUtils.charsetForEncoding(internal);

        if ( rubyInt == null ) {
            Encoding javaExtEncoding = runtime.getEncodingService().getJavaDefault();
            return RubyString.newString(runtime, new ByteList(str.getBytes(), javaExtEncoding));
        }
        return RubyString.newString(runtime,  new ByteList(RubyEncoding.encode(str, rubyInt), internal));
    }

    // String construction routines by NOT byte[] buffer and making the target String shared
    public static RubyString newStringShared(Ruby runtime, RubyString orig) {
        orig.shareLevel = SHARE_LEVEL_BYTELIST;
        RubyString str = new RubyString(runtime, runtime.getString(), orig.value);
        str.shareLevel = SHARE_LEVEL_BYTELIST;
        return str;
    }

    public static RubyString newStringShared(Ruby runtime, ByteList bytes) {
        return newStringShared(runtime, runtime.getString(), bytes);
    }

    public static RubyString newStringShared(Ruby runtime, ByteList bytes, Encoding encoding) {
        return newStringShared(runtime, runtime.getString(), bytes, encoding);
    }


    public static RubyString newStringShared(Ruby runtime, ByteList bytes, int codeRange) {
        RubyString str = new RubyString(runtime, runtime.getString(), bytes, codeRange);
        str.shareLevel = SHARE_LEVEL_BYTELIST;
        return str;
    }

    public static RubyString newStringShared(Ruby runtime, RubyClass clazz, ByteList bytes) {
        RubyString str = new RubyString(runtime, clazz, bytes);
        str.shareLevel = SHARE_LEVEL_BYTELIST;
        return str;
    }

    public static RubyString newStringShared(Ruby runtime, RubyClass clazz, ByteList bytes, Encoding encoding) {
        if (bytes.getEncoding() == encoding) return newStringShared(runtime, clazz, bytes);
        RubyString str = new RubyString(runtime, clazz, bytes.makeShared(bytes.getBegin(), bytes.getRealSize()), encoding);
        str.shareLevel = SHARE_LEVEL_BUFFER; // since passing an encoding in does bytes.setEncoding(encoding)
        return str;
    }

    private static RubyString newStringShared(Ruby runtime, ByteList bytes, Encoding encoding, int cr) {
        RubyString str = newStringShared(runtime, runtime.getString(), bytes, encoding);
        str.flags |= cr;
        return str;
    }

    public static RubyString newStringShared(Ruby runtime, byte[] bytes) {
        return newStringShared(runtime, new ByteList(bytes, false));
    }

    public static RubyString newStringShared(Ruby runtime, byte[] bytes, Encoding encoding) {
        return newStringShared(runtime, new ByteList(bytes, encoding, false));
    }

    public static RubyString newStringShared(Ruby runtime, byte[] bytes, int start, int length) {
        return newStringShared(runtime, new ByteList(bytes, start, length, false));
    }

    public static RubyString newStringShared(Ruby runtime, byte[] bytes, int start, int length, Encoding encoding) {
        return newStringShared(runtime, new ByteList(bytes, start, length, encoding, false));
    }

    public static RubyString newEmptyString(Ruby runtime) {
        return newEmptyString(runtime, runtime.getString());
    }

    private static final ByteList EMPTY_ASCII8BIT_BYTELIST = new ByteList(ByteList.NULL_ARRAY, ASCIIEncoding.INSTANCE);
    private static final ByteList EMPTY_USASCII_BYTELIST = new ByteList(ByteList.NULL_ARRAY, USASCIIEncoding.INSTANCE);

    public static RubyString newAllocatedString(Ruby runtime, RubyClass metaClass) {
        RubyString empty = new RubyString(runtime, metaClass, EMPTY_ASCII8BIT_BYTELIST);
        empty.shareLevel = SHARE_LEVEL_BYTELIST;
        return empty;
    }

    public static RubyString newEmptyString(Ruby runtime, RubyClass metaClass) {
        RubyString empty = new RubyString(runtime, metaClass, EMPTY_USASCII_BYTELIST);
        empty.shareLevel = SHARE_LEVEL_BYTELIST;
        return empty;
    }

    // String construction routines by NOT byte[] buffer and NOT making the target String shared
    public static RubyString newStringNoCopy(Ruby runtime, ByteList bytes) {
        return newStringNoCopy(runtime, runtime.getString(), bytes);
    }

    public static RubyString newStringNoCopy(Ruby runtime, RubyClass clazz, ByteList bytes) {
        return new RubyString(runtime, clazz, bytes);
    }

    public static RubyString newStringNoCopy(Ruby runtime, byte[] bytes, int start, int length) {
        return newStringNoCopy(runtime, new ByteList(bytes, start, length, false));
    }

    public static RubyString newStringNoCopy(Ruby runtime, byte[] bytes) {
        return newStringNoCopy(runtime, new ByteList(bytes, false));
    }

    // str_independent
    public final boolean independent() {
        return shareLevel == SHARE_LEVEL_NONE;
    }

    // str_make_independent, modified to create a new String rather than possibly modifying a frozen one
    public final RubyString makeIndependent() {
        RubyClass klass = metaClass;
        RubyString str = strDup(klass.getClassRuntime(), klass);
        str.modify();
        str.setFrozen(true);
        str.infectBy(this);
        return str;
    }

    // str_make_independent_expand
    public final RubyString makeIndependent(final int length) {
        RubyClass klass = metaClass;
        RubyString str = strDup(klass.getClassRuntime(), klass);
        str.modify(length);
        str.setFrozen(true);
        str.infectBy(this);
        return str;
    }

    // MRI: EXPORT_STR macro in process.c
    public RubyString export(ThreadContext context) {
        if (Platform.IS_WINDOWS) {
            return EncodingUtils.strConvEncOpts(context, this, null, UTF8Encoding.INSTANCE, 0, context.nil);
        }
        return this;
    }

    /** Encoding aware String construction routines for 1.9
     *
     */
    private static final class EmptyByteListHolder {
        final ByteList bytes;
        final int cr;
        EmptyByteListHolder(Encoding enc) {
            this.bytes = new ByteList(ByteList.NULL_ARRAY, enc);
            this.cr = bytes.getEncoding().isAsciiCompatible() ? CR_7BIT : CR_VALID;
        }
    }

    private static EmptyByteListHolder EMPTY_BYTELISTS[] = new EmptyByteListHolder[4];

    static EmptyByteListHolder getEmptyByteList(Encoding enc) {
        if (enc == null) enc = ASCIIEncoding.INSTANCE;
        int index = enc.getIndex();
        EmptyByteListHolder bytes;
        if (index < EMPTY_BYTELISTS.length && (bytes = EMPTY_BYTELISTS[index]) != null) {
            return bytes;
        }
        return prepareEmptyByteList(enc);
    }

    private static EmptyByteListHolder prepareEmptyByteList(Encoding enc) {
        if (enc == null) enc = ASCIIEncoding.INSTANCE;
        int index = enc.getIndex();
        if (index >= EMPTY_BYTELISTS.length) {
            EmptyByteListHolder tmp[] = new EmptyByteListHolder[index + 4];
            System.arraycopy(EMPTY_BYTELISTS,0, tmp, 0, EMPTY_BYTELISTS.length);
            EMPTY_BYTELISTS = tmp;
        }
        return EMPTY_BYTELISTS[index] = new EmptyByteListHolder(enc);
    }

    public static RubyString newEmptyString(Ruby runtime, RubyClass metaClass, Encoding enc) {
        EmptyByteListHolder holder = getEmptyByteList(enc);
        RubyString empty = new RubyString(runtime, metaClass, holder.bytes, holder.cr);
        empty.shareLevel = SHARE_LEVEL_BYTELIST;
        return empty;
    }

    public static RubyString newEmptyString(Ruby runtime, Encoding enc) {
        return newEmptyString(runtime, runtime.getString(), enc);
    }

    public static RubyString newStringNoCopy(Ruby runtime, RubyClass clazz, ByteList bytes, Encoding enc, int cr) {
        return new RubyString(runtime, clazz, bytes, enc, cr);
    }

    public static RubyString newStringNoCopy(Ruby runtime, ByteList bytes, Encoding enc, int cr) {
        return newStringNoCopy(runtime, runtime.getString(), bytes, enc, cr);
    }

    public static RubyString newUsAsciiStringNoCopy(Ruby runtime, ByteList bytes) {
        return newStringNoCopy(runtime, bytes, USASCIIEncoding.INSTANCE, CR_7BIT);
    }

    public static RubyString newUsAsciiStringShared(Ruby runtime, ByteList bytes) {
        RubyString str = newUsAsciiStringNoCopy(runtime, bytes);
        str.shareLevel = SHARE_LEVEL_BYTELIST;
        return str;
    }

    public static RubyString newUsAsciiStringShared(Ruby runtime, byte[] bytes, int start, int length) {
        RubyString str = newUsAsciiStringNoCopy(runtime, new ByteList(bytes, start, length, false));
        str.shareLevel = SHARE_LEVEL_BUFFER;
        return str;
    }

    @Override
    public ClassIndex getNativeClassIndex() {
        return ClassIndex.STRING;
    }

    @Override
    public Class getJavaClass() {
        return String.class;
    }

    @Override
    public RubyString convertToString() {
        return this;
    }

    @Override
    public String toString() {
        return decodeString();
    }

    /**
     * Convert this Ruby string to a Java String. This version is encoding-aware.
     *
     * @return A decoded Java String, based on this Ruby string's encoding.
     */
    public String decodeString() {
        return Helpers.decodeByteList(getRuntime(), value);
    }

    /**
     * Overridden dup for fast-path logic.
     *
     * @return A new RubyString sharing the original backing store.
     */
    @Override
    public IRubyObject dup() {
        RubyClass mc = metaClass.getRealClass();
        if (mc.getClassIndex() != ClassIndex.STRING) return super.dup();

        return strDup(mc.getClassRuntime(), mc.getRealClass());
    }

    // rb_str_new_frozen or rb_str_dup_frozen
    public IRubyObject dupFrozen() {
        RubyString dup = (RubyString)dup();
        dup.setFrozen(true);
        return dup;
    }

    // MRI: rb_str_dup
    public final RubyString strDup(Ruby runtime) {
        return strDup(runtime, getMetaClass().getRealClass());
    }

    final RubyString strDup(Ruby runtime, RubyClass clazz) {
        shareLevel = SHARE_LEVEL_BYTELIST;
        RubyString dup = new RubyString(runtime, clazz, value);
        dup.shareLevel = SHARE_LEVEL_BYTELIST;
        dup.flags |= flags & (CR_MASK | TAINTED_F);

        return dup;
    }

    /* rb_str_subseq */
    public final RubyString makeSharedString(Ruby runtime, int index, int len) {
        return makeShared(runtime, runtime.getString(), value, index, len);
    }

    @Deprecated
    public final RubyString makeSharedString19(Ruby runtime, int index, int len) {
        return makeShared(runtime, runtime.getString(), value, index, len);
    }

    public final RubyString makeShared(Ruby runtime, int index, int len) {
        return makeShared(runtime, getType(), value, index, len);
    }

    public final RubyString makeShared(Ruby runtime, RubyClass meta, int index, int len) {
        final RubyString shared;
        if (len == 0) {
            shared = newEmptyString(runtime, meta);
        } else if (len == 1) {
            shared = newStringShared(runtime, meta, RubyInteger.singleCharByteList(value.getUnsafeBytes()[value.getBegin() + index]));
        } else {
            if (shareLevel == SHARE_LEVEL_NONE) shareLevel = SHARE_LEVEL_BUFFER;
            shared = new RubyString(runtime, meta, value.makeShared(index, len));
            shared.shareLevel = SHARE_LEVEL_BUFFER;
        }

        shared.infectBy(this);
        return shared;
    }

    @Deprecated
    public final RubyString makeShared19(Ruby runtime, int index, int len) {
        return makeShared(runtime, value, index, len);
    }

    @Deprecated
    public final RubyString makeShared19(Ruby runtime, RubyClass meta, int index, int len) {
        return makeShared(runtime, meta, value, index, len);
    }

    private RubyString makeShared(Ruby runtime, ByteList value, int index, int len) {
        return makeShared(runtime, getType(), value, index, len);
    }

    private RubyString makeShared(Ruby runtime, RubyClass meta, ByteList value, int index, int len) {
        final RubyString shared;
        Encoding enc = value.getEncoding();

        if (len == 0) {
            shared = newEmptyString(runtime, meta, enc);
        } else if (len == 1) {
            // as with the 1.8 makeShared, don't bother sharing for substrings that are a single byte
            // to get a good speed boost in a number of common scenarios (note though that unlike 1.8,
            // we can't take advantage of SINGLE_CHAR_BYTELISTS since our encoding may not be ascii, but the
            // single byte copy is pretty much negligible)
            ByteList bytes = new ByteList(new byte[] { (byte) value.get(index) }, enc);
            shared = new RubyString(runtime, meta, bytes, enc);
        } else {
            if (shareLevel == SHARE_LEVEL_NONE) shareLevel = SHARE_LEVEL_BUFFER;
            shared = new RubyString(runtime, meta, value.makeShared(index, len));
            shared.shareLevel = SHARE_LEVEL_BUFFER;
        }
        shared.copyCodeRangeForSubstr(this, enc); // no need to assign encoding, same bytelist shared
        shared.infectBy(this);
        return shared;
    }

    public final void setByteListShared() {
        if (shareLevel != SHARE_LEVEL_BYTELIST) shareLevel = SHARE_LEVEL_BYTELIST;
    }

    /**
     * Check that the string can be modified, raising error otherwise.
     *
     * If you plan to modify a string with shared backing store, this
     * method is not sufficient; you will need to call modify() instead.
     */
    public final void modifyCheck() {
        frozenCheck();
    }

    public void modifyCheck(byte[] b, int len) {
        if (value.getUnsafeBytes() != b || value.getRealSize() != len) throw getRuntime().newRuntimeError("string modified");
    }

    private void modifyCheck(byte[] b, int len, Encoding enc) {
        if (value.getUnsafeBytes() != b || value.getRealSize() != len || value.getEncoding() != enc) throw getRuntime().newRuntimeError("string modified");
    }

    private void frozenCheck() {
        frozenCheck(false);
    }

    private void frozenCheck(boolean runtimeError) {
        if (isFrozen()) {
            if (getRuntime().getInstanceConfig().isDebuggingFrozenStringLiteral()) {
                IRubyObject obj = getInstanceVariable(DEBUG_INFO_FIELD);

                if (obj != null && obj instanceof RubyArray) {
                    RubyArray info = (RubyArray) obj;
                    if (info.getLength() == 2) {
                        throw getRuntime().newRaiseException(getRuntime().getRuntimeError(),
                                "can't modify frozen String, created at " + info.eltInternal(0) + ":" + info.eltInternal(1));
                    }
                }
            }

            throw getRuntime().newFrozenError("String", runtimeError);
        }
    }

    /** rb_str_modify
     *
     */
    public final void modify() {
        modifyCheck();

        if (shareLevel != SHARE_LEVEL_NONE) {
            if (shareLevel == SHARE_LEVEL_BYTELIST) {
                value = value.dup();
            } else {
                value.unshare();
            }
            shareLevel = SHARE_LEVEL_NONE;
        }

        value.invalidate();
    }

    public final void modify19() {
        modify();
        clearCodeRange();
    }

    @Override
    public void modifyAndKeepCodeRange() {
        modify();
        keepCodeRange();
    }

    /** rb_str_modify (with length bytes ensured)
     *
     */
    public final void modify(int length) {
        modifyCheck();

        if (shareLevel != SHARE_LEVEL_NONE) {
            if (shareLevel == SHARE_LEVEL_BYTELIST) {
                value = value.dup(length);
            } else {
                value.unshare(length);
            }
            shareLevel = SHARE_LEVEL_NONE;
        } else {
            value.ensure(length);
        }

        value.invalidate();
    }

    /**
     * rb_str_modify_expand
     */
    public final void modifyExpand(int length) {
        modify(length);
        clearCodeRange();
    }

    // io_set_read_length
    public void setReadLength(int length) {
        if (size() != length) {
            modify();
            value.setRealSize(length);
        }
    }

    // MRI: rb_str_new_frozen, at least in spirit
    // also aliased to rb_str_new4
    public RubyString newFrozen() {
        if (isFrozen()) return this;

        RubyClass klass = getMetaClass();
        RubyString str = strDup(klass.getClassRuntime());
        str.setCodeRange(getCodeRange());
        str.setFrozen(true);
        return str;
    }

    /** rb_str_resize
     */
    public final void resize(int length) {
        if (value.getRealSize() > length) {
            modify();
            value.setRealSize(length);
        } else if (value.length() < length) {
            modify();
            value.length(length);
        }
    }

    public final void view(ByteList bytes) {
        modifyCheck();

        value = bytes;
        shareLevel = SHARE_LEVEL_NONE;
    }

    private void view(byte[] bytes, boolean copy) {
        modifyCheck();

        value = new ByteList(bytes, copy);
        shareLevel = SHARE_LEVEL_NONE;

        value.invalidate();
    }

    private void view(int index, int len) {
        modifyCheck();

        if (shareLevel != SHARE_LEVEL_NONE) {
            if (shareLevel == SHARE_LEVEL_BYTELIST) {
                // if len == 0 then shared empty
                value = value.makeShared(index, len);
                shareLevel = SHARE_LEVEL_BUFFER;
            } else {
                value.view(index, len);
            }
        } else {
            value.view(index, len);
            // FIXME this below is temporary, but its much safer for COW (it prevents not shared Strings with begin != 0)
            // this allows now e.g.: ByteList#set not to be begin aware
            shareLevel = SHARE_LEVEL_BUFFER;
        }

        value.invalidate();
    }

    public static String bytesToString(byte[] bytes, int beg, int len) {
        return new String(ByteList.plain(bytes, beg, len));
    }

    public static String byteListToString(ByteList bytes) {
        return bytesToString(bytes.getUnsafeBytes(), bytes.begin(), bytes.length());
    }

    public static String bytesToString(byte[] bytes) {
        return bytesToString(bytes, 0, bytes.length);
    }

    public static byte[] stringToBytes(String string) {
        return ByteList.plain(string);
    }

    @Override
    public RubyString asString() {
        return this;
    }

    @Override
    public IRubyObject checkStringType() {
        return this;
    }

    @JRubyMethod(meta = true)
    public static IRubyObject try_convert(ThreadContext context, IRubyObject recv, IRubyObject str) {
        return str.checkStringType();
    }

    @JRubyMethod(name = {"to_s", "to_str"})
    @Override
    public IRubyObject to_s() {
        Ruby runtime = getRuntime();
        if (getMetaClass().getRealClass() != runtime.getString()) {
            return strDup(runtime, runtime.getString());
        }
        return this;
    }

    @Override
    public final int compareTo(IRubyObject other) {
        return (int)op_cmp(getRuntime().getCurrentContext(), other).convertToInteger().getLongValue();
    }

    /* rb_str_cmp_m */
    @JRubyMethod(name = "<=>")
    @Override
    public IRubyObject op_cmp(ThreadContext context, IRubyObject other) {
        Ruby runtime = context.runtime;
        if (other instanceof RubyString) {
            return runtime.newFixnum(op_cmp((RubyString)other));
        }
        JavaSites.CheckedSites sites = sites(context).to_str_checked;
        if (sites.respond_to_X.respondsTo(context, this, other)) {
            IRubyObject tmp = TypeConverter.checkStringType(context, sites, other);
            if (tmp instanceof RubyString)
              return runtime.newFixnum(op_cmp((RubyString)tmp));
        } else {
            return invcmp(context, sites(context).recursive_cmp, this, other);
        }
        return runtime.getNil();
    }

    /** rb_str_equal
     *
     */
    @Override
    public IRubyObject op_equal(ThreadContext context, IRubyObject other) {
        return op_equal19(context, other);
    }

    @JRubyMethod(name = {"==", "==="})
    public IRubyObject op_equal19(ThreadContext context, IRubyObject other) {
        Ruby runtime = context.runtime;
        if (this == other) return runtime.getTrue();
        if (other instanceof RubyString) {
            RubyString otherString = (RubyString)other;
            return StringSupport.areComparable(this, otherString) && value.equal(otherString.value) ? runtime.getTrue() : runtime.getFalse();
        }
        return op_equalCommon(context, other);
    }

    private IRubyObject op_equalCommon(ThreadContext context, IRubyObject other) {
        Ruby runtime = context.runtime;
        if (!sites(context).respond_to_to_str.respondsTo(context, this, other)) return runtime.getFalse();
        return sites(context).equals.call(context, this, other, this).isTrue() ? runtime.getTrue() : runtime.getFalse();
    }

    @JRubyMethod(name = "-@") // -'foo' returns frozen string
    public final IRubyObject minus_at(ThreadContext context) {
        return isFrozen() ? this : context.runtime.freezeAndDedupString(this);
    }

    @JRubyMethod(name = "+@") // +'foo' returns modifiable string
    public final IRubyObject plus_at() {
        return isFrozen() ? this.dup() : this;
    }

    public IRubyObject op_plus(ThreadContext context, IRubyObject arg) {
        return op_plus19(context, arg);
    }

    @JRubyMethod(name = "+", required = 1)
    public IRubyObject op_plus19(ThreadContext context, IRubyObject arg) {
        RubyString str = arg.convertToString();
        Encoding enc = checkEncoding(str);
        long len = (long) value.getRealSize() + str.value.getRealSize();

        // we limit to int because ByteBuffer can only allocate int sizes
        if (len > Integer.MAX_VALUE) throw context.runtime.newArgumentError("argument too big");
        RubyString resultStr = newStringNoCopy(context.runtime, StringSupport.addByteLists(value, str.value),
                enc, CodeRangeSupport.codeRangeAnd(getCodeRange(), str.getCodeRange()));
        resultStr.infectBy(flags | str.flags);
        return resultStr;
    }

    public IRubyObject op_mul(ThreadContext context, IRubyObject other) {
        return op_mul19(context, other);
    }

    @JRubyMethod(name = "*", required = 1)
    public IRubyObject op_mul19(ThreadContext context, IRubyObject other) {
        RubyString result = multiplyByteList(context, other);
        result.value.setEncoding(value.getEncoding());
        result.copyCodeRangeForSubstr(this, value.getEncoding());
        return result;
    }

    private RubyString multiplyByteList(ThreadContext context, IRubyObject arg) {
        int len = RubyNumeric.num2int(arg);
        if (len < 0) throw context.runtime.newArgumentError("negative argument");

        // we limit to int because ByteBuffer can only allocate int sizes
        if (len > 0 && Integer.MAX_VALUE / len < value.getRealSize()) {
            throw context.runtime.newArgumentError("argument too big");
        }

        ByteList bytes = new ByteList(len *= value.getRealSize());
        if (len > 0) {
            bytes.setRealSize(len);
            int n = value.getRealSize();
            System.arraycopy(value.getUnsafeBytes(), value.getBegin(), bytes.getUnsafeBytes(), 0, n);
            while (n <= len >> 1) {
                System.arraycopy(bytes.getUnsafeBytes(), 0, bytes.getUnsafeBytes(), n, n);
                n <<= 1;
            }
            System.arraycopy(bytes.getUnsafeBytes(), 0, bytes.getUnsafeBytes(), n, len - n);
        }
        RubyString result = new RubyString(context.runtime, getMetaClass(), bytes);
        result.infectBy(this);
        return result;
    }

    @JRubyMethod(name = "%", required = 1)
    public RubyString op_format(ThreadContext context, IRubyObject arg) {
        return opFormatCommon(context, arg);
    }

    private RubyString opFormatCommon(ThreadContext context, IRubyObject arg) {
        IRubyObject tmp;
        if (arg instanceof RubyHash) {
            tmp = arg;
        } else {
            tmp = arg.checkArrayType();
            if (tmp.isNil()) tmp = arg;
        }

        ByteList out = new ByteList(value.getRealSize());
        out.setEncoding(value.getEncoding());

        boolean tainted;

        // FIXME: Should we make this work with platform's locale,
        // or continue hardcoding US?
        tainted = Sprintf.sprintf1_9(out, Locale.US, value, tmp);

        RubyString str = newString(context.runtime, out);

        str.setTaint(tainted || isTaint());
        return str;
    }

    @JRubyMethod
    @Override
    public RubyFixnum hash() {
        Ruby runtime = getRuntime();
        return RubyFixnum.newFixnum(runtime, strHashCode(runtime));
    }

    @Override
    public int hashCode() {
        return strHashCode(getRuntime());
    }

    /**
     * Generate a hash for the String, using its associated Ruby instance's hash seed.
     *
     * @param runtime
     * @return
     */
    public int strHashCode(Ruby runtime) {
        final ByteList value = this.value;
        final Encoding enc = value.getEncoding();
        long hash = runtime.isSiphashEnabled() ? SipHashInline.hash24(runtime.getHashSeedK0(),
                runtime.getHashSeedK1(), value.getUnsafeBytes(), value.getBegin(),
                value.getRealSize()) : PerlHash.hash(runtime.getHashSeedK0(),
                value.getUnsafeBytes(), value.getBegin(), value.getRealSize());
        hash ^= (enc.isAsciiCompatible() && scanForCodeRange() == CR_7BIT ? 0 : enc.getIndex());
        return (int) hash;
    }

    /**
     * Generate a hash for the String, without a seed.
     *
     * @param runtime
     * @return
     */
    public int unseededStrHashCode(Ruby runtime) {
        final ByteList value = this.value;
        final Encoding enc = value.getEncoding();
        long hash = runtime.isSiphashEnabled() ? SipHashInline.hash24(0, 0, value.getUnsafeBytes(),
                value.getBegin(), value.getRealSize()) : PerlHash.hash(0, value.getUnsafeBytes(),
                value.getBegin(), value.getRealSize());
        hash ^= (enc.isAsciiCompatible() && scanForCodeRange() == CR_7BIT ? 0 : enc.getIndex());
        return (int) hash;
    }

    @Override
    public boolean equals(Object other) {
        if (this == other) return true;

        return (other instanceof RubyString) && equals((RubyString) other);
    }

    final boolean equals(RubyString other) {
        return ((RubyString) other).value.equal(value);
    }

    /** rb_obj_as_string
     *
     */
    public static RubyString objAsString(ThreadContext context, IRubyObject obj) {
        if (obj instanceof RubyString) return (RubyString) obj;
        IRubyObject str = sites(context).to_s.call(context, obj, obj);
        if (!(str instanceof RubyString)) return (RubyString) obj.anyToString();
        // taint string if it is not untainted and not frozen
        // TODO: MRI sets an fstring flag on fstrings and uses that flag here
        if (obj.isTaint() && !str.isTaint() && !str.isFrozen()) str.setTaint(true);
        return (RubyString) str;
    }

    /** rb_str_cmp
     *
     */
    public final int op_cmp(RubyString other) {
        int ret = value.cmp(other.value);
        if (ret == 0 && !StringSupport.areComparable(this, other)) {
            return value.getEncoding().getIndex() > other.value.getEncoding().getIndex() ? 1 : -1;
        }
        return ret;
    }

    /** rb_to_id
     *
     */
    @Override
    public String asJavaString() {
        return toString();
    }

    public IRubyObject doClone(){
        return newString(getRuntime(), value.dup());
    }

    public final RubyString cat(byte[] str) {
        modify(value.getRealSize() + str.length);
        System.arraycopy(str, 0, value.getUnsafeBytes(), value.getBegin() + value.getRealSize(), str.length);
        value.setRealSize(value.getRealSize() + str.length);
        return this;
    }

    public final RubyString cat(byte[] str, int beg, int len) {
        modify(value.getRealSize() + len);
        if (len == 0) return this;
        System.arraycopy(str, beg, value.getUnsafeBytes(), value.getBegin() + value.getRealSize(), len);
        value.setRealSize(value.getRealSize() + len);
        return this;
    }

    // // rb_str_buf_append against VALUE
    public final RubyString cat19(RubyString str2) {
        int str2_cr = cat19(str2.getByteList(), str2.getCodeRange());

        infectBy(str2);
        str2.setCodeRange(str2_cr);

        return this;
    }

    // rb_str_buf_append against ptr
    public final int cat19(ByteList other, int codeRange) {
        return EncodingUtils.encCrStrBufCat(getRuntime(), this, other, other.getEncoding(), codeRange);
    }

    public final RubyString catString(String str) {
        cat19(encodeBytelist(str, getEncoding()), CR_UNKNOWN);
        return this;
    }

    public final RubyString cat(RubyString str) {
        return cat(str.getByteList());
    }

    public final RubyString cat(ByteList str) {
        modify(value.getRealSize() + str.getRealSize());
        System.arraycopy(str.getUnsafeBytes(), str.getBegin(), value.getUnsafeBytes(), value.getBegin() + value.getRealSize(), str.getRealSize());
        value.setRealSize(value.getRealSize() + str.getRealSize());
        return this;
    }

    public final RubyString cat(byte ch) {
        modify(value.getRealSize() + 1);
        value.getUnsafeBytes()[value.getBegin() + value.getRealSize()] = ch;
        value.setRealSize(value.getRealSize() + 1);
        return this;
    }

    public final RubyString cat(int ch) {
        return cat((byte)ch);
    }

    public final RubyString cat(int code, Encoding enc) {
        int n = codeLength(enc, code);
        modify(value.getRealSize() + n);
        enc.codeToMbc(code, value.getUnsafeBytes(), value.getBegin() + value.getRealSize());
        value.setRealSize(value.getRealSize() + n);
        return this;
    }

    // rb_enc_str_buf_cat
    public final int cat(byte[]bytes, int p, int len, Encoding enc) {
        int cr = CR_UNKNOWN;
        cr = EncodingUtils.encCrStrBufCat(getRuntime(), this, new ByteList(bytes, p, len), enc, cr);
        return cr;
    }

    // rb_str_buf_cat_ascii
    public final RubyString catAscii(byte[]bytes, int ptr, int ptrLen) {
        Encoding enc = value.getEncoding();
        if (enc.isAsciiCompatible()) {
            EncodingUtils.encCrStrBufCat(getRuntime(), this, new ByteList(bytes, ptr, ptrLen), enc, CR_7BIT);
        } else {
            byte buf[] = new byte[enc.maxLength()];
            int end = ptr + ptrLen;
            while (ptr < end) {
                int c = bytes[ptr];
                int len = codeLength(enc, c);
                EncodingUtils.encMbcput(c, buf, 0, enc);
                EncodingUtils.encCrStrBufCat(getRuntime(), this, buf, 0, len, enc, CR_VALID);
                ptr++;
            }
        }
        return this;
    }

    /** rb_str_replace_m
     *
     */
    public IRubyObject replace(IRubyObject other) {
        return replace19(other);
    }

    @JRubyMethod(name = "initialize_copy", required = 1, visibility = Visibility.PRIVATE)
    @Override
    public RubyString initialize_copy(IRubyObject other) {
        return replace19(other);
    }

    @JRubyMethod(name = "replace", required = 1)
    public RubyString replace19(IRubyObject other) {
        modifyCheck();
        if (this == other) return this;
        setCodeRange(replaceCommon(other).getCodeRange()); // encoding doesn't have to be copied.
        return this;
    }

    private RubyString replaceCommon(IRubyObject other) {
        modifyCheck();
        RubyString otherStr = other.convertToString();
        otherStr.shareLevel = shareLevel = SHARE_LEVEL_BYTELIST;
        value = otherStr.value;
        infectBy(otherStr);
        return otherStr;
    }

    @JRubyMethod
    public RubyString clear() {
        modifyCheck();
        Encoding enc = value.getEncoding();

        EmptyByteListHolder holder = getEmptyByteList(enc);
        value = holder.bytes;
        shareLevel = SHARE_LEVEL_BYTELIST;
        setCodeRange(holder.cr);
        return this;
    }

    public IRubyObject reverse(ThreadContext context) {
        return reverse19(context);
    }

    @JRubyMethod(name = "reverse")
    public IRubyObject reverse19(ThreadContext context) {
        RubyString str = strDup(context.runtime);
        str.reverse_bang19(context);
        return str;
    }

    public RubyString reverse_bang(ThreadContext context) {
        return reverse_bang19(context);
    }

    @JRubyMethod(name = "reverse!")
    public RubyString reverse_bang19(ThreadContext context) {
        modifyCheck();
        if (value.getRealSize() > 1) {
            modifyAndKeepCodeRange();
            byte[]bytes = value.getUnsafeBytes();
            int p = value.getBegin();
            int len = value.getRealSize();
            int end = p + len;
            int op = len;
            int cr = getCodeRange();

            Encoding enc = value.getEncoding();
            // this really needs to be inlined here
            if (singleByteOptimizable()) {
                for (int i = 0; i < len >> 1; i++) {
                    byte b = bytes[p + i];
                    bytes[p + i] = bytes[p + len - i - 1];
                    bytes[p + len - i - 1] = b;
                }
            } else if (cr == CR_VALID) {
                byte[] obytes = new byte[len];
                while (p < end) {
                    int cl = StringSupport.encFastMBCLen(bytes, p, end, enc);

                    op -= cl;
                    System.arraycopy(bytes, p, obytes, op, cl);
                    p += cl;
                }
                value.setUnsafeBytes(obytes);
            } else {
                byte[] obytes = new byte[len];
                cr = enc.isAsciiCompatible() ? CR_7BIT : CR_VALID;
                while (p < end) {
                    int cl = StringSupport.length(enc, bytes, p, end);

                    if (cl > 1 || (bytes[p] & 0x80) != 0) cr = CR_UNKNOWN;
                    op -= cl;
                    System.arraycopy(bytes, p, obytes, op, cl);
                    p += cl;
                }
                value.setUnsafeBytes(obytes);
            }

            setCodeRange(cr);
        }
        return this;
    }

    /** rb_str_s_new
     *
     */
    public static RubyString newInstance(IRubyObject recv, IRubyObject[] args, Block block) {
        RubyString newString = newStringShared(recv.getRuntime(), ByteList.EMPTY_BYTELIST);
        newString.setMetaClass((RubyClass) recv);
        newString.callInit(args, block);
        return newString;
    }

    @Override
    @JRubyMethod(name = "initialize", visibility = PRIVATE)
    public IRubyObject initialize(ThreadContext context) {
        return this;
    }

    @JRubyMethod(name = "initialize", visibility = PRIVATE)
    public IRubyObject initialize(ThreadContext context, IRubyObject arg0) {
        IRubyObject tmp = ArgsUtil.getOptionsArg(context.runtime, arg0);
        if (tmp.isNil()) {
            return initialize(context, arg0, null);
        }

        return initialize(context, null, (RubyHash) tmp);
    }

    @JRubyMethod(name = "initialize", visibility = PRIVATE)
    public IRubyObject initialize(ThreadContext context, IRubyObject arg0, IRubyObject opts) {
        Ruby runtime = context.runtime;

        IRubyObject tmp = ArgsUtil.getOptionsArg(context.runtime, opts);
        if (tmp.isNil()) {
            throw runtime.newArgumentError(2, 1);
        }

        return initialize(context, arg0, (RubyHash) tmp);
    }

    private IRubyObject initialize(ThreadContext context, IRubyObject arg0, RubyHash opts) {
        Ruby runtime = context.runtime;

        if (arg0 != null) {
            replace19(arg0);
        }

        if (opts != null) {
            IRubyObject encoding = opts.fastARef(context.runtime.newSymbol("encoding"));
            IRubyObject capacity = opts.fastARef(context.runtime.newSymbol("capacity"));

            if (!(capacity == null || capacity.isNil())) {
                modify(capacity.convertToInteger().getIntValue());
            }

            if (!(encoding == null || encoding.isNil())) {
                modify();
                setEncodingAndCodeRange(runtime.getEncodingService().getEncodingFromObject(encoding), CR_UNKNOWN);
            }
        }

        return this;
    }

    @Deprecated
    public IRubyObject initialize19(ThreadContext context, IRubyObject arg0) {
        return initialize(context, arg0);
    }

    @Deprecated
    public IRubyObject casecmp19(ThreadContext context, IRubyObject other) {
        return casecmp(context, other);
    }

    @JRubyMethod(name = "casecmp")
<<<<<<< HEAD
    public IRubyObject casecmp19(ThreadContext context, IRubyObject other) {
        Ruby runtime = context.runtime;

        IRubyObject tmp = other.checkStringType();
        if (tmp.isNil()) return runtime.getNil();

        RubyString otherStr = (RubyString) tmp;
=======
    public IRubyObject casecmp(ThreadContext context, IRubyObject other) {
        RubyString otherStr = other.convertToString();
>>>>>>> ea6131a5
        Encoding enc = StringSupport.areCompatible(this, otherStr);
        if (enc == null) return context.nil;

        if (singleByteOptimizable() && otherStr.singleByteOptimizable()) {
            return RubyFixnum.newFixnum(context.runtime, value.caseInsensitiveCmp(otherStr.value));
        }

        final int ret = StringSupport.multiByteCasecmp(enc, value, otherStr.value);

        if (ret < 0) {
            return RubyFixnum.minus_one(context.runtime);
        }

        if (ret > 0) {
            return RubyFixnum.one(context.runtime);
        }

        return RubyFixnum.zero(context.runtime);
    }

    @JRubyMethod(name = "casecmp?")
    public IRubyObject casecmp_p(ThreadContext context, IRubyObject other) {
<<<<<<< HEAD
        Ruby runtime = context.runtime;

        IRubyObject tmp = other.checkStringType();
        if (tmp.isNil()) return runtime.getNil();
        RubyString otherStr = (RubyString) tmp;
=======
        RubyString otherStr = other.convertToString();
>>>>>>> ea6131a5

        Encoding enc = StringSupport.areCompatible(this, otherStr);
        if (enc == null) return context.nil;

        RubyString downcasedString = this.downcase(context);
        RubyString otherDowncasedString = otherStr.downcase(context);
        return downcasedString.equals(otherDowncasedString) ? context.runtime.getTrue() : context.runtime.getFalse();
    }

    /** rb_str_match
     *
     */

    @JRubyMethod(name = "=~", writes = BACKREF)
    @Override
    public IRubyObject op_match(ThreadContext context, IRubyObject other) {
        if (other instanceof RubyRegexp) return ((RubyRegexp) other).op_match(context, this);
        if (other instanceof RubyString) throw context.runtime.newTypeError("type mismatch: String given");
        return sites(context).op_match.call(context, other, other, this);
    }

    @Deprecated
    public IRubyObject op_match19(ThreadContext context, IRubyObject other) {
        return op_match(context, other);
    }
    /**
     * String#match(pattern)
     *
     * rb_str_match_m
     *
     * @param pattern Regexp or String
     */
    public IRubyObject match(ThreadContext context, IRubyObject pattern) {
        return match19(context, pattern, Block.NULL_BLOCK);
    }

    @JRubyMethod(name = "match", required = 1, reads = BACKREF)
    public IRubyObject match19(ThreadContext context, IRubyObject pattern, Block block) {
        RubyRegexp coercedPattern = getPattern(context.runtime, pattern);
        IRubyObject result = sites(context).match.call(context, coercedPattern, coercedPattern, this);
        return block.isGiven() && !result.isNil() ? block.yield(context, result) : result;
    }

    @JRubyMethod(name = "match", reads = BACKREF)
    public IRubyObject match19(ThreadContext context, IRubyObject pattern, IRubyObject pos, Block block) {
        RubyRegexp coercedPattern = getPattern(context.runtime, pattern);
        IRubyObject result = sites(context).match.call(context, coercedPattern, coercedPattern, this, pos);
        return block.isGiven() && !result.isNil() ? block.yield(context, result) : result;
    }

    @JRubyMethod(name = "match", required = 1, rest = true)
    public IRubyObject match19(ThreadContext context, IRubyObject[] args, Block block) {
        if (args.length < 1) {
            Arity.checkArgumentCount(context, args, 1, 2);
        }
        RubyRegexp pattern = getPattern(context.runtime, args[0]);
        args[0] = this;
        IRubyObject result = sites(context).match.call(context, pattern, pattern, args);
        return block.isGiven() && !result.isNil() ? block.yield(context, result) : result;
    }

    @JRubyMethod(name = "match?")
    public IRubyObject match_p(ThreadContext context, IRubyObject pattern) {
        RubyRegexp coercedPattern = getPattern(context.runtime, pattern);
        IRubyObject result = sites(context).match_p.call(context, coercedPattern, coercedPattern, this);
        return result;
    }

    @JRubyMethod(name = "match?")
    public IRubyObject match_p(ThreadContext context, IRubyObject pattern, IRubyObject pos) {
        RubyRegexp coercedPattern = getPattern(context.runtime, pattern);
        IRubyObject result = sites(context).match_p.call(context, coercedPattern, coercedPattern, this, pos);
        return result;
    }

    /** rb_str_capitalize / rb_str_capitalize_bang
     *
     */
    public IRubyObject capitalize(ThreadContext context) {
        return capitalize19(context);
    }

    public IRubyObject capitalize_bang(ThreadContext context) {
        return capitalize_bang19(context);
    }

    @JRubyMethod(name = "capitalize")
    public IRubyObject capitalize19(ThreadContext context) {
        RubyString str = strDup(context.runtime);
        str.capitalize_bang19(context);
        return str;
    }

    @JRubyMethod(name = "capitalize!")
    public IRubyObject capitalize_bang19(ThreadContext context) {
        Ruby runtime = context.runtime;
        Encoding enc = checkDummyEncoding();

        if (value.getRealSize() == 0) {
            modifyCheck();
            return runtime.getNil();
        }

        modifyAndKeepCodeRange();

        int s = value.getBegin();
        int end = s + value.getRealSize();
        byte[]bytes = value.getUnsafeBytes();
        boolean modify = false;

        int c = codePoint(runtime, enc, bytes, s, end);
        if (enc.isLower(c)) {
            enc.codeToMbc(toUpper(enc, c), bytes, s);
            modify = true;
        }

        s += codeLength(enc, c);
        while (s < end) {
            c = codePoint(runtime, enc, bytes, s, end);
            if (enc.isUpper(c)) {
                enc.codeToMbc(toLower(enc, c), bytes, s);
                modify = true;
            }
            s += codeLength(enc, c);
        }

        return modify ? this : runtime.getNil();
    }

    public IRubyObject op_ge(ThreadContext context, IRubyObject other) {
        return op_ge19(context, other);
    }

    @JRubyMethod(name = ">=")
    public IRubyObject op_ge19(ThreadContext context, IRubyObject other) {
        if (other instanceof RubyString && cmpIsBuiltin(context)) {
            return context.runtime.newBoolean(op_cmp((RubyString) other) >= 0);
        }
        return RubyComparable.op_ge(context, this, other);
    }

    public IRubyObject op_gt(ThreadContext context, IRubyObject other) {
        return op_gt19(context, other);
    }

    @JRubyMethod(name = ">")
    public IRubyObject op_gt19(ThreadContext context, IRubyObject other) {
        if (other instanceof RubyString && cmpIsBuiltin(context)) {
            return context.runtime.newBoolean(op_cmp((RubyString) other) > 0);
        }
        return RubyComparable.op_gt(context, this, other);
    }

    public IRubyObject op_le(ThreadContext context, IRubyObject other) {
        return op_le19(context, other);
    }

    @JRubyMethod(name = "<=")
    public IRubyObject op_le19(ThreadContext context, IRubyObject other) {
        if (other instanceof RubyString && cmpIsBuiltin(context)) {
            return context.runtime.newBoolean(op_cmp((RubyString) other) <= 0);
        }
        return RubyComparable.op_le(context, this, other);
    }

    public IRubyObject op_lt(ThreadContext context, IRubyObject other) {
        return op_lt19(context, other);
    }

    @JRubyMethod(name = "<")
    public IRubyObject op_lt19(ThreadContext context, IRubyObject other) {
        if (other instanceof RubyString && cmpIsBuiltin(context)) {
            return context.runtime.newBoolean(op_cmp((RubyString) other) < 0);
        }
        return RubyComparable.op_lt(context, sites(context).cmp, this, other);
    }

    private boolean cmpIsBuiltin(ThreadContext context) {
        return sites(context).cmp.isBuiltin(metaClass);
    }

    public IRubyObject str_eql_p(ThreadContext context, IRubyObject other) {
        return str_eql_p19(context, other);
    }

    @JRubyMethod(name = "eql?")
    public IRubyObject str_eql_p19(ThreadContext context, IRubyObject other) {
        Ruby runtime = context.runtime;
        if (other instanceof RubyString) {
            RubyString otherString = (RubyString)other;
            if (StringSupport.areComparable(this, otherString) && value.equal(otherString.value)) return runtime.getTrue();
        }
        return runtime.getFalse();
    }

    /** rb_str_upcase / rb_str_upcase_bang
     *
     */
    @Deprecated
    public RubyString upcase(ThreadContext context) {
        return upcase19(context);
    }

    @Deprecated
    public IRubyObject upcase_bang(ThreadContext context) {
        return upcase_bang19(context);
    }

    @JRubyMethod(name = "upcase")
    public RubyString upcase19(ThreadContext context) {
        RubyString str = strDup(context.runtime);
        str.upcase_bang19(context);
        return str;
    }

    @JRubyMethod(name = "upcase!")
    public IRubyObject upcase_bang19(ThreadContext context) {
        Ruby runtime = context.runtime;
        Encoding enc = checkDummyEncoding();

        if (value.getRealSize() == 0) {
            modifyCheck();
            return runtime.getNil();
        }

        modifyAndKeepCodeRange();

        int s = value.getBegin();
        int end = s + value.getRealSize();
        byte[]bytes = value.getUnsafeBytes();

        if (singleByteOptimizable(enc)) {
            return singleByteUpcase(runtime, bytes, s, end);
        } else {
            return multiByteUpcase(runtime, enc, bytes, s, end);
        }
    }

    private IRubyObject singleByteUpcase(Ruby runtime, byte[]bytes, int s, int end) {
        boolean modify = StringSupport.singleByteUpcase(bytes, s, end);

        return modify ? this : runtime.getNil();
    }

    private IRubyObject multiByteUpcase(Ruby runtime, Encoding enc, byte[]bytes, int s, int end) {
        try {
            boolean modify = StringSupport.multiByteUpcase(enc, bytes, s, end);

            return modify ? this : runtime.getNil();
        } catch (IllegalArgumentException e) {
            throw runtime.newArgumentError(e.getMessage());
        }
    }

    @Deprecated
    public RubyString downcase19(ThreadContext context) {
        return downcase(context);
    }

    @Deprecated
    public IRubyObject downcase_bang19(ThreadContext context) {
        return downcase_bang(context);
    }

    /** rb_str_downcase / rb_str_downcase_bang
     *
     */

    @JRubyMethod(name = "downcase")
    public RubyString downcase(ThreadContext context) {
        RubyString str = strDup(context.runtime);
        str.downcase_bang(context);
        return str;
    }

    @JRubyMethod(name = "downcase!")
    public IRubyObject downcase_bang(ThreadContext context) {
        Encoding enc = checkDummyEncoding();

        if (value.getRealSize() == 0) {
            modifyCheck();
            return context.nil;
        }

        modifyAndKeepCodeRange();

        int s = value.getBegin();
        int end = s + value.getRealSize();
        byte[] bytes = value.getUnsafeBytes();

        if (singleByteOptimizable(enc)) {
            return singleByteDowncase(context, bytes, s, end);
        }
        return multiByteDowncase(context, enc, bytes, s, end);
    }

    private IRubyObject singleByteDowncase(ThreadContext context, byte[] bytes, int s, int end) {
        boolean modify = StringSupport.singleByteDowncase(bytes, s, end);

        return modify ? this : context.nil;
    }

    private IRubyObject multiByteDowncase(ThreadContext context, Encoding enc, byte[] bytes, int s, int end) {
        try {
            boolean modify = StringSupport.multiByteDowncase(enc, bytes, s, end);

            return modify ? this : context.nil;
        } catch (IllegalArgumentException e) {
            throw context.runtime.newArgumentError(e.getMessage());
        }
    }


    /** rb_str_swapcase / rb_str_swapcase_bang
     *
     */
    public RubyString swapcase(ThreadContext context) {
        return swapcase19(context);
    }

    public IRubyObject swapcase_bang(ThreadContext context) {
        return swapcase_bang19(context);
    }

    @JRubyMethod(name = "swapcase")
    public RubyString swapcase19(ThreadContext context) {
        RubyString str = strDup(context.runtime);
        str.swapcase_bang19(context);
        return str;
    }

    @JRubyMethod(name = "swapcase!")
    public IRubyObject swapcase_bang19(ThreadContext context) {
        Ruby runtime = context.runtime;
        Encoding enc = checkDummyEncoding();
        if (value.getRealSize() == 0) {
            modifyCheck();
            return runtime.getNil();
        }
        modifyAndKeepCodeRange();

        int s = value.getBegin();
        int end = s + value.getRealSize();
        byte[]bytes = value.getUnsafeBytes();

        if (singleByteOptimizable(enc)) {
            if (StringSupport.singleByteSwapcase(bytes, s, end)) {
                return this;
            }
        } else {
            if (StringSupport.multiByteSwapcase(runtime, enc, bytes, s, end)) {
                return this;
            }
        }

        return runtime.getNil();
    }

    /** rb_str_dump
     *
     */
    public IRubyObject dump() {
        return dump19();
    }

    @JRubyMethod(name = "dump")
    public IRubyObject dump19() {
        ByteList outBytes = StringSupport.dumpCommon(getRuntime(), value);

        final RubyString result = new RubyString(getRuntime(), getMetaClass(), outBytes);
        Encoding enc = value.getEncoding();

        if (!enc.isAsciiCompatible()) {
            result.cat(".force_encoding(\"".getBytes());
            result.cat(enc.getName());
            result.cat((byte)'"').cat((byte)')');
            enc = ASCII;
        }
        result.associateEncoding(enc);
        result.setCodeRange(CR_7BIT);

        return result.infectBy(this);
    }

    public IRubyObject insert(ThreadContext context, IRubyObject indexArg, IRubyObject stringArg) {
        return insert19(context, indexArg, stringArg);
    }

    @JRubyMethod(name = "insert")
    public IRubyObject insert19(ThreadContext context, IRubyObject indexArg, IRubyObject stringArg) {
        RubyString str = stringArg.convertToString();
        int index = RubyNumeric.num2int(indexArg);
        if (index == -1) return append19(stringArg);
        if (index < 0) index++;
        replaceInternal19(index, 0, str);
        return this;
    }

    private int checkIndex(int beg, int len) {
        if (beg > len) raiseIndexOutOfString(beg);
        if (beg < 0) {
            if (-beg > len) raiseIndexOutOfString(beg);
            beg += len;
        }
        return beg;
    }

    private int checkIndexForRef(int beg, int len) {
        if (beg >= len) raiseIndexOutOfString(beg);
        if (beg < 0) {
            if (-beg > len) raiseIndexOutOfString(beg);
            beg += len;
        }
        return beg;
    }

    private int checkLength(int len) {
        if (len < 0) throw getRuntime().newIndexError("negative length " + len);
        return len;
    }

    private void raiseIndexOutOfString(int index) {
        throw getRuntime().newIndexError("index " + index + " out of string");
    }

    /** rb_str_inspect
     *
     */
    @Override
    @JRubyMethod(name = "inspect")
    public IRubyObject inspect() {
        return inspect(getRuntime());
    }

    final RubyString inspect(final Ruby runtime) {
        return (RubyString) inspect(runtime, value).infectBy(this);
    }

    @Deprecated
    public IRubyObject inspect19() {
        return inspect();
    }

    // MRI: rb_str_escape
    public static IRubyObject rbStrEscape(ThreadContext context, RubyString str) {
        Ruby runtime = context.runtime;

        Encoding enc = str.getEncoding();
        ByteList strBL = str.getByteList();
        byte[] pBytes = strBL.unsafeBytes();
        int p = strBL.begin();
        int pend = p + strBL.realSize();
        int prev = p;
        RubyString result = RubyString.newEmptyString(runtime);
        boolean unicode_p = enc.isUnicode();
        boolean asciicompat = enc.isAsciiCompatible();

        while (p < pend) {
            int c, cc;
            int n = enc.length(pBytes, p, pend);
            if (!MBCLEN_CHARFOUND_P(n)) {
                if (p > prev) result.cat(pBytes, prev, p - prev);
                n = enc.minLength();
                if (pend < p + n)
                    n = (int)(pend - p);
                while ((n--) > 0) {
                    result.modify();
                    Sprintf.sprintf(runtime, result.getByteList(), "\\x%02X", pBytes[p] & 0377);
                    prev = ++p;
                }
                continue;
            }
            n = MBCLEN_CHARFOUND_LEN(n);
            c = enc.mbcToCode(pBytes, p, pend);
            p += n;
            switch (c) {
                case '\n': cc = 'n'; break;
                case '\r': cc = 'r'; break;
                case '\t': cc = 't'; break;
                case '\f': cc = 'f'; break;
                case '\013': cc = 'v'; break;
                case '\010': cc = 'b'; break;
                case '\007': cc = 'a'; break;
                case 033: cc = 'e'; break;
                default: cc = 0; break;
            }
            if (cc != 0) {
                if (p - n > prev) result.cat(pBytes, prev, p - n - prev);
                result.cat('\\');
                result.cat((byte) cc);
                prev = p;
            }
            else if (asciicompat && Encoding.isAscii(c) && (c < 0x7F && c > 31 /*ISPRINT(c)*/)) {
            }
            else {
                if (p - n > prev) result.cat(pBytes, prev, p - n - prev);
                result.modify();
                Sprintf.sprintf(runtime, result.getByteList(), StringSupport.escapedCharFormat(c, unicode_p), (c & 0xFFFFFFFFL));
                prev = p;
            }
        }
        if (p > prev) result.cat(pBytes, prev, p - prev);
        result.setEncodingAndCodeRange(USASCIIEncoding.INSTANCE, CR_7BIT);

        result.infectBy(str);
        return result;
    }

    @Deprecated
    public static IRubyObject inspect19(final Ruby runtime, ByteList byteList) {
        return inspect(runtime, byteList);
    }

    public static RubyString inspect(final Ruby runtime, ByteList byteList) {
        Encoding enc = byteList.getEncoding();
        byte bytes[] = byteList.getUnsafeBytes();
        int p = byteList.getBegin();
        int end = p + byteList.getRealSize();
        RubyString result = new RubyString(runtime, runtime.getString(), new ByteList(end - p));
        Encoding resultEnc = runtime.getDefaultInternalEncoding();
        boolean isUnicode = enc.isUnicode();
        boolean asciiCompat = enc.isAsciiCompatible();


        if (resultEnc == null) resultEnc = runtime.getDefaultExternalEncoding();
        if (!resultEnc.isAsciiCompatible()) resultEnc = USASCIIEncoding.INSTANCE;
        result.associateEncoding(resultEnc);
        result.cat('"');

        int prev = p;
        Encoding actEnc = EncodingUtils.getActualEncoding(enc, byteList);
        if (actEnc != enc) {
            enc = actEnc;
            if (isUnicode) isUnicode = enc instanceof UnicodeEncoding;
        }

        while (p < end) {
            int n = StringSupport.preciseLength(enc, bytes, p, end);
            if (!MBCLEN_CHARFOUND_P(n)) {
                if (p > prev) result.cat(bytes, prev, p - prev);
                n = enc.minLength();
                if (end < p + n) n = end - p;
                while (n-- > 0) {
                    result.modifyExpand(result.size() + 4);
                    Sprintf.sprintf(runtime, result.getByteList() ,"\\x%02X", bytes[p] & 0377);
                    prev = ++p;
                }
                continue;
            }
            n = MBCLEN_CHARFOUND_LEN(n);
            final int c = enc.mbcToCode(bytes, p, end); int cc = 0;

            p += n;
            if ((asciiCompat || isUnicode) &&
                    (c == '"' || c == '\\' ||
                            (c == '#' &&
                                    p < end &&
                                    MBCLEN_CHARFOUND_P(StringSupport.preciseLength(enc, bytes, p, end)) &&
                                    ((cc = codePoint(runtime, enc, bytes, p, end)) == '$' ||
                                            cc == '@' || cc == '{')
                            )
                    )) {
                if (p - n > prev) result.cat(bytes, prev, p - n - prev);
                result.cat('\\');
                if (asciiCompat || enc == resultEnc) {
                    prev = p - n;
                    continue;
                }
            }

            switch (c) {
            case '\n': cc = 'n'; break;
            case '\r': cc = 'r'; break;
            case '\t': cc = 't'; break;
            case '\f': cc = 'f'; break;
            case '\013': cc = 'v'; break;
            case '\010': cc = 'b'; break;
            case '\007': cc = 'a'; break;
            case 033: cc = 'e'; break;
            default: cc = 0; break;
            }

            if (cc != 0) {
                if (p - n > prev) result.cat(bytes, prev, p - n - prev);
                result.cat('\\');
                result.cat(cc);
                prev = p;
                continue;
            }

            // FIXME: Can't use Encoding.isAscii because it does not treat int as unsigned 32-bit
            if ((enc == resultEnc && enc.isPrint(c)) || (asciiCompat && (c < 128 && c > 0) && enc.isPrint(c))) {
                continue;
            } else {
                if (p - n > prev) result.cat(bytes, prev, p - n - prev);
                Sprintf.sprintf(runtime, result.getByteList() , StringSupport.escapedCharFormat(c, isUnicode), (c & 0xFFFFFFFFL));
                prev = p;
                continue;
            }
        }

        if (p > prev) result.cat(bytes, prev, p - prev);
        result.cat('"');
        return result;
    }

    public int size() {
        return value.getRealSize();
    }

    /** rb_str_length
     *
     */
    public RubyFixnum length() {
        return length19();
    }

    @JRubyMethod(name = {"length", "size"})
    public RubyFixnum length19() {
        return getRuntime().newFixnum(strLength());
    }

    @JRubyMethod(name = "bytesize")
    public RubyFixnum bytesize() {
        return getRuntime().newFixnum(value.getRealSize());
    }

    private SizeFn eachByteSizeFn() {
        final RubyString self = this;
        return new SizeFn() {
            @Override
            public IRubyObject size(IRubyObject[] args) {
                return self.bytesize();
            }
        };
    }

    /** rb_str_empty
     *
     */
    @JRubyMethod(name = "empty?")
    public RubyBoolean empty_p(ThreadContext context) {
        return isEmpty() ? context.runtime.getTrue() : context.runtime.getFalse();
    }

    public boolean isEmpty() {
        return value.length() == 0;
    }

    /** rb_str_append
     *
     */
    public RubyString append(IRubyObject other) {
        modifyCheck();

        if (other instanceof RubyFixnum) {
            cat(ConvertBytes.longToByteList(((RubyFixnum) other).getLongValue()));
            return this;
        }
        if (other instanceof RubyFloat) {
            return cat((RubyString) ((RubyFloat) other).to_s());
        }
        if (other instanceof RubySymbol) {
            cat(((RubySymbol) other).getBytes());
            return this;
        }
        RubyString otherStr = other.convertToString();
        infectBy(otherStr);
        return cat(otherStr.value);
    }

    public RubyString append19(IRubyObject other) {
        modifyCheck();

        if (other instanceof RubyFixnum) {
            cat19(ConvertBytes.longToByteList(((RubyFixnum) other).getLongValue()), StringSupport.CR_7BIT);
            return this;
        } else if (other instanceof RubyFloat) {
            return cat19((RubyString) ((RubyFloat) other).to_s());
        } else if (other instanceof RubySymbol) {
            cat19(((RubySymbol) other).getBytes(), 0);
            return this;
        }
        return cat19(other.convertToString());
    }

    /** rb_str_concat
     *
     */
    @JRubyMethod(name = "<<")
    public RubyString concatSingle(ThreadContext context, IRubyObject other) {
        Ruby runtime = context.runtime;
        if (other instanceof RubyFixnum) {
            long c = RubyNumeric.num2long(other);
            if (c < 0) {
                throw runtime.newRangeError(c + " out of char range");
            }
            return concatNumeric(runtime, (int)(c & 0xFFFFFFFF));
        } else if (other instanceof RubyBignum) {
            if (((RubyBignum) other).getBigIntegerValue().signum() < 0) {
                throw runtime.newRangeError("negative string size (or size too big)");
            }
            long c = ((RubyBignum) other).getLongValue();
            return concatNumeric(runtime, (int) c);
        }

        if (other instanceof RubySymbol) throw runtime.newTypeError("can't convert Symbol into String");
        return append19(other);
    }

    /** rb_str_concat
     *
     */
    @JRubyMethod(name = {"concat"})
    public RubyString concat(ThreadContext context, IRubyObject obj) {
        return concatSingle(context, obj);
    }

    /** rb_str_concat_multi
     *
     */
    @JRubyMethod(name = {"concat"}, rest = true)
    public RubyString concat(ThreadContext context, IRubyObject[] objs) {
        Ruby runtime = context.runtime;

        modifyCheck();

        if (objs.length > 0) {
            RubyString tmp = newStringLight(runtime, objs.length, getEncoding());

            for (IRubyObject obj : objs) {
                tmp.concatSingle(context, obj);
            }

            append19(tmp);
        }

        return this;
    }

    public RubyString concat(IRubyObject other) {
        return concat(getRuntime().getCurrentContext(), other);
    }

    @Deprecated
    public RubyString concat19(ThreadContext context, IRubyObject other) {
        return concat(context, other);
    }

    private RubyString concatNumeric(Ruby runtime, int c) {
        Encoding enc = value.getEncoding();
        int cl;

        try {
            cl = codeLength(enc, c);

            if (cl <= 0) {
                throw runtime.newRangeError(c + " out of char range or invalid code point");
            }

            modify19(value.getRealSize() + cl);

            if (enc == USASCIIEncoding.INSTANCE) {
                if (c > 0xff) throw runtime.newRangeError(c + " out of char range");
                if (c > 0x79) {
                    value.setEncoding(ASCIIEncoding.INSTANCE);
                    enc = value.getEncoding();
                }
            }
            enc.codeToMbc(c, value.getUnsafeBytes(), value.getBegin() + value.getRealSize());
        } catch (EncodingException e) {
            throw runtime.newRangeError(c + " out of char range");
        }
        value.setRealSize(value.getRealSize() + cl);
        return this;
    }

    /**
     * rb_str_prepend
     */
    @JRubyMethod
    public IRubyObject prepend(ThreadContext context, IRubyObject other) {
        return replace19(other.convertToString().op_plus19(context, this));
    }

    /**
     * rb_str_prepend
     */
    @JRubyMethod(rest = true)
    public IRubyObject prepend(ThreadContext context, IRubyObject[] objs) {
        Ruby runtime = context.runtime;

        modifyCheck();

        if (objs.length > 0) {
            RubyString tmp = newStringLight(runtime, objs.length, getEncoding());

            for (IRubyObject obj : objs) {
                tmp.concat(context, obj);
            }

            replaceInternal19(0, 0, tmp);
        }

        return this;
    }

    /** rb_str_crypt
     *
     */
    @JRubyMethod(name = "crypt")
    public RubyString crypt(ThreadContext context, IRubyObject other) {
        Encoding ascii8bit = context.runtime.getEncodingService().getAscii8bitEncoding();
        RubyString otherStr = other.convertToString().strDup(context.runtime);
        otherStr.modify();
        otherStr.associateEncoding(ascii8bit);
        ByteList otherBL = otherStr.getByteList();
        if (otherBL.length() < 2) {
            throw context.runtime.newArgumentError("salt too short (need >=2 bytes)");
        }

        POSIX posix = context.runtime.getPosix();
        byte[] keyBytes = Arrays.copyOfRange(value.unsafeBytes(), value.begin(), value.begin() + value.realSize());
        byte[] saltBytes = Arrays.copyOfRange(otherBL.unsafeBytes(), otherBL.begin(), otherBL.begin() + otherBL.realSize());
        if (saltBytes[0] == 0 || saltBytes[1] == 0) {
            throw context.runtime.newArgumentError("salt too short (need >=2 bytes)");
        }
        byte[] cryptedString = posix.crypt(keyBytes, saltBytes);
        // We differ from MRI in that we do not process salt to make it work and we will
        // return any errors via errno.
        if (cryptedString == null) throw context.runtime.newErrnoFromInt(posix.errno());

        RubyString result = RubyString.newStringNoCopy(context.runtime, cryptedString, 0, cryptedString.length - 1);
        result.associateEncoding(ascii8bit);
        result.infectBy(this);
        result.infectBy(otherStr);
        return result;
    }

    /* RubyString aka rb_string_value */
    public static RubyString stringValue(IRubyObject object) {
        return (RubyString) (object instanceof RubyString ? object : object.convertToString());
    }

    @Deprecated
    public IRubyObject sub19(ThreadContext context, IRubyObject arg0, Block block) {
        return sub(context, arg0, block);
    }

    @Deprecated
    public IRubyObject sub19(ThreadContext context, IRubyObject arg0, IRubyObject arg1, Block block) {
        return sub(context, arg0, arg1, block);
    }

    @Deprecated
    public IRubyObject sub_bang19(ThreadContext context, IRubyObject arg0, Block block) {
        return sub_bang(context, arg0, block);
    }

    @Deprecated
    public IRubyObject sub_bang19(ThreadContext context, IRubyObject arg0, IRubyObject arg1, Block block) {
        return sub_bang(context, arg0, arg1, block);
    }

    /** rb_str_sub / rb_str_sub_bang
     *
     */

    @JRubyMethod(name = "sub", reads = BACKREF, writes = BACKREF)
    public IRubyObject sub(ThreadContext context, IRubyObject arg0, Block block) {
        RubyString str = strDup(context.runtime);
        str.sub_bang(context, arg0, block);
        return str;
    }

    @JRubyMethod(name = "sub", reads = BACKREF, writes = BACKREF)
    public IRubyObject sub(ThreadContext context, IRubyObject arg0, IRubyObject arg1, Block block) {
        RubyString str = strDup(context.runtime);
        str.sub_bang(context, arg0, arg1, block);
        return str;
    }

    @JRubyMethod(name = "sub!", reads = BACKREF, writes = BACKREF)
    public IRubyObject sub_bang(ThreadContext context, IRubyObject arg0, Block block) {
        Ruby runtime = context.runtime;
        frozenCheck();

        if (block.isGiven()) return subBangIter(runtime, context, arg0, null, block);
        throw runtime.newArgumentError(1, 2);
    }

    @JRubyMethod(name = "sub!", reads = BACKREF, writes = BACKREF)
    public IRubyObject sub_bang(ThreadContext context, IRubyObject arg0, IRubyObject arg1, Block block) {
        Ruby runtime = context.runtime;
        IRubyObject hash = TypeConverter.convertToTypeWithCheck(context, arg1, runtime.getHash(), sites(context).to_hash_checked);
        frozenCheck();

        if (hash.isNil()) {
            return subBangNoIter(runtime, context, arg0, arg1.convertToString());
        }
        return subBangIter(runtime, context, arg0, (RubyHash) hash, block);
    }

    private RubyRegexp asRegexpArg(final Ruby runtime, final IRubyObject arg0) {
        return arg0 instanceof RubyRegexp ? (RubyRegexp) arg0 :
            RubyRegexp.newRegexp(runtime, RubyRegexp.quote(getStringForPattern(runtime, arg0).getByteList(), false), new RegexpOptions());
    }

    private IRubyObject subBangIter(Ruby runtime, ThreadContext context, IRubyObject arg0, RubyHash hash, Block block) {
        RubyRegexp regexp = asRegexpArg(runtime, arg0);
        Regex pattern = regexp.getPattern();
        Regex prepared = regexp.preparePattern(this);

        int begin = value.getBegin();
        int len = value.getRealSize();
        int range = begin + len;
        byte[] bytes = value.getUnsafeBytes();
        Encoding enc = value.getEncoding();
        final Matcher matcher = prepared.matcher(bytes, begin, range);

        if (RubyRegexp.matcherSearch(context, matcher, begin, range, Option.NONE) >= 0) {
            RubyMatchData match = RubyRegexp.createMatchData(context, this, matcher, pattern);
            match.regexp = regexp;
            context.setBackRef(match);

            final int mBeg = matcher.getBegin(), mEnd = matcher.getEnd();

            final RubyString repl; final int tuFlags;
            IRubyObject subStr = makeShared(runtime, mBeg, mEnd - mBeg);
            if (hash == null) {
                tuFlags = 0;
                repl = objAsString(context, block.yield(context, subStr));
            } else {
                tuFlags = hash.flags;
                repl = objAsString(context, hash.op_aref(context, subStr));
            }

            modifyCheck(bytes, len, enc);

            return subBangCommon(context, mBeg, mEnd, repl, tuFlags | repl.flags);
        }
        return context.setBackRef(context.nil);
    }

    private IRubyObject subBangNoIter(Ruby runtime, ThreadContext context, IRubyObject arg0, RubyString repl) {
        RubyRegexp regexp = asRegexpArg(runtime, arg0);
        Regex pattern = regexp.getPattern();
        Regex prepared = regexp.preparePattern(this);

        int begin = value.getBegin();
        int range = begin + value.getRealSize();
        final Matcher matcher = prepared.matcher(value.getUnsafeBytes(), begin, range);

        if (RubyRegexp.matcherSearch(context, matcher, begin, range, Option.NONE) >= 0) {
            repl = RubyRegexp.regsub(context, repl, this, matcher, pattern);
            RubyMatchData match = RubyRegexp.createMatchData(context, this, matcher, pattern);
            match.regexp = regexp;
            context.setBackRef(match);

            return subBangCommon(context, matcher.getBegin(), matcher.getEnd(), repl, repl.flags);
        }
        return context.setBackRef(context.nil);
    }

    private IRubyObject subBangCommon(ThreadContext context, final int beg, final int end,
        final RubyString repl, int tuFlags) { // the sub replacement string

        Encoding enc = StringSupport.areCompatible(this, repl);
        if (enc == null) enc = subBangVerifyEncoding(context, repl, beg, end);

        final ByteList replValue = repl.value;
        final int replSize = replValue.getRealSize();
        final int plen = end - beg;

        if (replSize > plen) {
            modifyExpand(value.getRealSize() + replSize - plen);
        } else {
            modify19();
        }

        final ByteList value = this.value;
        final int size = value.getRealSize();

        associateEncoding(enc);

        int cr = getCodeRange();
        if (cr > CR_UNKNOWN && cr < CR_BROKEN) {
            int cr2 = repl.getCodeRange();
            if (cr2 == CR_BROKEN || (cr == CR_VALID && cr2 == CR_7BIT)) {
                cr = CR_UNKNOWN;
            } else {
                cr = cr2;
            }
        }

        if (replSize != plen) {
            int src = value.getBegin() + beg + plen;
            int dst = value.getBegin() + beg + replSize;
            System.arraycopy(value.getUnsafeBytes(), src, value.getUnsafeBytes(), dst, size - beg - plen);
        }
        System.arraycopy(replValue.getUnsafeBytes(), replValue.getBegin(), value.getUnsafeBytes(), value.getBegin() + beg, replSize);
        value.setRealSize(size + replSize - plen);
        setCodeRange(cr);
        return infectBy(tuFlags);
    }

    private Encoding subBangVerifyEncoding(ThreadContext context, final RubyString repl, final int beg, final int end) {
        final ByteList value = this.value;
        byte[] bytes = value.getUnsafeBytes();
        int p = value.getBegin();
        int len = value.getRealSize();
        Encoding strEnc = value.getEncoding();
        if (codeRangeScan(strEnc, bytes, p, beg) != CR_7BIT ||
            codeRangeScan(strEnc, bytes, p + end, len - end) != CR_7BIT) {
            throw context.runtime.newEncodingCompatibilityError(
                    "incompatible character encodings " + strEnc + " and " + repl.value.getEncoding());
        }
        return repl.value.getEncoding();
    }

    @Deprecated
    public IRubyObject gsub19(ThreadContext context, IRubyObject arg0, Block block) {
        return gsub(context, arg0, block);
    }

    @Deprecated
    public IRubyObject gsub19(ThreadContext context, IRubyObject arg0, IRubyObject arg1, Block block) {
        return gsub(context, arg0, arg1, block);
    }

    @Deprecated
    public IRubyObject gsub_bang19(ThreadContext context, IRubyObject arg0, Block block) {
        return gsub_bang(context, arg0, block);
    }

    @Deprecated
    public IRubyObject gsub_bang19(ThreadContext context, IRubyObject arg0, IRubyObject arg1, Block block) {
        return gsub_bang(context, arg0, arg1, block);
    }

    @JRubyMethod(name = "gsub", reads = BACKREF, writes = BACKREF)
    public IRubyObject gsub(ThreadContext context, IRubyObject arg0, Block block) {
        return block.isGiven() ? gsubCommon19(context, block, null, null, arg0, false, 0) : enumeratorize(context.runtime, this, "gsub", arg0);
    }

    @JRubyMethod(name = "gsub", reads = BACKREF, writes = BACKREF)
    public IRubyObject gsub(ThreadContext context, IRubyObject arg0, IRubyObject arg1, Block block) {
        return gsubImpl(context, arg0, arg1, block, false);
    }

    @JRubyMethod(name = "gsub!", reads = BACKREF, writes = BACKREF)
    public IRubyObject gsub_bang(ThreadContext context, IRubyObject arg0, Block block) {
        checkFrozen();
        return block.isGiven() ? gsubCommon19(context, block, null, null, arg0, true, 0) : enumeratorize(context.runtime, this, "gsub!", arg0);
    }

    @JRubyMethod(name = "gsub!", reads = BACKREF, writes = BACKREF)
    public IRubyObject gsub_bang(ThreadContext context, IRubyObject arg0, IRubyObject arg1, Block block) {
        checkFrozen();
        return gsubImpl(context, arg0, arg1, block, true);
    }

    private IRubyObject gsubImpl(ThreadContext context, IRubyObject arg0, IRubyObject arg1, Block block, final boolean bang) {
        IRubyObject tryHash = TypeConverter.convertToTypeWithCheck(context, arg1, context.runtime.getHash(), sites(context).to_hash_checked);

        final RubyHash hash;
        final RubyString str;
        final int tuFlags;
        if (tryHash == context.nil) {
            hash = null;
            str = arg1.convertToString();
            tuFlags = str.flags;
        } else {
            hash = (RubyHash) tryHash;
            str = null;
            tuFlags = hash.flags & TAINTED_F;
        }

        return gsubCommon19(context, block, str, hash, arg0, bang, tuFlags);
    }

    private IRubyObject gsubCommon19(ThreadContext context, Block block, RubyString repl,
            RubyHash hash, IRubyObject arg0, final boolean bang, int tuFlags) {
        return gsubCommon19(context, block, repl, hash, arg0, bang, tuFlags, true);
    }

    // MRI: str_gsub, roughly
    private IRubyObject gsubCommon19(ThreadContext context, Block block, RubyString repl,
            RubyHash hash, IRubyObject arg0, final boolean bang, int tuFlags, boolean useBackref) {
        final Ruby runtime = context.runtime;
        RubyRegexp regexp = asRegexpArg(runtime, arg0);
        Regex pattern = regexp.getPattern();
        Regex prepared = regexp.preparePattern(this);

        final byte[] spBytes = value.getUnsafeBytes();
        final int spBeg = value.getBegin();
        final int spLen = value.getRealSize();

        final Matcher matcher = prepared.matcher(spBytes, spBeg, spBeg + spLen);

        int beg = RubyRegexp.matcherSearch(context, matcher, spBeg, spBeg + spLen, Option.NONE);
        if (beg < 0) {
            if (useBackref) context.setBackRef(context.nil);
            return bang ? context.nil : strDup(runtime); /* bang: true, no match, no substitution */
        }

        int offset = 0; int cp = spBeg; //int n = 0;
        RubyString dest = new RubyString(runtime, getMetaClass(), new ByteList(spLen + 30));
        final Encoding str_enc = value.getEncoding();
        dest.setEncoding(str_enc);
        dest.setCodeRange(str_enc.isAsciiCompatible() ? CR_7BIT : CR_VALID);

        RubyMatchData match = null;
        do {
            //n++;
            final RubyString val;
            int begz = matcher.getBegin();
            int endz = matcher.getEnd();

            if (repl != null) {     // string given
                val = RubyRegexp.regsub(context, repl, this, matcher, pattern);
            } else {
                final RubyString substr = makeShared(runtime, begz, endz - begz);
                if (hash != null) { // hash given
                    val = objAsString(context, hash.op_aref(context, substr));
                } else {            // block given
                    match = RubyRegexp.createMatchData(context, this, matcher, pattern);
                    match.regexp = regexp;
                    if (useBackref) context.setBackRef(match);
                    val = objAsString(context, block.yield(context, substr));
                }
                modifyCheck(spBytes, spLen, str_enc);
                if (bang) frozenCheck();
            }

            tuFlags |= val.flags;

            int len = begz - offset;
            if (len != 0) dest.cat(spBytes, cp, len, str_enc);
            dest.cat19(val);
            offset = endz;
            if (begz == endz) {
                if (spLen <= endz) break;
                len = StringSupport.encFastMBCLen(spBytes, spBeg + endz, spBeg + spLen, str_enc);
                dest.cat(spBytes, spBeg + endz, len, str_enc);
                offset = endz + len;
            }
            cp = spBeg + offset;
            if (offset > spLen) break;
            beg = RubyRegexp.matcherSearch(context, matcher, cp, spBeg + spLen, Option.NONE);
        } while (beg >= 0);

        if (spLen > offset) dest.cat(spBytes, cp, spLen - offset, str_enc);

        if (match != null) { // block given
            if (useBackref) context.setBackRef(match);
        } else {
            match = RubyRegexp.createMatchData(context, this, matcher, pattern);
            match.regexp = regexp;
            if (useBackref) context.setBackRef(match);
        }

        if (bang) {
            view(dest.value);
            setCodeRange(dest.getCodeRange());
            return infectBy(tuFlags);
        }
        return dest.infectBy(tuFlags | flags);
    }

    /** rb_str_index_m
     *
     */
    @JRubyMethod(name = "index", reads = BACKREF, writes = BACKREF)
    public IRubyObject index(ThreadContext context, IRubyObject arg0) {
        return indexCommon19(context, arg0, 0);
    }

    @JRubyMethod(name = "index", reads = BACKREF, writes = BACKREF)
    public IRubyObject index(ThreadContext context, IRubyObject arg0, IRubyObject arg1) {
        int pos = RubyNumeric.num2int(arg1);
        if (pos < 0) {
            pos += strLength();
            if (pos < 0) {
                if (arg0 instanceof RubyRegexp) context.setBackRef(context.nil);
                return context.nil;
            }
        }
        return indexCommon19(context, arg0, pos);
    }

    @Deprecated
    public IRubyObject index19(ThreadContext context, IRubyObject arg0) {
        return index(context, arg0);
    }

    @Deprecated
    public IRubyObject index19(ThreadContext context, IRubyObject arg0, IRubyObject arg1) {
        return index(context, arg0, arg1);
    }

    private IRubyObject indexCommon19(ThreadContext context, IRubyObject sub, int pos) {
        if (sub instanceof RubyRegexp) {
            if (pos > strLength()) return context.nil;
            RubyRegexp regSub = (RubyRegexp) sub;
            pos = singleByteOptimizable() ? pos :
                    StringSupport.nth(checkEncoding(regSub), value.getUnsafeBytes(), value.getBegin(),
                            value.getBegin() + value.getRealSize(),
                                      pos) - value.getBegin();
            pos = regSub.adjustStartPos(this, pos, false);
            pos = regSub.search(context, this, pos, false);
            pos = subLength(pos);
        } else if (sub instanceof RubyString) {
            pos = StringSupport.index(this, (RubyString) sub, pos, this.checkEncoding((RubyString) sub));
            pos = subLength(pos);
        } else {
            IRubyObject tmp = sub.checkStringType();
            if (tmp == context.nil) throw context.runtime.newTypeError("type mismatch: " + sub.getMetaClass().getName() + " given");
            pos = StringSupport.index(this, (RubyString) tmp, pos, this.checkEncoding((RubyString) tmp));
            pos = subLength(pos);
        }

        return pos == -1 ? context.nil : RubyFixnum.newFixnum(context.runtime, pos);
    }

    // MRI: rb_strseq_index
    private int strseqIndex(final RubyString sub, int offset, boolean inBytes) {
        int s, sptr, e;
        int pos, len, slen;
        boolean single_byte = singleByteOptimizable();
        Encoding enc;

        enc = checkEncoding(sub);
        if (sub.isCodeRangeBroken()) return -1;

        len = (inBytes || single_byte) ? value.realSize() : strLength(); /* rb_enc_check */
        slen = inBytes ? sub.value.realSize() : sub.strLength(); /* rb_enc_check */
        if (offset < 0) {
            offset += len;
            if (offset < 0) return -1;
        }
        if (len - offset < slen) return -1;

        byte[] sBytes = value.unsafeBytes();
        s = value.begin();
        e = s + value.realSize();
        if (offset != 0) {
            if (!inBytes) offset = offset(enc, sBytes, s, e, offset, single_byte);
            s += offset;
        }
        if (slen == 0) return offset;
        /* need proceed one character at a time */
        byte[] sptrBytes = sub.value.unsafeBytes();
        sptr = sub.value.begin();
        slen = sub.value.realSize();
        len = value.realSize() - offset;
        for (;;) {
            int t;
            pos = memsearch(sptrBytes, sptr, slen, sBytes, s, len, enc);
            if (pos < 0) return pos;
            t = enc.rightAdjustCharHead(sBytes, s, s+pos, e);
            if (t == s + pos) break;
            len -= t - s;
            if (len <= 0) return -1;
            offset += t - s;
            s = t;
        }
        return pos + offset;
    }

    @Deprecated
    public IRubyObject rindex19(ThreadContext context, IRubyObject arg0) {
        return rindex(context, arg0);
    }

    @Deprecated
    public IRubyObject rindex19(ThreadContext context, IRubyObject arg0, IRubyObject arg1) {
        return rindex(context, arg0, arg1);
    }

    /** rb_str_rindex_m
     *
     */
    @JRubyMethod(name = "rindex", reads = BACKREF, writes = BACKREF)
    public IRubyObject rindex(ThreadContext context, IRubyObject arg0) {
        return rindexCommon(context, arg0, strLength());
    }

    @JRubyMethod(name = "rindex", reads = BACKREF, writes = BACKREF)
    public IRubyObject rindex(ThreadContext context, IRubyObject arg0, IRubyObject arg1) {
        int pos = RubyNumeric.num2int(arg1);
        int length = strLength();
        if (pos < 0) {
            pos += length;
            if (pos < 0) {
                if (arg0 instanceof RubyRegexp) context.setBackRef(context.nil);
                return context.nil;
            }
        }
        if (pos > length) pos = length;
        return rindexCommon(context, arg0, pos);
    }

    private IRubyObject rindexCommon(ThreadContext context, final IRubyObject sub, int pos) {
        if (sub instanceof RubyRegexp) {
            RubyRegexp regSub = (RubyRegexp) sub;
            pos = StringSupport.offset(
                    value.getEncoding(), value.getUnsafeBytes(), value.getBegin(), value.getBegin() + value.getRealSize(),
                    pos, singleByteOptimizable());
            pos = regSub.search(context, this, pos, true);
            pos = subLength(pos);
            if (pos >= 0) return RubyFixnum.newFixnum(context.runtime, pos);
        } else if (sub instanceof RubyString) {
            Encoding enc = checkEncoding((RubyString) sub);
            pos = StringSupport.rindex(value,
                    StringSupport.strLengthFromRubyString(this, enc),
                    StringSupport.strLengthFromRubyString(((RubyString) sub), enc),
                    pos, (RubyString) sub, enc
            );
        } else {
            IRubyObject tmp = sub.checkStringType();
            if (tmp.isNil()) throw context.runtime.newTypeError("type mismatch: " + sub.getMetaClass().getName() + " given");
            Encoding enc = checkEncoding((RubyString) tmp);
            pos = StringSupport.rindex(value,
                    StringSupport.strLengthFromRubyString(this, enc),
                    StringSupport.strLengthFromRubyString(((RubyString) tmp), enc),
                    pos, (RubyString) tmp, enc
            );
        }
        if (pos >= 0) return RubyFixnum.newFixnum(context.runtime, pos);
        return context.nil;
    }

    @Deprecated
    public final IRubyObject substr(int beg, int len) {
        return substr(getRuntime(), beg, len);
    }

    /* rb_str_substr */
    public final IRubyObject substr(Ruby runtime, int beg, int len) {
        int length = value.length();
        if (len < 0 || beg > length) return runtime.getNil();

        if (beg < 0) {
            beg += length;
            if (beg < 0) return runtime.getNil();
        }

        int end = Math.min(length, beg + len);
        return makeShared(runtime, beg, end - beg);
    }

    /* str_byte_substr */
    private IRubyObject byteSubstr(Ruby runtime, int beg, int len) {
        int length = value.length();

        if (len < 0 || beg > length) return runtime.getNil();

        if (beg < 0) {
            beg += length;
            if (beg < 0) return runtime.getNil();
        }
        if (beg + len > length) len = length - beg;

        if (len <= 0) {
            len = 0;
        }

        return makeShared(runtime, beg, len);
    }

    /* str_byte_aref */
    private IRubyObject byteARef(Ruby runtime, IRubyObject idx) {
        final int index;

        if (idx instanceof RubyRange){
            int[] begLen = ((RubyRange) idx).begLenInt(getByteList().length(), 0);
            return begLen == null ? runtime.getNil() : byteSubstr(runtime, begLen[0], begLen[1]);
        } else if (idx instanceof RubyFixnum) {
            index = RubyNumeric.fix2int((RubyFixnum)idx);
        } else {
            ThreadContext context = runtime.getCurrentContext();
            StringSites sites = sites(context);
            if (RubyRange.isRangeLike(context, idx, sites.respond_to_begin, sites.respond_to_end)) {
                RubyRange range = RubyRange.rangeFromRangeLike(context, idx, sites.begin, sites.end, sites.exclude_end);

                int[] begLen = range.begLenInt(getByteList().length(), 0);
                return begLen == null ? runtime.getNil() : byteSubstr(runtime, begLen[0], begLen[1]);
            } else {
                index = RubyNumeric.num2int(idx);
            }
        }

        IRubyObject obj = byteSubstr(runtime, index, 1);
        if (obj.isNil() || ((RubyString)obj).getByteList().length() == 0) return runtime.getNil();
        return obj;
    }

    public final IRubyObject substr19(Ruby runtime, int beg, int len) {
        if (len < 0) return runtime.getNil();
        int length = value.getRealSize();
        if (length == 0) len = 0;

        Encoding enc = value.getEncoding();
        if (singleByteOptimizable(enc)) {
            if (beg > length) return runtime.getNil();
            if (beg < 0) {
                beg += length;
                if (beg < 0) return runtime.getNil();
            }
            if (beg + len > length) len = length - beg;
            if (len <= 0) len = beg = 0;
            return makeShared(runtime, beg, len);
        } else {
            if (beg + len > length) len = length - beg;
            return multibyteSubstr19(runtime, enc, len, beg, length);
        }
    }

    private IRubyObject multibyteSubstr19(Ruby runtime, Encoding enc, int len, int beg, int length) {
        int p;
        int s = value.getBegin();
        int end = s + length;
        byte[]bytes = value.getUnsafeBytes();

        if (beg < 0) {
            if (len > -beg) len = -beg;
            if (-beg * enc.maxLength() < length >>> 3) {
                beg = -beg;
                int e = end;
                while (beg-- > len && (e = enc.prevCharHead(bytes, s, e, e)) != -1) {} // nothing
                p = e;
                if (p == -1) return runtime.getNil();
                while (len-- > 0 && (p = enc.prevCharHead(bytes, s, p, e)) != -1) {} // nothing
                if (p == -1) return runtime.getNil();
                return makeShared(runtime, p - s, e - p);
            } else {
                beg += StringSupport.strLengthFromRubyString(this, enc);
                if (beg < 0) return runtime.getNil();
            }
        } else if (beg > 0 && beg > StringSupport.strLengthFromRubyString(this, enc)) {
            return runtime.getNil();
        }
        if (len == 0) {
            p = 0;
        } else if (isCodeRangeValid() && enc.isUTF8()) {
            p = StringSupport.utf8Nth(bytes, s, end, beg);
            len = StringSupport.utf8Offset(bytes, p, end, len);
        } else if (enc.isFixedWidth()) {
            int w = enc.maxLength();
            p = s + beg * w;
            if (p > end) {
                p = end;
                len = 0;
            } else if (len * w > end - p) {
                len = end - p;
            } else {
                len *= w;
            }
        } else if ((p = StringSupport.nth(enc, bytes, s, end, beg)) == end) {
            len = 0;
        } else {
            len = StringSupport.offset(enc, bytes, p, end, len);
        }
        return makeShared(runtime, p - s, len);
    }

    /* rb_str_splice */
    private IRubyObject replaceInternal(int beg, int len, RubyString repl) {
        StringSupport.replaceInternal(beg, len, this, repl);
        return infectBy(repl);
    }

    private void replaceInternal19(int beg, int len, RubyString repl) {
        StringSupport.replaceInternal19(getRuntime(), beg, len, this, repl);
        infectBy(repl);
    }

    /** rb_str_aref, rb_str_aref_m
     *
     */
    public IRubyObject op_aref(ThreadContext context, IRubyObject arg1, IRubyObject arg2) {
        return op_aref19(context, arg1, arg2);
    }

    public IRubyObject op_aref(ThreadContext context, IRubyObject arg) {
        return op_aref19(context, arg);
    }

    @JRubyMethod(name = {"[]", "slice"}, reads = BACKREF, writes = BACKREF)
    public IRubyObject op_aref19(ThreadContext context, IRubyObject arg1, IRubyObject arg2) {
        Ruby runtime = context.runtime;
        if (arg1 instanceof RubyRegexp) return subpat(context, (RubyRegexp) arg1, arg2);
        return substr19(runtime, RubyNumeric.num2int(arg1), RubyNumeric.num2int(arg2));
    }

    @JRubyMethod(name = {"[]", "slice"}, reads = BACKREF, writes = BACKREF)
    public IRubyObject op_aref19(ThreadContext context, IRubyObject arg) {
        Ruby runtime = context.runtime;
        if (arg instanceof RubyFixnum) {
            return op_aref19(runtime, RubyNumeric.fix2int((RubyFixnum)arg));
        } else if (arg instanceof RubyRegexp) {
            return subpat(context, (RubyRegexp) arg);
        } else if (arg instanceof RubyString) {
            RubyString str = (RubyString)arg;
            return StringSupport.index(this, str, 0, this.checkEncoding(str)) != -1 ? str.strDup(runtime) : runtime.getNil();
        } else if (arg instanceof RubyRange) {
            int len = strLength();
            int[] begLen = ((RubyRange) arg).begLenInt(len, 0);
            return begLen == null ? runtime.getNil() : substr19(runtime, begLen[0], begLen[1]);
        } else {
            StringSites sites = sites(context);
            if (RubyRange.isRangeLike(context, arg, sites.respond_to_begin, sites.respond_to_end)) {
                int len = strLength();
                RubyRange range = RubyRange.rangeFromRangeLike(context, arg, sites.begin, sites.end, sites.exclude_end);

                int[] begLen = range.begLenInt(len, 0);
                return begLen == null ? runtime.getNil() : substr19(runtime, begLen[0], begLen[1]);
            }
        }
        return op_aref19(runtime, RubyNumeric.num2int(arg));
    }

    @JRubyMethod
    public IRubyObject byteslice(ThreadContext context, IRubyObject arg1, IRubyObject arg2) {
        return byteSubstr(context.runtime, RubyNumeric.num2int(arg1), RubyNumeric.num2int(arg2));
    }

    @JRubyMethod
    public IRubyObject byteslice(ThreadContext context, IRubyObject arg) {
        return byteARef(context.runtime, arg);
    }

    private IRubyObject op_aref19(Ruby runtime, int idx) {
        IRubyObject str = substr19(runtime, idx, 1);
        return !str.isNil() && ((RubyString) str).value.getRealSize() == 0 ? runtime.getNil() : str;
    }

    private int subpatSetCheck(Ruby runtime, int nth, Region regs) {
        int numRegs = regs == null ? 1 : regs.numRegs;
        if (nth < numRegs) {
            if (nth < 0) {
                if (-nth < numRegs) return nth + numRegs;
            } else {
                return nth;
            }
        }
        throw runtime.newIndexError("index " + nth + " out of regexp");
    }

    private void subpatSet(ThreadContext context, RubyRegexp regexp, IRubyObject backref, IRubyObject repl) {
        Ruby runtime = context.runtime;

        int result = regexp.search(context, this, 0, false);

        if (result < 0) throw runtime.newIndexError("regexp not matched");

        // this cast should be ok, since nil matchdata will be < 0 above
        RubyMatchData match = (RubyMatchData)context.getBackRef();

        int nth = backref == null ? 0 : subpatSetCheck(runtime, match.backrefNumber(backref), match.regs);

        final int start, end;
        if (match.regs == null) {
            start = match.begin;
            end = match.end;
        } else {
            start = match.regs.beg[nth];
            end = match.regs.end[nth];
        }
        if (start == -1) throw runtime.newIndexError("regexp group " + nth + " not matched");
        RubyString replStr =  repl.convertToString();
        Encoding enc = checkEncoding(replStr);
        // TODO: keep cr
        replaceInternal(start, end - start, replStr); // TODO: rb_str_splice_0
        associateEncoding(enc);
    }

    private IRubyObject subpat(ThreadContext context, RubyRegexp regex, IRubyObject backref) {
        int result = regex.search(context, this, 0, false);

        if (result >= 0) {
            RubyMatchData match = (RubyMatchData)context.getBackRef();
            return RubyRegexp.nth_match(match.backrefNumber(backref), match);
        }

        return context.nil;
    }

    private IRubyObject subpat(ThreadContext context, RubyRegexp regex) {
        int result = regex.search(context, this, 0, false);

        if (result >= 0) {
            return RubyRegexp.nth_match(0, context.getBackRef());
        }

        return context.nil;
    }

    /** rb_str_aset, rb_str_aset_m
     *
     */
    public IRubyObject op_aset(ThreadContext context, IRubyObject arg0, IRubyObject arg1) {
        return op_aset19(context, arg0, arg1);
    }

    public IRubyObject op_aset(ThreadContext context, IRubyObject arg0, IRubyObject arg1, IRubyObject arg2) {
        return op_aset19(context, arg0, arg1, arg2);
    }

    @JRubyMethod(name = "[]=", reads = BACKREF)
    public IRubyObject op_aset19(ThreadContext context, IRubyObject arg0, IRubyObject arg1) {
        if (arg0 instanceof RubyFixnum) {
            return op_aset19(context, RubyNumeric.fix2int((RubyFixnum)arg0), arg1);
        } else if (arg0 instanceof RubyRegexp) {
            subpatSet(context, (RubyRegexp) arg0, null, arg1);
            return arg1;
        } else if (arg0 instanceof RubyString) {
            RubyString orig = (RubyString) arg0;
            int beg = StringSupport.index(this, orig, 0, checkEncoding(orig));
            if (beg < 0) throw context.runtime.newIndexError("string not matched");
            beg = subLength(beg);
            replaceInternal19(beg, orig.strLength(), arg1.convertToString());
            return arg1;
        } else if (arg0 instanceof RubyRange) {
            int[] begLen = ((RubyRange) arg0).begLenInt(strLength(), 2);
            replaceInternal19(begLen[0], begLen[1], arg1.convertToString());
            return arg1;
        } else {
            StringSites sites = sites(context);
            if (RubyRange.isRangeLike(context, arg0, sites.respond_to_begin, sites.respond_to_end)) {
                RubyRange rng = RubyRange.rangeFromRangeLike(context, arg0, sites.begin, sites.end, sites.exclude_end);

                int[] begLen = rng.begLenInt(strLength(), 2);
                replaceInternal19(begLen[0], begLen[1], arg1.convertToString());

                return arg1;
            }
        }
        return op_aset19(context, RubyNumeric.num2int(arg0), arg1);
    }

    private IRubyObject op_aset19(ThreadContext context, int idx, IRubyObject arg1) {
        StringSupport.replaceInternal19(context.runtime, idx, 1, this, arg1.convertToString());
        return arg1;
    }

    @JRubyMethod(name = "[]=", reads = BACKREF)
    public IRubyObject op_aset19(ThreadContext context, IRubyObject arg0, IRubyObject arg1, IRubyObject arg2) {
        if (arg0 instanceof RubyRegexp) {
            subpatSet(context, (RubyRegexp)arg0, arg1, arg2);
        } else {
            int beg = RubyNumeric.num2int(arg0);
            int len = RubyNumeric.num2int(arg1);
            checkLength(len);
            RubyString repl = arg2.convertToString();
            StringSupport.replaceInternal19(context.runtime, beg, len, this, repl);
        }
        return arg2;
    }

    @Deprecated
    public IRubyObject slice_bang19(ThreadContext context, IRubyObject arg0) {
        return slice_bang(context, arg0);
    }

    @Deprecated
    public IRubyObject slice_bang19(ThreadContext context, IRubyObject arg0, IRubyObject arg1) {
        return slice_bang(context, arg0, arg1);
    }

    /** rb_str_slice_bang
     *
     */
    @JRubyMethod(name = "slice!", reads = BACKREF, writes = BACKREF)
    public IRubyObject slice_bang(ThreadContext context, IRubyObject arg0) {
        IRubyObject result = op_aref19(context, arg0);
        if (result.isNil()) {
            modifyCheck(); // keep cr ?
        } else {
            op_aset19(context, arg0, RubyString.newEmptyString(context.runtime));
        }
        return result;
    }

    @JRubyMethod(name = "slice!", reads = BACKREF, writes = BACKREF)
    public IRubyObject slice_bang(ThreadContext context, IRubyObject arg0, IRubyObject arg1) {
        IRubyObject result = op_aref19(context, arg0, arg1);
        if (result.isNil()) {
            modifyCheck(); // keep cr ?
        } else {
            op_aset19(context, arg0, arg1, RubyString.newEmptyString(context.runtime));
        }
        return result;
    }

    @Deprecated
    public IRubyObject succ19(ThreadContext context) {
        return succ(context);
    }

    @Deprecated
    public IRubyObject succ_bang19() {
        return succ_bang();
    }

    @JRubyMethod(name = {"succ", "next"})
    public IRubyObject succ(ThreadContext context) {
        Ruby runtime = context.runtime;
        final RubyString str;
        if (value.getRealSize() > 0) {
            str = new RubyString(runtime, getMetaClass(), StringSupport.succCommon(runtime, value));
            // TODO: rescan code range ?
        } else {
            str = newEmptyString(runtime, getType(), value.getEncoding());
        }
        return str.infectBy(this);
    }

    @JRubyMethod(name = {"succ!", "next!"})
    public IRubyObject succ_bang() {
        modifyCheck();
        if (value.getRealSize() > 0) {
            value = StringSupport.succCommon(getRuntime(), value);
            shareLevel = SHARE_LEVEL_NONE;
            // TODO: rescan code range ?
        }
        return this;
    }

    @Deprecated
    public final IRubyObject upto19(ThreadContext context, IRubyObject end, Block block) {
        return upto(context, end, block);
    }

    @Deprecated
    public final IRubyObject upto19(ThreadContext context, IRubyObject end, IRubyObject excl, Block block) {
        return upto(context, end, excl, block);
    }

    /** rb_str_upto_m
     *
     */
    @JRubyMethod(name = "upto")
    public final IRubyObject upto(ThreadContext context, IRubyObject end, Block block) {
        Ruby runtime = context.runtime;
        return block.isGiven() ? uptoCommon(context, end, false, block) : enumeratorize(runtime, this, "upto", end);
    }

    @JRubyMethod(name = "upto")
    public final IRubyObject upto(ThreadContext context, IRubyObject end, IRubyObject excl, Block block) {
        return block.isGiven() ? uptoCommon(context, end, excl.isTrue(), block) :
            enumeratorize(context.runtime, this, "upto", new IRubyObject[]{end, excl});
    }

    final IRubyObject uptoCommon(ThreadContext context, IRubyObject arg, boolean excl, Block block) {
        return uptoCommon(context, arg, excl, block, false);
    }

    final IRubyObject uptoCommon(ThreadContext context, IRubyObject arg, boolean excl, Block block, boolean asSymbol) {
        Ruby runtime = context.runtime;
        if (arg instanceof RubySymbol) throw runtime.newTypeError("can't convert Symbol into String");

        RubyString end = arg.convertToString();
        Encoding enc = checkEncoding(end);
        boolean isAscii = scanForCodeRange() == CR_7BIT && end.scanForCodeRange() == CR_7BIT;
        if (value.getRealSize() == 1 && end.value.getRealSize() == 1 && isAscii) {
            byte c = value.getUnsafeBytes()[value.getBegin()];
            byte e = end.value.getUnsafeBytes()[end.value.getBegin()];
            if (c > e || (excl && c == e)) return this;
            while (true) {
                ByteList s = RubyInteger.singleCharByteList(c);
                block.yield(context, asSymbol ? runtime.newSymbol(s) : newStringShared(runtime, s, enc, CR_7BIT));

                if (!excl && c == e) break;
                c++;
                if (excl && c == e) break;
            }
            return this;
        } else if (isAscii && ASCII.isDigit(value.getUnsafeBytes()[value.getBegin()]) && ASCII.isDigit(end.value.getUnsafeBytes()[end.value.getBegin()])) {
            int s = value.getBegin();
            int send = s + value.getRealSize();
            byte[]bytes = value.getUnsafeBytes();

            while (s < send) {
                if (!ASCII.isDigit(bytes[s] & 0xff)) return uptoCommonNoDigits(context, end, excl, block, asSymbol);
                s++;
            }
            s = end.value.getBegin();
            send = s + end.value.getRealSize();
            bytes = end.value.getUnsafeBytes();

            while (s < send) {
                if (!ASCII.isDigit(bytes[s] & 0xff)) return uptoCommonNoDigits(context, end, excl, block, asSymbol);
                s++;
            }

            IRubyObject b = stringToInum(10);
            IRubyObject e = end.stringToInum(10);

            RubyArray argsArr = RubyArray.newArray(runtime, RubyFixnum.newFixnum(runtime, value.length()), context.nil);

            if (b instanceof RubyFixnum && e instanceof RubyFixnum) {
                long bl = RubyNumeric.fix2long(b);
                long el = RubyNumeric.fix2long(e);

                while (bl <= el) {
                    if (excl && bl == el) break;
                    argsArr.eltSetOk(1, RubyFixnum.newFixnum(runtime, bl));
                    ByteList to = new ByteList(value.length() + 5);
                    Sprintf.sprintf(to, "%.*d", argsArr);
                    RubyString str = RubyString.newStringNoCopy(runtime, to, USASCIIEncoding.INSTANCE, CR_7BIT);
                    block.yield(context, asSymbol ? runtime.newSymbol(str.toString()) : str);
                    bl++;
                }
            } else {
                StringSites sites = sites(context);
                CallSite op = excl ? sites.op_lt : sites.op_le;

                while (op.call(context, b, b, e).isTrue()) {
                    argsArr.eltSetOk(1, b);
                    ByteList to = new ByteList(value.length() + 5);
                    Sprintf.sprintf(to, "%.*d", argsArr);
                    RubyString str = RubyString.newStringNoCopy(runtime, to, USASCIIEncoding.INSTANCE, CR_7BIT);
                    block.yield(context, asSymbol ? runtime.newSymbol(str.toString()) : str);
                    b = sites.succ.call(context, b, b);
                }
            }
            return this;
        }

        return uptoCommonNoDigits(context, end, excl, block, asSymbol);
    }

    private IRubyObject uptoCommonNoDigits(ThreadContext context, RubyString end, boolean excl, Block block, boolean asSymbol) {
        Ruby runtime = context.runtime;
        int n = op_cmp(end);
        if (n > 0 || (excl && n == 0)) return this;
        StringSites sites = sites(context);
        CallSite succ = sites.succ;
        IRubyObject afterEnd = succ.call(context, end, end);
        RubyString current = strDup(context.runtime);

        while (!current.op_equal19(context, afterEnd).isTrue()) {
            IRubyObject next = null;
            if (excl || !current.op_equal19(context, end).isTrue()) next = succ.call(context, current, current);
            block.yield(context, asSymbol ? runtime.newSymbol(current.toString()) : current);
            if (next == null) break;
            current = next.convertToString();
            if (excl && current.op_equal19(context, end).isTrue()) break;
            if (current.getByteList().length() > end.getByteList().length() || current.getByteList().length() == 0) break;
        }
        return this;
    }

    @Deprecated
    public final RubyBoolean include_p19(ThreadContext context, IRubyObject obj) {
        return include_p(context, obj);
    }

    /** rb_str_include
     *
     */
    @JRubyMethod(name = "include?")
    public RubyBoolean include_p(ThreadContext context, IRubyObject obj) {
        Ruby runtime = context.runtime;
        RubyString coerced = obj.convertToString();
        return StringSupport.index(this, coerced, 0, this.checkEncoding(coerced)) == -1 ? runtime.getFalse() : runtime.getTrue();
    }

    @JRubyMethod
    public IRubyObject chr(ThreadContext context) {
        return substr19(context.runtime, 0, 1);
    }

    @JRubyMethod
    public IRubyObject getbyte(ThreadContext context, IRubyObject index) {
        Ruby runtime = context.runtime;
        int i = RubyNumeric.num2int(index);
        if (i < 0) i += value.getRealSize();
        if (i < 0 || i >= value.getRealSize()) return runtime.getNil();
        return RubyFixnum.newFixnum(runtime, value.getUnsafeBytes()[value.getBegin() + i] & 0xff);
    }

    @JRubyMethod
    public IRubyObject setbyte(ThreadContext context, IRubyObject index, IRubyObject val) {
        int i = RubyNumeric.num2int(index);
        int b = RubyNumeric.num2int(val);
        int normalizedIndex = checkIndexForRef(i, value.getRealSize());

        modify19();
        value.getUnsafeBytes()[normalizedIndex] = (byte)b;
        return val;
    }

    /** rb_str_to_i
     *
     */
    @JRubyMethod(name = "to_i")
    public IRubyObject to_i() {
        return stringToInum(10);
    }

    /** rb_str_to_i
     *
     */
    @JRubyMethod(name = "to_i")
    public IRubyObject to_i(IRubyObject arg0) {
        int base = (int) arg0.convertToInteger().getLongValue();
        if (base < 0) {
            throw getRuntime().newArgumentError("illegal radix " + base);
        }
        return stringToInum(base);
    }

    @Deprecated
    public IRubyObject to_i19() {
        return to_i();
    }

    @Deprecated
    public IRubyObject to_i19(IRubyObject arg0) {
        return to_i(arg0);
    }

    /** rb_str_to_inum
     *
     */
    public IRubyObject stringToInum(int base, boolean badcheck) {
        final ByteList str = this.value;
        if (!str.getEncoding().isAsciiCompatible()) {
            throw getRuntime().newEncodingCompatibilityError("ASCII incompatible encoding: " + str.getEncoding());
        }

        return ConvertBytes.byteListToInum(getRuntime(), str, base, badcheck);
    }

    public final IRubyObject stringToInum(int base) {
        return stringToInum(base, false);
    }

    @Deprecated
    public final IRubyObject stringToInum19(int base, boolean badcheck) {
        return stringToInum(base, badcheck);
    }

    /** rb_str_oct
     *
     */
    @JRubyMethod(name = "oct")
    public IRubyObject oct(ThreadContext context) {
        return stringToInum(-8, false);
    }

    @Deprecated
    public IRubyObject oct19(ThreadContext context) {
        return oct(context);
    }

    /** rb_str_hex
     *
     */
    @JRubyMethod(name = "hex")
    public IRubyObject hex(ThreadContext context) {
        return stringToInum(16, false);
    }

    @Deprecated
    public IRubyObject hex19(ThreadContext context) {
        return hex(context);
    }

    /** rb_str_to_f
     *
     */
    @JRubyMethod(name = "to_f")
    public IRubyObject to_f() {
        return RubyNumeric.str2fnum(getRuntime(), this, false);
    }

    @Deprecated
    public IRubyObject to_f19() {
        return to_f();
    }

    /** rb_str_split_m
     *
     */

    @Deprecated
    public RubyArray split19(ThreadContext context) { return split(context); }

    @Deprecated
    public RubyArray split19(ThreadContext context, IRubyObject arg0) { return split(context, arg0); }

    @Deprecated
    public RubyArray split19(ThreadContext context, IRubyObject arg0, IRubyObject arg1) { return split(context, arg0, arg1); }

    private void populateCapturesForSplit(Ruby runtime, RubyArray result, RubyMatchData match) {
        for (int i = 1; i < match.numRegs(); i++) {
            int beg = match.begin(i);
            if (beg == -1) continue;
            result.append(makeShared(runtime, beg, match.end(i) - beg));
        }
    }

    @JRubyMethod(name = "split", writes = BACKREF)
    public RubyArray split(ThreadContext context) {
        return split(context, context.nil);
    }

    @JRubyMethod(name = "split", writes = BACKREF)
    public RubyArray split(ThreadContext context, IRubyObject arg0) {
        return splitCommon(context, arg0, false, 0, 0, true);
    }

    @JRubyMethod(name = "split", writes = BACKREF)
    public RubyArray split(ThreadContext context, IRubyObject arg0, IRubyObject arg1) {
        final int lim = RubyNumeric.num2int(arg1);
        if (lim <= 0) {
            return splitCommon(context, arg0, false, lim, 1, true);
        } else {
            if (lim == 1) return value.getRealSize() == 0 ? context.runtime.newArray() : context.runtime.newArray(this);
            return splitCommon(context, arg0, true, lim, 1, true);
        }
    }

    @Deprecated
    public RubyArray split19(IRubyObject spat, ThreadContext context, boolean useBackref) {
        return splitCommon(context, spat, false, value.realSize(), 0, useBackref);
    }

    final RubyArray split(IRubyObject spat, ThreadContext context, boolean useBackref) {
        return splitCommon(context, spat, false, value.realSize(), 0, useBackref);
    }

    // MRI: rb_str_split_m, overall structure
    private RubyArray splitCommon(ThreadContext context, IRubyObject spat, final boolean limit, final int lim, final int i, boolean useBackref) {
        final RubyArray result;
        if (spat == context.nil && (spat = context.runtime.getGlobalVariables().get("$;")) == context.nil) {
            result = awkSplit(context.runtime, limit, lim, i);
        } else {
            spat = getPatternQuoted(context, spat, false);
            if (spat instanceof RubyString) {
                ByteList spatValue = ((RubyString)spat).value;
                int len = spatValue.getRealSize();
                Encoding spatEnc = spatValue.getEncoding();
                ((RubyString)spat).mustnotBroken(context);
                if (len == 0) {
                    // headius FIXME: MRI has a single-entry global cache here to reduce this cost in a loop
                    RubyRegexp pattern = RubyRegexp.newRegexpFromStr(context.runtime, (RubyString) spat, 0);
                    result = regexSplit(context, pattern, limit, lim, i, useBackref);
                } else {
                    final int c;
                    byte[]bytes = spatValue.getUnsafeBytes();
                    int p = spatValue.getBegin();
                    if (spatEnc.isAsciiCompatible()) {
                        c = len == 1 ? bytes[p] & 0xff : -1;
                    } else {
                        c = len == StringSupport.preciseLength(spatEnc, bytes, p, p + len) ? spatEnc.mbcToCode(bytes, p, p + len) : -1;
                    }
                    result = c == ' ' ? awkSplit(context.runtime, limit, lim, i) : stringSplit(context, (RubyString)spat, limit, lim, i);
                }
            } else {
                result = regexSplit(context, (RubyRegexp) spat, limit, lim, i, useBackref);
            }
        }

        if (!limit && lim == 0) {
            while (result.size() > 0 && ((RubyString) result.eltInternal(result.size() - 1)).value.getRealSize() == 0) {
                result.pop(context);
            }
        }

        return result;
    }

    // MRI: rb_str_split_m, when split_type = regexp
    private RubyArray regexSplit(ThreadContext context, RubyRegexp pattern, boolean limit, int lim, int i, boolean useBackref) {
        Ruby runtime = context.runtime;

        int ptr = value.getBegin();
        int len = value.getRealSize();
        byte[] bytes = value.getUnsafeBytes();

        RubyArray result = runtime.newArray();
        Encoding enc = value.getEncoding();
        boolean captures = pattern.getPattern().numberOfCaptures() != 0;

        int end, beg = 0;
        boolean lastNull = false;
        int start = beg;
        IRubyObject[] holder = useBackref ? null : new IRubyObject[]{context.nil};
        while ((end = pattern.search(context, this, start, false, holder)) >= 0) {
            RubyMatchData match = useBackref ? (RubyMatchData)context.getBackRef() : (RubyMatchData)holder[0];
            if (start == end && match.begin(0) == match.end(0)) {
                if (len == 0) {
                    result.append(newEmptyString(runtime, getMetaClass()).infectBy(this));
                    break;
                } else if (lastNull) {
                    result.append(makeShared(runtime, beg, StringSupport.length(enc, bytes, ptr + beg, ptr + len)));
                    beg = start;
                } else {
                    if ((ptr + start) == ptr + len) {
                        start++;
                    } else {
                        start += StringSupport.length(enc, bytes, ptr + start, ptr + len);
                    }
                    lastNull = true;
                    continue;
                }
            } else {
                result.append(makeShared(runtime, beg, end - beg));
                beg = match.end(0);
                start = beg;
            }
            lastNull = false;

            if (captures) populateCapturesForSplit(runtime, result, match);
            if (limit && lim <= ++i) break;
        }

        // only this case affects backrefs
        if (useBackref) {
            context.setBackRef(context.nil);
        } else {
            holder[0] = context.nil;
        }

        if (len > 0 && (limit || len > beg || lim < 0)) result.append(makeShared(runtime, beg, len - beg));
        return result;
    }

    // MRI: rb_str_split_m, when split_type = awk
    private RubyArray awkSplit(final Ruby runtime, boolean limit, int lim, int i) {
        RubyArray result = runtime.newArray();

        byte[]bytes = value.getUnsafeBytes();
        int p = value.getBegin();
        int ptr = p;
        int len = value.getRealSize();
        int end = p + len;
        Encoding enc = value.getEncoding();
        boolean skip = true;

        int e = 0, b = 0;
        boolean singlebyte = singleByteOptimizable(enc);
        while (p < end) {
            final int c;
            if (singlebyte) {
                c = bytes[p++] & 0xff;
            } else {
                c = StringSupport.codePoint(runtime, enc, bytes, p, end);
                p += StringSupport.length(enc, bytes, p, end);
            }

            if (skip) {
                if (enc.isSpace(c)) {
                    b = p - ptr;
                } else {
                    e = p - ptr;
                    skip = false;
                    if (limit && lim <= i) break;
                }
            } else {
                if (enc.isSpace(c)) {
                    result.append(makeShared(runtime, b, e - b));
                    skip = true;
                    b = p - ptr;
                    if (limit) i++;
                } else {
                    e = p - ptr;
                }
            }
        }

        if (len > 0 && (limit || len > b || lim < 0)) result.append(makeShared(runtime, b, len - b));
        return result;
    }

    // MRI: rb_str_split_m, when split_type = string
    private RubyArray stringSplit(ThreadContext context, RubyString spat, boolean limit, int lim, int i) {
        Ruby runtime = context.runtime;
        mustnotBroken(context);

        RubyArray result = runtime.newArray();
        Encoding enc = checkEncoding(spat);
        ByteList pattern = spat.value;

        byte[] patternBytes = pattern.getUnsafeBytes();
        int patternBegin = pattern.getBegin();
        int patternRealSize = pattern.getRealSize();

        byte[] bytes = value.getUnsafeBytes();
        int begin = value.getBegin();
        int realSize = value.getRealSize();

        int e, p = 0;

        while (p < realSize && (e = indexOf(bytes, begin, realSize, patternBytes, patternBegin, patternRealSize, p)) >= 0) {
            int t = enc.rightAdjustCharHead(bytes, p + begin, e + begin, begin + realSize) - begin;
            if (t != e) {
                p = t;
                continue;
            }
            result.append(makeShared(runtime, p, e - p));
            p = e + pattern.getRealSize();
            if (limit && lim <= ++i) break;
        }

        if (value.getRealSize() > 0 && (limit || value.getRealSize() > p || lim < 0)) {
            result.append(makeShared(runtime, p, value.getRealSize() - p));
        }

        return result;
    }

    // TODO: make the ByteList version public and use it, rather than copying here
    static int indexOf(byte[] source, int sourceOffset, int sourceCount, byte[] target, int targetOffset, int targetCount, int fromIndex) {
        if (fromIndex >= sourceCount) return (targetCount == 0 ? sourceCount : -1);
        if (fromIndex < 0) fromIndex = 0;
        if (targetCount == 0) return fromIndex;

        byte first  = target[targetOffset];
        int max = sourceOffset + (sourceCount - targetCount);

        for (int i = sourceOffset + fromIndex; i <= max; i++) {
            if (source[i] != first) while (++i <= max && source[i] != first);

            if (i <= max) {
                int j = i + 1;
                int end = j + targetCount - 1;
                for (int k = targetOffset + 1; j < end && source[j] == target[k]; j++, k++);

                if (j == end) return i - sourceOffset;
            }
        }
        return -1;
    }

    private static RubyString getStringForPattern(Ruby runtime, IRubyObject obj) {
        if (obj instanceof RubyString) return (RubyString) obj;
        IRubyObject val = obj.checkStringType();
        if (val.isNil()) throw runtime.newTypeError("wrong argument type " + obj.getMetaClass() + " (expected Regexp)");
        return (RubyString) val;
    }

    /** get_pat (used by match/match19)
     *
     */
    private static RubyRegexp getPattern(Ruby runtime, IRubyObject obj) {
        if (obj instanceof RubyRegexp) return (RubyRegexp)obj;
        return RubyRegexp.newRegexpFromStr(runtime, getStringForPattern(runtime, obj), 0);
    }

    // MRI: get_pat_quoted
    private static IRubyObject getPatternQuoted(ThreadContext context, IRubyObject pat, boolean check) {
        IRubyObject val;

        if (pat instanceof RubyRegexp) return pat;

        if (!(pat instanceof RubyString)) {
            val = pat.checkStringType();
            if (val.isNil()) {
                TypeConverter.checkType(context, pat, context.runtime.getRegexp());
            }
            pat = val;
        }
        if (check && ((RubyString) pat).isBrokenString()) {
            // MRI code does a raise of TypeError with a special regexp string constructor that raises RegexpError
            throw context.runtime.newRegexpError("invalid byte sequence in " + ((RubyString) pat).getEncoding());
        }
        return pat;
    }

    /** rb_str_scan
     *
     */

    @Deprecated
    public IRubyObject scan19(ThreadContext context, IRubyObject arg, Block block) { return scan(context, arg, block); }

    @JRubyMethod(name = "scan", reads = BACKREF, writes = BACKREF)
    public IRubyObject scan(ThreadContext context, IRubyObject pat, Block block) {
        final RubyString str = this;

        IRubyObject result;
        int last = -1, prev = 0;
        final int[] startp = {0};

        pat = getPatternQuoted(context, pat, true);
        mustnotBroken(context);
        if (!block.isGiven()) {
            RubyArray ary = null;
            while ((result = scanOnce(context, str, pat, startp)) != context.nil) {
                last = prev;
                prev = startp[0];
                if (ary == null) ary = context.runtime.newArray(4);
                ary.push(result);
            }
            if (last >= 0) patternSearch(context, pat, str, last, true);
            return ary == null ? context.runtime.newEmptyArray() : ary;
        }

        final byte[] pBytes = value.unsafeBytes();
        final int len = value.realSize();

        while ((result = scanOnce(context, str, pat, startp)) != context.nil) {
            last = prev;
            prev = startp[0];
            block.yieldSpecific(context, result);
            str.modifyCheck(pBytes, len);
        }
        if (last >= 0) patternSearch(context, pat, str, last, true);
        return this;
    }

    // MRI: mustnot_broken
    private void mustnotBroken(ThreadContext context) {
        if (scanForCodeRange() == CR_BROKEN) {
            throw context.runtime.newArgumentError("invalid byte sequence in " + getEncoding());
        }
    }

    // MRI: scan_once
    private static IRubyObject scanOnce(ThreadContext context, RubyString str, IRubyObject pat, int[] startp) {
        if (patternSearch(context, pat, str, startp[0], true) >= 0) {
            final RubyMatchData match = (RubyMatchData) context.getBackRef();
            final int matchEnd = match.end(0);
            if (match.begin(0) == matchEnd) {
                Encoding enc = str.getEncoding();
                /*
                 * Always consume at least one character of the input string
                 */
                if (str.size() > matchEnd) {
                    final ByteList strValue = str.value;
                    startp[0] = matchEnd + encFastMBCLen(strValue.unsafeBytes(), strValue.begin() + matchEnd,
                            strValue.begin() + strValue.realSize(), enc);
                } else {
                    startp[0] = matchEnd + 1;
                }
            } else {
                startp[0] = matchEnd;
            }
            if (match.numRegs() == 1) {
                return RubyRegexp.nth_match(0, match);
            }
            int size = match.numRegs();
            RubyArray result = RubyArray.newBlankArray(context.runtime, size - 1);
            int index = 0;
            for (int i = 1; i < size; i++) {
                result.store(index++, RubyRegexp.nth_match(i, match));
            }

            return result;
        }

        return context.nil;
    }

    // MRI: rb_pat_search
    private static int patternSearch(ThreadContext context,
        final IRubyObject pattern, RubyString str, final int pos,
        final boolean setBackrefStr) {
        if (pattern instanceof RubyString) {
            final RubyString strPattern = (RubyString) pattern;
            final int beg = str.strseqIndex(strPattern, pos, true);
            if (setBackrefStr) {
                if (beg >= 0) {
                    setBackRefString(context, str, beg, strPattern).infectBy(pattern);
                }
                else {
                    context.setBackRef(context.nil);
                }
            }
            return beg;
        }
        return ((RubyRegexp) pattern).search(context, str, pos, false);
    }

    // MRI: rb_backref_set_string
    private static RubyMatchData setBackRefString(ThreadContext context, RubyString str, int pos, RubyString pattern) {
        final IRubyObject m = context.getBackRef();
        final RubyMatchData match;
        if (m == null || m.isNil() || ((RubyMatchData) m).used()) {
            match = new RubyMatchData(context.runtime);
        }
        else {
            match = (RubyMatchData) m;
        }
        match.initMatchData(context, str, pos, pattern); // MRI: match_set_string
        context.setBackRef(match);
        return match;
    }

    @JRubyMethod(name = "start_with?")
    public IRubyObject start_with_p(ThreadContext context) {
        return context.fals;
    }

    @JRubyMethod(name = "start_with?")
    public IRubyObject start_with_p(ThreadContext context, IRubyObject arg) {
<<<<<<< HEAD
      if (arg instanceof RubyRegexp) {
          return rindexCommon(context, arg, 0).isNil() ? context.runtime.getFalse() : context.runtime.getTrue();
      } else {
          return start_with_pCommon(arg) ? context.runtime.getTrue() : context.runtime.getFalse();
      }
    }

    @JRubyMethod(name = "delete_prefix")
    public IRubyObject delete_prefix(ThreadContext context, IRubyObject arg) {
        IRubyObject tmp = arg.checkStringType();
        if (tmp.isNil()) throw context.runtime.newTypeError("no implicit conversion of " + arg.getMetaClass().getName() + " into String");
        RubyString prefix = (RubyString)tmp;
        if (this.start_with_p(context, prefix).isTrue()) {
            RubyString result = (RubyString) substr19(context.runtime, prefix.strLength(), this.strLength() - prefix.strLength());
            return result.isEmpty() ? this : result;
        } else {
            return this;
        }
    }

    @JRubyMethod(name = "delete_prefix!")
    public IRubyObject delete_prefix_bang(ThreadContext context, IRubyObject arg) {
        RubyString result = (RubyString) delete_prefix(context, arg);
        modifyCheck();
        if (!equals(result)) {
            copyCodeRangeForSubstr(result, result.value.getEncoding());
            this.value = result.value;
            return this;
        } else {
            return context.runtime.getNil();
        }
=======
        return start_with_pCommon(arg) ? context.tru : context.fals;
>>>>>>> ea6131a5
    }

    @JRubyMethod(name = "start_with?", rest = true)
    public IRubyObject start_with_p(ThreadContext context, IRubyObject[]args) {
        for (int i = 0; i < args.length; i++) {
<<<<<<< HEAD
            if (start_with_p(context, args[i]).isTrue()) return context.runtime.getTrue();
=======
            if (start_with_pCommon(args[i])) return context.tru;
>>>>>>> ea6131a5
        }
        return context.fals;
    }

    private boolean start_with_pCommon(IRubyObject arg) {
        RubyString otherString = arg.convertToString();

        checkEncoding(otherString);

        int otherLength = otherString.value.getRealSize();

        if (otherLength == 0) {
            // other is '', so return true
            return true;
        }

        if (value.getRealSize() < otherLength) return false;

        return value.startsWith(otherString.value);
    }

    @JRubyMethod(name = "end_with?")
    public IRubyObject end_with_p(ThreadContext context) {
        return context.runtime.getFalse();
    }

    @JRubyMethod(name = "end_with?")
    public IRubyObject end_with_p(ThreadContext context, IRubyObject arg) {
        return end_with_pCommon(arg) ? context.runtime.getTrue() : context.runtime.getFalse();
    }

    @JRubyMethod(name = "end_with?", rest = true)
    public IRubyObject end_with_p(ThreadContext context, IRubyObject[]args) {
        for (int i = 0; i < args.length; i++) {
            if (end_with_pCommon(args[i])) return context.runtime.getTrue();
        }
        return context.runtime.getFalse();
    }

    // MRI: rb_str_end_with, loop body
    private boolean end_with_pCommon(IRubyObject tmp) {
        int p, s, e;
        Encoding enc;

        tmp = tmp.convertToString();
        ByteList tmpBL = ((RubyString)tmp).value;
        // MRI does not have this condition because starting at end of string can still dereference \0
        if (tmpBL.getRealSize() == 0) return true;
        enc = checkEncoding((RubyString)tmp);
        if (value.realSize() < tmpBL.realSize()) return false;
        p = value.begin();
        e = p + value.realSize();
        s = e - tmpBL.realSize();
        if (enc.leftAdjustCharHead(value.unsafeBytes(), p, s, e) != s) {
            return false;
        }
        if (ByteList.memcmp(value.unsafeBytes(), s, tmpBL.unsafeBytes(), tmpBL.begin(), tmpBL.realSize()) == 0) {
            return true;
        }
        return false;
    }

    private static final ByteList SPACE_BYTELIST = RubyInteger.singleCharByteList((byte) ' ');

    private IRubyObject justify(Ruby runtime, IRubyObject arg0, int jflag) {
        RubyString result = justifyCommon(runtime, SPACE_BYTELIST,
                1,
                true, EncodingUtils.STR_ENC_GET(this), RubyFixnum.num2int(arg0), jflag);
        if (getCodeRange() != CR_BROKEN) result.setCodeRange(getCodeRange());
        return result;
    }

    private IRubyObject justify(IRubyObject arg0, IRubyObject arg1, int jflag) {
        Ruby runtime = getRuntime();
        RubyString padStr = arg1.convertToString();
        ByteList pad = padStr.value;
        Encoding enc = checkEncoding(padStr);
        int padCharLen = StringSupport.strLengthFromRubyString(padStr, enc);
        if (pad.getRealSize() == 0 || padCharLen == 0) throw runtime.newArgumentError("zero width padding");
        int width = RubyFixnum.num2int(arg0);
        RubyString result = justifyCommon(runtime, pad,
                                                   padCharLen,
                                                   padStr.singleByteOptimizable(),
                                                   enc, width, jflag);
        if (result.strLength() > strLength()) result.infectBy(padStr);
        int cr = CodeRangeSupport.codeRangeAnd(getCodeRange(), padStr.getCodeRange());
        if (cr != CR_BROKEN) result.setCodeRange(cr);
        return result;
    }

    private RubyString justifyCommon(Ruby runtime, ByteList pad, int padCharLen, boolean padSinglebyte, Encoding enc, int width, int jflag) {
        int len = StringSupport.strLengthFromRubyString(this, enc);
        if (width < 0 || len >= width) return strDup(runtime);
        int n = width - len;

        int llen = (jflag == 'l') ? 0 : ((jflag == 'r') ? n : n / 2);
        int rlen = n - llen;

        int padP = pad.getBegin();
        int padLen = pad.getRealSize();
        byte padBytes[] = pad.getUnsafeBytes();

        ByteList res = new ByteList(value.getRealSize() + n * padLen / padCharLen + 2);

        int p = res.getBegin();
        byte bytes[] = res.getUnsafeBytes();

        while (llen > 0) {
            if (padLen <= 1) {
                bytes[p++] = padBytes[padP];
                llen--;
            } else if (llen > padCharLen) {
                System.arraycopy(padBytes, padP, bytes, p, padLen);
                p += padLen;
                llen -= padCharLen;
            } else {
                int padPP = padSinglebyte ? padP + llen : StringSupport.nth(enc, padBytes, padP, padP + padLen, llen);
                n = padPP - padP;
                System.arraycopy(padBytes, padP, bytes, p, n);
                p += n;
                break;
            }
        }

        System.arraycopy(value.getUnsafeBytes(), value.getBegin(), bytes, p, value.getRealSize());
        p += value.getRealSize();

        while (rlen > 0) {
            if (padLen <= 1) {
                bytes[p++] = padBytes[padP];
                rlen--;
            } else if (rlen > padCharLen) {
                System.arraycopy(padBytes, padP, bytes, p, padLen);
                p += padLen;
                rlen -= padCharLen;
            } else {
                int padPP = padSinglebyte ? padP + rlen : StringSupport.nth(enc, padBytes, padP, padP + padLen, rlen);
                n = padPP - padP;
                System.arraycopy(padBytes, padP, bytes, p, n);
                p += n;
                break;
            }
        }

        res.setRealSize(p);

        RubyString result = new RubyString(runtime, getMetaClass(), res);
        if (result.strLength() > strLength()) result.infectBy(this);
        result.associateEncoding(enc);
        return result;
    }

    /** rb_str_ljust
     *
     */

    @Deprecated
    public IRubyObject ljust19(IRubyObject arg0) { return ljust(arg0); }

    @Deprecated
    public IRubyObject ljust19(IRubyObject arg0, IRubyObject arg1) { return ljust(arg0, arg1); }

    @JRubyMethod(name = "ljust")
    public IRubyObject ljust(IRubyObject arg0) {
        return justify(getRuntime(), arg0, 'l');
    }

    @JRubyMethod(name = "ljust")
    public IRubyObject ljust(IRubyObject arg0, IRubyObject arg1) {
        return justify(arg0, arg1, 'l');
    }

    /** rb_str_rjust
     *
     */

    @Deprecated
    public IRubyObject rjust19(IRubyObject arg0) { return rjust(arg0); }

    @Deprecated
    public IRubyObject rjust19(IRubyObject arg0, IRubyObject arg1) { return rjust(arg0, arg1); }

    @JRubyMethod(name = "rjust")
    public IRubyObject rjust(IRubyObject arg0) {
        return justify(getRuntime(), arg0, 'r');
    }

    @JRubyMethod(name = "rjust")
    public IRubyObject rjust(IRubyObject arg0, IRubyObject arg1) {
        return justify(arg0, arg1, 'r');
    }

    /** rb_str_center
     *
     */

    @Deprecated
    public IRubyObject center19(IRubyObject arg0) { return center(arg0); }

    @Deprecated
    public IRubyObject center19(IRubyObject arg0, IRubyObject arg1) { return center(arg0, arg1); }

    @JRubyMethod(name = "center")
    public IRubyObject center(IRubyObject arg0) {
        return justify(getRuntime(), arg0, 'c');
    }

    @JRubyMethod(name = "center")
    public IRubyObject center(IRubyObject arg0, IRubyObject arg1) {
        return justify(arg0, arg1, 'c');
    }

    @JRubyMethod(reads = BACKREF, writes = BACKREF)
    public IRubyObject partition(ThreadContext context, Block block) {
        return RubyEnumerable.partition(context, this, block);
    }

    @JRubyMethod(reads = BACKREF, writes = BACKREF)
    public IRubyObject partition(ThreadContext context, IRubyObject arg, Block block) {
        Ruby runtime = context.runtime;
        final int pos;
        final RubyString sep;
        if (arg instanceof RubyRegexp) {
            RubyRegexp regex = (RubyRegexp)arg;

            pos = regex.search(context, this, 0, false);
            if (pos < 0) return partitionMismatch(runtime);
            sep = (RubyString) subpat(context, regex);
            if (pos == 0 && sep.value.getRealSize() == 0) return partitionMismatch(runtime);
        } else {
            IRubyObject tmp = arg.checkStringType();
            if (tmp.isNil()) throw runtime.newTypeError("type mismatch: " + arg.getMetaClass().getName() + " given");
            sep = (RubyString)tmp;
            pos = StringSupport.index(this, sep, 0, this.checkEncoding(sep));
            if (pos < 0) return partitionMismatch(runtime);
        }

        return RubyArray.newArray(runtime, new IRubyObject[]{
                makeShared(runtime, 0, pos),
                sep,
                makeShared(runtime, pos + sep.value.getRealSize(), value.getRealSize() - pos - sep.value.getRealSize())});
    }

    private RubyArray partitionMismatch(Ruby runtime) {
        final Encoding enc = getEncoding();
        return RubyArray.newArrayMayCopy(runtime, this, newEmptyString(runtime, enc), newEmptyString(runtime, enc));
    }

    @JRubyMethod(name = "rpartition", reads = BACKREF, writes = BACKREF)
    public IRubyObject rpartition(ThreadContext context, IRubyObject arg) {
        Ruby runtime = context.runtime;
        final int pos;
        final RubyString sep;
        if (arg instanceof RubyRegexp) {
            IRubyObject tmp = rindex(context, arg);
            if (tmp.isNil()) return rpartitionMismatch(runtime);
            pos = (int)tmp.convertToInteger().getIntValue();
            sep = (RubyString)RubyRegexp.nth_match(0, context.getBackRef());
        } else {
            IRubyObject tmp = arg.checkStringType();
            if (tmp.isNil()) throw runtime.newTypeError("type mismatch: " + arg.getMetaClass().getName() + " given");
            sep = (RubyString)tmp;
            pos = StringSupport.rindex(value, StringSupport.strLengthFromRubyString(this, this.checkEncoding(sep)), StringSupport.strLengthFromRubyString(sep, this.checkEncoding(sep)), subLength(value.getRealSize()), sep, this.checkEncoding(sep));
            if (pos < 0) return rpartitionMismatch(runtime);
        }

        return RubyArray.newArray(runtime, new IRubyObject[]{
                substr19(runtime, 0, pos),
                sep,
                substr19(runtime, pos + sep.strLength(), value.getRealSize())});
    }

    private IRubyObject rpartitionMismatch(Ruby runtime) {
        final Encoding enc = getEncoding();
        return RubyArray.newArray(runtime, new IRubyObject[]{newEmptyString(runtime, enc), newEmptyString(runtime, enc), this});
    }

    /** rb_str_chop / rb_str_chop_bang
     *
     */

    @Deprecated
    public IRubyObject chop19(ThreadContext context) { return chop(context); }

    @Deprecated
    public IRubyObject chop_bang19(ThreadContext context) { return chop_bang(context); }

    @JRubyMethod(name = "chop")
    public IRubyObject chop(ThreadContext context) {
        Ruby runtime = context.runtime;
        if (value.getRealSize() == 0) return newEmptyString(runtime, getMetaClass(), value.getEncoding()).infectBy(this);
        return makeShared(runtime, 0, StringSupport.choppedLength(this));
    }

    @JRubyMethod(name = "chop!")
    public IRubyObject chop_bang(ThreadContext context) {
        modifyAndKeepCodeRange();
        if (size() > 0) {
            int len = StringSupport.choppedLength(this);
            value.realSize(len);
            if (getCodeRange() != CR_7BIT) {
                clearCodeRange();
            }
            return this;
        }
        return context.nil;
    }

    public RubyString chomp(ThreadContext context) {
        return chomp19(context);
    }

    public RubyString chomp(ThreadContext context, IRubyObject arg0) {
        return chomp19(context, arg0);
    }

    /**
     * rb_str_chomp_bang
     *
     * In the common case, removes CR and LF characters in various ways depending on the value of
     *   the optional args[0].
     * If args.length==0 removes one instance of CR, CRLF or LF from the end of the string.
     * If args.length>0 and args[0] is "\n" then same behaviour as args.length==0 .
     * If args.length>0 and args[0] is "" then removes trailing multiple LF or CRLF (but no CRs at
     *   all(!)).
     */
    public IRubyObject chomp_bang(ThreadContext context) {
        return chomp_bang19(context);
    }

    public IRubyObject chomp_bang(ThreadContext context, IRubyObject arg0) {
        return chomp_bang19(context, arg0);
    }

    @JRubyMethod(name = "chomp")
    public RubyString chomp19(ThreadContext context) {
        RubyString str = strDup(context.runtime);
        str.chomp_bang19(context);
        return str;
    }

    @JRubyMethod(name = "chomp")
    public RubyString chomp19(ThreadContext context, IRubyObject arg0) {
        RubyString str = strDup(context.runtime);
        str.chomp_bang19(context, arg0);
        return str;
    }

    @JRubyMethod(name = "chomp!")
    public IRubyObject chomp_bang19(ThreadContext context) {
        modifyCheck();
        Ruby runtime = context.runtime;
        if (value.getRealSize() == 0) return context.nil;

        IRubyObject rsObj = runtime.getGlobalVariables().get("$/");

        if (rsObj == runtime.getGlobalVariables().getDefaultSeparator()) return smartChopBangCommon(runtime);
        return chompBangCommon(runtime, rsObj);
    }

    @JRubyMethod(name = "chomp!")
    public IRubyObject chomp_bang19(ThreadContext context, IRubyObject arg0) {
        modifyCheck();
        if (value.getRealSize() == 0) return context.nil;
        return chompBangCommon(context.runtime, arg0);
    }

    private IRubyObject chompBangCommon(Ruby runtime, IRubyObject rsObj) {
        if (rsObj.isNil()) return rsObj;

        RubyString rs = rsObj.convertToString();
        int p = value.getBegin();
        int len = value.getRealSize();
        int end = p + len;
        byte[] bytes = value.getUnsafeBytes();

        int rslen = rs.value.getRealSize();
        if (rslen == 0) {
            while (len > 0 && bytes[p + len - 1] == (byte)'\n') {
                len--;
                if (len > 0 && bytes[p + len - 1] == (byte)'\r') len--;
            }
            if (len < value.getRealSize()) {
                keepCodeRange();
                view(0, len);
                return this;
            }
            return runtime.getNil();
        }

        if (rslen > len) return runtime.getNil();
        byte newline = rs.value.getUnsafeBytes()[rslen - 1];
        if (rslen == 1 && newline == (byte)'\n') return smartChopBangCommon(runtime);

        Encoding enc = checkEncoding(rs);
        if (rs.scanForCodeRange() == CR_BROKEN) return runtime.getNil();

        int pp = end - rslen;
        if (bytes[p + len - 1] == newline && rslen <= 1 || value.endsWith(rs.value)) {
            if (enc.leftAdjustCharHead(bytes, p, pp, end) != pp) return runtime.getNil();
            if (getCodeRange() != CR_7BIT) clearCodeRange();
            view(0, value.getRealSize() - rslen);
            return this;
        }
        return runtime.getNil();
    }

    private IRubyObject smartChopBangCommon(Ruby runtime) {
        final int p = value.getBegin();
        int len = value.getRealSize();
        int end = p + len;
        byte bytes[] = value.getUnsafeBytes();
        Encoding enc = value.getEncoding();

        keepCodeRange();
        if (enc.minLength() > 1) {
            int pp = enc.leftAdjustCharHead(bytes, p, end - enc.minLength(), end);
            if (enc.isNewLine(bytes, pp, end)) end = pp;
            pp = end - enc.minLength();
            if (pp >= p) {
                pp = enc.leftAdjustCharHead(bytes, p, pp, end);
                if (StringSupport.preciseLength(enc, bytes, pp, end) > 0 &&
                        enc.mbcToCode(bytes, pp, end) == '\r') end = pp;
            }
            if (end == p + value.getRealSize()) {
                modifyCheck();
                return runtime.getNil();
            }
            len = end - p;
            view(0, len);
        } else {
            if (bytes[p + len - 1] == (byte)'\n') {
                len--;
                if (len > 0 && bytes[p + len - 1] == (byte)'\r') len--;
                view(0, len);
            } else if (bytes[p + len - 1] == (byte)'\r') {
                len--;
                view(0, len);
            } else {
                modifyCheck();
                return runtime.getNil();
            }
        }
        return this;
    }

    /** rb_str_lstrip / rb_str_lstrip_bang
     *
     */

    @Deprecated
    public IRubyObject lstrip19(ThreadContext context) { return lstrip(context); }

    @Deprecated
    public IRubyObject lstrip_bang19(ThreadContext context) { return lstrip_bang(context); }

    @JRubyMethod(name = "lstrip")
    public IRubyObject lstrip(ThreadContext context) {
        RubyString str = strDup(context.runtime);
        str.lstrip_bang(context);
        return str;
    }

    @JRubyMethod(name = "lstrip!")
    public IRubyObject lstrip_bang(ThreadContext context) {
        modifyCheck();
        final ByteList value = this.value;
        if (value.getRealSize() == 0) return context.nil;
        int s = value.getBegin();
        int end = s + value.getRealSize();
        byte[] bytes = value.getUnsafeBytes();

        Encoding enc = EncodingUtils.STR_ENC_GET(this);
        final IRubyObject result;
        if (singleByteOptimizable(enc)) {
            result = singleByteLStrip(context, bytes, s, end);
        } else {
            result = multiByteLStrip(context, enc, bytes, s, end);
        }
        keepCodeRange();
        return result;
    }

    private IRubyObject singleByteLStrip(ThreadContext context, byte[] bytes, int s, int end) {
        int p = s;
        while (p < end && ASCII.isSpace(bytes[p] & 0xff)) p++;
        if (p > s) {
            view(p - s, end - p);
            return this;
        }
        return context.nil;
    }

    private IRubyObject multiByteLStrip(ThreadContext context, Encoding enc, byte[]bytes, int s, int end) {
        final Ruby runtime = context.runtime;
        int p = s;

        while (p < end) {
            int c = codePoint(runtime, enc, bytes, p, end);
            if (!ASCII.isSpace(c)) break;
            p += codeLength(enc, c);
        }

        if (p > s) {
            view(p - s, end - p);
            return this;
        }

        return context.nil;
    }

    /** rb_str_rstrip / rb_str_rstrip_bang
     *
     */

    @Deprecated
    public IRubyObject rstrip19(ThreadContext context) { return rstrip(context); }

    @Deprecated
    public IRubyObject rstrip_bang19(ThreadContext context) { return rstrip_bang(context); }

    @JRubyMethod(name = "rstrip")
    public IRubyObject rstrip(ThreadContext context) {
        RubyString str = strDup(context.runtime);
        str.rstrip_bang(context);
        return str;
    }

    @JRubyMethod(name = "rstrip!")
    public IRubyObject rstrip_bang(ThreadContext context) {
        modifyCheck();
        if (value.getRealSize() == 0) {
            return context.nil;
        }

        checkDummyEncoding();
        Encoding enc = EncodingUtils.STR_ENC_GET(this);
        IRubyObject result = singleByteOptimizable(enc) ? singleByteRStrip(context) : multiByteRStrip(context);

        keepCodeRange();
        return result;
    }

    // In 1.9 we strip any combination of \0 and \s
    private IRubyObject singleByteRStrip(ThreadContext context) {
        byte[] bytes = value.getUnsafeBytes();
        int start = value.getBegin();
        int end = start + value.getRealSize();
        int endp = end - 1;
        while (endp >= start && (bytes[endp] == 0 ||
                ASCII.isSpace(bytes[endp] & 0xff))) endp--;

        if (endp < end - 1) {
            view(0, endp - start + 1);
            return this;
        }

        return context.nil;
    }

    // In 1.9 we strip any combination of \0 and \s
    private IRubyObject multiByteRStrip(ThreadContext context) {
        final Ruby runtime = context.runtime;
        byte[] bytes = value.getUnsafeBytes();
        int start = value.getBegin();
        int end = start + value.getRealSize();
        Encoding enc = EncodingUtils.STR_ENC_GET(this);
        int endp = end;
        int prev;
        while ((prev = enc.prevCharHead(bytes, start, endp, end)) != -1) {
            int point = codePoint(runtime, enc, bytes, prev, end);
            if (point != 0 && !ASCII.isSpace(point)) break;
            endp = prev;
        }

        if (endp < end) {
            view(0, endp - start);
            return this;
        }
        return context.nil;
    }

    /** rb_str_strip / rb_str_strip_bang
     *
     */

    @Deprecated
    public IRubyObject strip19(ThreadContext context) { return strip(context); }

    @Deprecated
    public IRubyObject strip_bang19(ThreadContext context) { return strip_bang(context); }

    @JRubyMethod(name = "strip")
    public IRubyObject strip(ThreadContext context) {
        RubyString str = strDup(context.runtime);
        str.strip_bang(context);
        return str;
    }

    @JRubyMethod(name = "strip!")
    public IRubyObject strip_bang(ThreadContext context) {
        modifyCheck();

        IRubyObject left = lstrip_bang19(context);
        IRubyObject right = rstrip_bang19(context);

        return left == context.nil && right == context.nil ? context.nil : this;
    }

    @Deprecated
    public IRubyObject count19(ThreadContext context) { return count(context); }

    @Deprecated
    public IRubyObject count19(ThreadContext context, IRubyObject arg) { return count(context, arg); }

    @Deprecated
    public IRubyObject count19(ThreadContext context, IRubyObject[] args) { return count(context, args); }

    @JRubyMethod(name = "count")
    public IRubyObject count(ThreadContext context) {
        throw context.runtime.newArgumentError("wrong number of arguments");
    }

    // MRI: rb_str_count, first half
    @JRubyMethod(name = "count")
    public IRubyObject count(ThreadContext context, IRubyObject arg) {
        final Ruby runtime = context.runtime;

        final RubyString countStr = arg.convertToString();
        final ByteList countValue = countStr.getByteList();
        final Encoding enc = checkEncoding(countStr);

        if ( countValue.length() == 1 && enc.isAsciiCompatible() ) {
            final byte[] countBytes = countValue.unsafeBytes();
            final int begin = countValue.begin(), size = countValue.length();
            if ( enc.isReverseMatchAllowed(countBytes, begin, begin + size) && ! isCodeRangeBroken() ) {
                if ( value.length() == 0 ) return RubyFixnum.zero(runtime);

                int n = 0;
                int[] len_p = {0};
                int c = EncodingUtils.encCodepointLength(runtime, countBytes, begin, begin + size, len_p, enc);

                final byte[] bytes = value.unsafeBytes();
                int i = value.begin();
                final int end = i + value.length();
                while ( i < end ) {
                    if ( ( bytes[i++] & 0xff ) == c ) n++;
                }
                return RubyFixnum.newFixnum(runtime, n);
            }
        }

        final boolean[] table = new boolean[StringSupport.TRANS_SIZE + 1];
        StringSupport.TrTables tables = StringSupport.trSetupTable(countValue, runtime, table, null, true, enc);
        return runtime.newFixnum(StringSupport.strCount(value, runtime, table, tables, enc));
    }

    // MRI: rb_str_count for arity > 1, first half
    @JRubyMethod(name = "count", required = 1, rest = true)
    public IRubyObject count(ThreadContext context, IRubyObject[] args) {
        final Ruby runtime = context.runtime;

        if ( value.length() == 0 ) return RubyFixnum.zero(runtime);

        RubyString countStr = args[0].convertToString();
        Encoding enc = checkEncoding(countStr);

        final boolean[] table = new boolean[StringSupport.TRANS_SIZE + 1];
        StringSupport.TrTables tables = StringSupport.trSetupTable(countStr.value, runtime, table, null, true, enc);
        for ( int i = 1; i < args.length; i++ ) {
            countStr = args[i].convertToString();
            enc = checkEncoding(countStr);
            tables = StringSupport.trSetupTable(countStr.value, runtime, table, tables, false, enc);
        }

        return runtime.newFixnum(StringSupport.strCount(value, runtime, table, tables, enc));
    }

    /** rb_str_delete / rb_str_delete_bang
     *
     */
    public IRubyObject delete(ThreadContext context) {
        return delete19(context);
    }

    public IRubyObject delete(ThreadContext context, IRubyObject arg) {
        return delete19(context, arg);
    }

    public IRubyObject delete(ThreadContext context, IRubyObject[] args) {
        return delete19(context, args);
    }

    public IRubyObject delete_bang(ThreadContext context) {
        return delete_bang19(context);
    }

    public IRubyObject delete_bang(ThreadContext context, IRubyObject arg) {
        return delete_bang19(context, arg);
    }

    public IRubyObject delete_bang(ThreadContext context, IRubyObject[] args) {
        return delete_bang19(context, args);
    }

    @JRubyMethod(name = "delete")
    public IRubyObject delete19(ThreadContext context) {
        throw context.runtime.newArgumentError("wrong number of arguments");
    }

    @JRubyMethod(name = "delete")
    public IRubyObject delete19(ThreadContext context, IRubyObject arg) {
        RubyString str = strDup(context.runtime);
        str.delete_bang19(context, arg);
        return str;
    }

    @JRubyMethod(name = "delete", required = 1, rest = true)
    public IRubyObject delete19(ThreadContext context, IRubyObject[] args) {
        RubyString str = strDup(context.runtime);
        str.delete_bang19(context, args);
        return str;
    }

    @JRubyMethod(name = "delete!")
    public IRubyObject delete_bang19(ThreadContext context) {
        throw context.runtime.newArgumentError("wrong number of arguments");
    }

    @JRubyMethod(name = "delete!")
    public IRubyObject delete_bang19(ThreadContext context, IRubyObject arg) {
        if (value.getRealSize() == 0) return context.nil;

        final Ruby runtime = context.runtime;
        RubyString otherStr = arg.convertToString();
        Encoding enc = checkEncoding(otherStr);
        final boolean[] squeeze = new boolean[StringSupport.TRANS_SIZE + 1];
        StringSupport.TrTables tables = StringSupport.trSetupTable(otherStr.value, runtime, squeeze, null, true, enc);

        if (StringSupport.delete_bangCommon19(this, runtime, squeeze, tables, enc) == null) {
            return context.nil;
        }

        return this;
    }

    @JRubyMethod(name = "delete!", required = 1, rest = true)
    public IRubyObject delete_bang19(ThreadContext context, IRubyObject[] args) {
        if (value.getRealSize() == 0) return context.nil;

        final Ruby runtime = context.runtime;
        RubyString otherStr;
        Encoding enc = null;
        boolean[] squeeze = new boolean[StringSupport.TRANS_SIZE + 1];
        StringSupport.TrTables tables = null;

        for (int i=0; i<args.length; i++) {
            otherStr = args[i].convertToString();
            enc = checkEncoding(otherStr);
            tables = StringSupport.trSetupTable(otherStr.value, runtime, squeeze, tables, i == 0, enc);
        }

        if (StringSupport.delete_bangCommon19(this, runtime, squeeze, tables, enc) == null) {
            return context.nil;
        }

        return this;
    }

    /** rb_str_squeeze / rb_str_squeeze_bang
     *
     */
    public IRubyObject squeeze(ThreadContext context) {
        return squeeze19(context);
    }

    public IRubyObject squeeze(ThreadContext context, IRubyObject arg) {
        return squeeze19(context, arg);
    }

    public IRubyObject squeeze(ThreadContext context, IRubyObject[] args) {
        return squeeze19(context, args);
    }

    public IRubyObject squeeze_bang(ThreadContext context) {
        return squeeze_bang19(context);
    }

    public IRubyObject squeeze_bang(ThreadContext context, IRubyObject arg) {
        return squeeze_bang19(context, arg);
    }

    public IRubyObject squeeze_bang(ThreadContext context, IRubyObject[] args) {
        return squeeze_bang19(context, args);
    }

    @JRubyMethod(name = "squeeze")
    public IRubyObject squeeze19(ThreadContext context) {
        RubyString str = strDup(context.runtime);
        str.squeeze_bang19(context);
        return str;
    }

    @JRubyMethod(name = "squeeze", required = 1)
    public IRubyObject squeeze19(ThreadContext context, IRubyObject arg) {
        RubyString str = strDup(context.runtime);
        str.squeeze_bang19(context, arg);
        return str;
    }

    @JRubyMethod(name = "squeeze", required = 2, rest = true)
    public IRubyObject squeeze19(ThreadContext context, IRubyObject[] args) {
        RubyString str = strDup(context.runtime);
        str.squeeze_bang19(context, args);
        return str;
    }

    @JRubyMethod(name = "squeeze!")
    public IRubyObject squeeze_bang19(ThreadContext context) {
        if (value.getRealSize() == 0) {
            modifyCheck();
            return context.nil;
        }
        final Ruby runtime = context.runtime;

        final boolean squeeze[] = new boolean[StringSupport.TRANS_SIZE];
        for (int i=0; i< StringSupport.TRANS_SIZE; i++) squeeze[i] = true;

        modifyAndKeepCodeRange();
        if (singleByteOptimizable()) {
            if (! StringSupport.singleByteSqueeze(value, squeeze)) {
                return context.nil;
            }
        } else {
            if (! StringSupport.multiByteSqueeze(runtime, value, squeeze, null, value.getEncoding(), false)) {
                return context.nil;
            }
        }

        return this;
    }

    @JRubyMethod(name = "squeeze!", required = 1)
    public IRubyObject squeeze_bang19(ThreadContext context, IRubyObject arg) {
        final Ruby runtime = context.runtime;

        RubyString otherStr = arg.convertToString();
        final boolean squeeze[] = new boolean[StringSupport.TRANS_SIZE + 1];
        StringSupport.TrTables tables = StringSupport.trSetupTable(otherStr.value, runtime, squeeze, null, true, checkEncoding(otherStr));

        modifyAndKeepCodeRange();
        if (singleByteOptimizable() && otherStr.singleByteOptimizable()) {
            if (! StringSupport.singleByteSqueeze(value, squeeze)) {
                return context.nil;
            }
        } else {
            if (! StringSupport.multiByteSqueeze(runtime, value, squeeze, tables, value.getEncoding(), true)) {
                return context.nil;
            }
        }

        return this;
    }

    @JRubyMethod(name = "squeeze!", rest = true, required = 2)
    public IRubyObject squeeze_bang19(ThreadContext context, IRubyObject[] args) {
        if (value.getRealSize() == 0) {
            modifyCheck();
            return context.nil;
        }
        final Ruby runtime = context.runtime;

        RubyString otherStr = args[0].convertToString();
        Encoding enc = checkEncoding(otherStr);
        final boolean squeeze[] = new boolean[StringSupport.TRANS_SIZE + 1];
        StringSupport.TrTables tables = StringSupport.trSetupTable(otherStr.value, runtime, squeeze, null, true, enc);

        boolean singleByte = singleByteOptimizable() && otherStr.singleByteOptimizable();
        for (int i=1; i<args.length; i++) {
            otherStr = args[i].convertToString();
            enc = checkEncoding(otherStr);
            singleByte = singleByte && otherStr.singleByteOptimizable();
            tables = StringSupport.trSetupTable(otherStr.value, runtime, squeeze, tables, false, enc);
        }

        modifyAndKeepCodeRange();
        if (singleByte) {
            if (! StringSupport.singleByteSqueeze(value, squeeze)) {
                return context.nil;
            }
        } else {
            if (! StringSupport.multiByteSqueeze(runtime, value, squeeze, tables, enc, true)) {
                return context.nil;
            }
        }

        return this;
    }

    /** rb_str_tr / rb_str_tr_bang
     *
     */
    public IRubyObject tr(ThreadContext context, IRubyObject src, IRubyObject repl) {
        return tr19(context, src, repl);
    }

    public IRubyObject tr_bang(ThreadContext context, IRubyObject src, IRubyObject repl) {
        return tr_bang19(context, src, repl);
    }

    @JRubyMethod(name = "tr")
    public IRubyObject tr19(ThreadContext context, IRubyObject src, IRubyObject repl) {
        RubyString str = strDup(context.runtime);
        str.trTrans19(context, src, repl, false);
        return str;
    }

    @JRubyMethod(name = "tr!")
    public IRubyObject tr_bang19(ThreadContext context, IRubyObject src, IRubyObject repl) {
        return trTrans19(context, src, repl, false);
    }

    private IRubyObject trTrans19(ThreadContext context, IRubyObject src, IRubyObject repl, boolean sflag) {
        RubyString replStr = repl.convertToString();
        ByteList replList = replStr.value;
        RubyString srcStr = src.convertToString();

        if (value.getRealSize() == 0) return context.nil;
        if (replList.getRealSize() == 0) return delete_bang19(context, src);

        CodeRangeable ret = StringSupport.trTransHelper(context.runtime, this, srcStr, replStr, sflag);
        return (ret == null) ? context.nil : (IRubyObject) ret;
    }

    /** rb_str_tr_s / rb_str_tr_s_bang
     *
     */
    public IRubyObject tr_s(ThreadContext context, IRubyObject src, IRubyObject repl) {
        return tr_s19(context, src, repl);
    }

    public IRubyObject tr_s_bang(ThreadContext context, IRubyObject src, IRubyObject repl) {
        return tr_s_bang19(context, src, repl);
    }

    @JRubyMethod(name = "tr_s")
    public IRubyObject tr_s19(ThreadContext context, IRubyObject src, IRubyObject repl) {
        RubyString str = strDup(context.runtime);
        str.trTrans19(context, src, repl, true);
        return str;
    }

    @JRubyMethod(name = "tr_s!")
    public IRubyObject tr_s_bang19(ThreadContext context, IRubyObject src, IRubyObject repl) {
        return trTrans19(context, src, repl, true);
    }

    /** rb_str_each_line
     *
     */
    @JRubyMethod(name = "each_line")
    public IRubyObject each_line(ThreadContext context, Block block) {
        return StringSupport.rbStrEnumerateLines(this, context, "each_line", context.runtime.getGlobalVariables().get("$/"), block, false);
    }

    @JRubyMethod(name = "each_line")
    public IRubyObject each_line(ThreadContext context, IRubyObject arg, Block block) {
        return StringSupport.rbStrEnumerateLines(this, context, "each_line", arg, block, false);
    }

    @JRubyMethod(name = "each_line")
    public IRubyObject each_line(ThreadContext context, IRubyObject arg, IRubyObject opts, Block block) {
        return StringSupport.rbStrEnumerateLines(this, context, "each_line", arg, opts, block, false);
    }

    public IRubyObject each_lineCommon(ThreadContext context, IRubyObject sep, Block block) {
        if (sep == context.nil) {
            block.yield(context, this);
            return this;
        }

        final Ruby runtime = context.runtime;
        RubyString sepStr = sep.convertToString();
        ByteList sepValue = sepStr.value;
        int rslen = sepValue.getRealSize();

        final byte newline;
        if (rslen == 0) {
            newline = '\n';
        } else {
            newline = sepValue.getUnsafeBytes()[sepValue.getBegin() + rslen - 1];
        }

        int p = value.getBegin();
        int end = p + value.getRealSize();
        int ptr = p, s = p;
        int len = value.getRealSize();
        byte[] bytes = value.getUnsafeBytes();

        p += rslen;

        for (; p < end; p++) {
            if (rslen == 0 && bytes[p] == '\n') {
                if (++p == end || bytes[p] != '\n') continue;
                while(p < end && bytes[p] == '\n') p++;
            }
            if (ptr < p && bytes[p - 1] == newline &&
               (rslen <= 1 ||
                ByteList.memcmp(sepValue.getUnsafeBytes(), sepValue.getBegin(), rslen, bytes, p - rslen, rslen) == 0)) {
                block.yield(context, makeShared(runtime, s - ptr, p - s).infectBy(this));
                modifyCheck(bytes, len);
                s = p;
            }
        }

        if (s != end) {
            if (p > end) p = end;
            block.yield(context, makeShared(runtime, s - ptr, p - s).infectBy(this));
        }

        return this;
    }

    @Deprecated
    public IRubyObject each_line19(ThreadContext context, Block block) {
        return each_line(context, block);
    }

    @Deprecated
    public IRubyObject each_line19(ThreadContext context, IRubyObject arg, Block block) {
        return each_line(context, arg, block);
    }

    @JRubyMethod(name = "lines")
    public IRubyObject lines(ThreadContext context, Block block) {
        return StringSupport.rbStrEnumerateLines(this, context, "lines", context.runtime.getGlobalVariables().get("$/"), block, true);
    }

    @JRubyMethod(name = "lines")
    public IRubyObject lines(ThreadContext context, IRubyObject arg, Block block) {
        return StringSupport.rbStrEnumerateLines(this, context, "lines", arg, block, true);
    }

    /**
     * rb_str_each_byte
     */
    public RubyString each_byte(ThreadContext context, Block block) {
        Ruby runtime = context.runtime;
        // Check the length every iteration, since
        // the block can modify this string.
        for (int i = 0; i < value.length(); i++) {
            block.yield(context, runtime.newFixnum(value.get(i) & 0xFF));
        }
        return this;
    }

    @JRubyMethod(name = "each_byte")
    public IRubyObject each_byte19(ThreadContext context, Block block) {
        return enumerateBytes(context, "each_byte", block, false);
    }

    @JRubyMethod
    public IRubyObject bytes(ThreadContext context, Block block) {
        return enumerateBytes(context, "bytes", block, true);
    }

    @JRubyMethod(name = "each_char")
    public IRubyObject each_char19(ThreadContext context, Block block) {
        return enumerateChars(context, "each_char", block, false);
    }

    @JRubyMethod(name = "chars")
    public IRubyObject chars19(ThreadContext context, Block block) {
        return enumerateChars(context, "chars", block, true);
    }

    private SizeFn eachCharSizeFn() {
        final RubyString self = this;
        return new SizeFn() {
            @Override
            public IRubyObject size(IRubyObject[] args) {
                return self.length();
            }
        };
    }

    /** rb_str_each_codepoint
     *
     */
    @JRubyMethod
    public IRubyObject each_codepoint(ThreadContext context, Block block) {
        return enumerateCodepoints(context, "each_codepoint", block, false);
    }

    @JRubyMethod
    public IRubyObject codepoints(ThreadContext context, Block block) {
        return enumerateCodepoints(context, "codepoints", block, true);
    }

    // MRI: rb_str_enumerate_chars
    private IRubyObject enumerateChars(ThreadContext context, String name, Block block, boolean wantarray) {
        Ruby runtime = context.runtime;
        RubyString str = this;
        IRubyObject orig = str;
        IRubyObject substr;
        int i, len, n;
        byte[] ptrBytes;
        int ptr;
        Encoding enc;
        RubyArray ary = null;

        str = strDup(runtime);
        ByteList strByteList = str.getByteList();
        ptrBytes = strByteList.unsafeBytes();
        ptr = strByteList.begin();
        len = strByteList.getRealSize();
        enc = str.getEncoding();

        if (block.isGiven()) {
            if (wantarray) {
                // this code should be live in 3.0
                if (false) { // #if STRING_ENUMERATORS_WANTARRAY
                    runtime.getWarnings().warn("given block not used");
                    ary = RubyArray.newArray(runtime, str.strLength());
                } else {
                    runtime.getWarnings().warning("passing a block to String#chars is deprecated");
                    wantarray = false;
                }
            }
        }
        else {
            if (wantarray)
                ary = RubyArray.newArray(runtime, str.strLength());
            else
                return enumeratorizeWithSize(context, this, name, eachCharSizeFn());
        }

        switch (getCodeRange()) {
            case CR_VALID:
            case CR_7BIT:
                for (i = 0; i < len; i += n) {
                    n = StringSupport.encFastMBCLen(ptrBytes, ptr + i, ptr + len, enc);
                    substr = str.substr(runtime, i, n);
                    if (wantarray)
                        ary.push(substr);
                    else
                        block.yield(context, substr);
                }
                break;
            default:
                for (i = 0; i < len; i += n) {
                    n = StringSupport.length(enc, ptrBytes, ptr + i, ptr + len);
                    substr = str.substr(runtime, i, n);
                    if (wantarray)
                        ary.push(substr);
                    else
                        block.yield(context, substr);
                }
        }
        if (wantarray)
            return ary;
        else
            return orig;
    }

    // MRI: rb_str_enumerate_codepoints
    private IRubyObject enumerateCodepoints(ThreadContext context, String name, Block block, boolean wantarray) {
        Ruby runtime = context.runtime;
        RubyString str = this;
        IRubyObject orig = str;
        int n;
        int c;
        byte[] ptrBytes;
        int ptr, end;
        Encoding enc;
        RubyArray ary = null;

        if (singleByteOptimizable())
            return enumerateBytes(context, name, block, wantarray);

        str = RubyString.newString(runtime, str.getByteList().dup());
        ByteList strByteList = str.getByteList();
        ptrBytes = strByteList.unsafeBytes();
        ptr = strByteList.begin();
        end = ptr + strByteList.getRealSize();
        enc = EncodingUtils.STR_ENC_GET(str);

        if (block.isGiven()) {
            if (wantarray) {
                // this code should be live in 3.0
                if (false) { // #if STRING_ENUMERATORS_WANTARRAY
                    runtime.getWarnings().warn("given block not used");
                    ary = RubyArray.newArray(runtime, str.length().getLongValue());
                } else {
                    runtime.getWarnings().warning("passing a block to String#codepoints is deprecated");
                    wantarray = false;
                }
            }
        }
        else {
            if (wantarray)
                ary = RubyArray.newArray(runtime, str.length().getLongValue());
            else
                return enumeratorizeWithSize(context, str, name, eachCodepointSizeFn());
        }

        while (ptr < end) {
            c = codePoint(runtime, enc, ptrBytes, ptr, end);
            n = codeLength(enc, c);
            if (wantarray)
                ary.push(RubyFixnum.newFixnum(runtime, c));
            else
                block.yield(context, RubyFixnum.newFixnum(runtime, c));
            ptr += n;
        }
        if (wantarray)
            return ary;
        else
            return orig;
    }

    private IRubyObject enumerateBytes(ThreadContext context, String name, Block block, boolean wantarray) {
        Ruby runtime = context.runtime;
        RubyString str = this;
        int i;
        RubyArray ary = null;

        if (block.isGiven()) {
            if (wantarray) {
                // this code should be live in 3.0
                if (false) { // #if STRING_ENUMERATORS_WANTARRAY
                    runtime.getWarnings().warn("given block not used");
                    ary = RubyArray.newArray(runtime);
                } else {
                    runtime.getWarnings().warning("passing a block to String#bytes is deprecated");
                    wantarray = false;
                }
            }
        }
        else {
            if (wantarray)
                ary = RubyArray.newBlankArray(runtime, str.size());
            else
                return enumeratorizeWithSize(context, str, name, eachByteSizeFn());
        }

        for (i=0; i < str.size(); i++) {
            RubyFixnum bite = RubyFixnum.newFixnum(runtime, str.getByteList().get(i) & 0xff);
            if (wantarray)
                ary.store(i, bite);
            else
                block.yield(context, bite);
        }
        if (wantarray)
            return ary;
        else
            return str;
    }

    private SizeFn eachCodepointSizeFn() {
        final RubyString self = this;
        return new SizeFn() {
            @Override
            public IRubyObject size(IRubyObject[] args) {
                return self.length();
            }
        };
    }

    /** rb_str_intern
     *
     */
    private RubySymbol to_sym() {
        RubySymbol specialCaseIntern = checkSpecialCasesIntern(value);
        if (specialCaseIntern != null) return specialCaseIntern;

        if (scanForCodeRange() == CR_BROKEN) {
            throw getRuntime().newEncodingError("invalid symbol in encoding " + getEncoding() + " :" + inspect());
        }

        RubySymbol symbol = getRuntime().getSymbolTable().getSymbol(value);
        if (symbol.getBytes() == value) shareLevel = SHARE_LEVEL_BYTELIST;
        return symbol;
    }

    private RubySymbol checkSpecialCasesIntern(ByteList value) {
        String[][] opTable = opTable19;

        for (int i = 0; i < opTable.length; i++) {
            String op = opTable[i][1];
            if (value.toString().equals(op)) {
                return getRuntime().getSymbolTable().getSymbol(opTable[i][0]);
            }
        }

        return null;
    }

    @JRubyMethod(name = {"to_sym", "intern"})
    public RubySymbol intern() {
        return to_sym();
    }

    @Deprecated
    public RubySymbol intern19() {
        return intern();
    }

    @JRubyMethod
    public IRubyObject ord(ThreadContext context) {
        Ruby runtime = context.runtime;
        return RubyFixnum.newFixnum(runtime, codePoint(runtime, EncodingUtils.STR_ENC_GET(this), value.getUnsafeBytes(), value.getBegin(),
                value.getBegin() + value.getRealSize()));
    }

    @JRubyMethod
    public IRubyObject sum(ThreadContext context) {
        return sumCommon(context, 16);
    }

    @JRubyMethod
    public IRubyObject sum(ThreadContext context, IRubyObject arg) {
        return sumCommon(context, RubyNumeric.num2long(arg));
    }

    public IRubyObject sumCommon(ThreadContext context, long bits) {
        Ruby runtime = context.runtime;

        byte[]bytes = value.getUnsafeBytes();
        int p = value.getBegin();
        int len = value.getRealSize();
        int end = p + len;

        if (bits >= 8 * 8) { // long size * bits in byte
            IRubyObject one = RubyFixnum.one(runtime);
            IRubyObject sum = RubyFixnum.zero(runtime);
            StringSites sites = sites(context);
            CallSite op_plus = sites.op_plus;
            while (p < end) {
                modifyCheck(bytes, len);
                sum = op_plus.call(context, sum, sum, RubyFixnum.newFixnum(runtime, bytes[p++] & 0xff));
            }
            if (bits != 0) {
                IRubyObject mod = sites.op_lshift.call(context, one, one, RubyFixnum.newFixnum(runtime, bits));
                sum = sites.op_and.call(context, sum, sum, sites.op_minus.call(context, mod, mod, one));
            }
            return sum;
        } else {
            long sum = 0;
            while (p < end) {
                modifyCheck(bytes, len);
                sum += bytes[p++] & 0xff;
            }
            return RubyFixnum.newFixnum(runtime, bits == 0 ? sum : sum & (1L << bits) - 1L);
        }
    }

    /** string_to_c
     *
     */
    @JRubyMethod
    public IRubyObject to_c(ThreadContext context) {
        Ruby runtime = context.runtime;

        RubyRegexp underscore_pattern = RubyRegexp.newDummyRegexp(runtime, Numeric.ComplexPatterns.underscores_pat);
        IRubyObject s = this.gsubCommon19(context, null, runtime.newString(UNDERSCORE), null, underscore_pattern, false, 0, false);

        IRubyObject[] ary = RubyComplex.str_to_c_internal(context, (RubyString) s);

        IRubyObject first = ary[0];
        if ( first != context.nil ) return first;

        return RubyComplex.newComplexCanonicalize(context, RubyFixnum.zero(runtime));
    }

    private static final ByteList UNDERSCORE = new ByteList(new byte[] { '_' }, false);

    /** string_to_r
     *
     */
    @JRubyMethod
    public IRubyObject to_r(ThreadContext context) {
        Ruby runtime = context.runtime;

        RubyRegexp underscore_pattern = RubyRegexp.newDummyRegexp(runtime, Numeric.ComplexPatterns.underscores_pat);
        IRubyObject s = this.gsubCommon19(context, null, runtime.newString(UNDERSCORE), null, underscore_pattern, false, 0, false);

        IRubyObject[] ary = RubyRational.str_to_r_internal(context, (RubyString) s);

        IRubyObject first = ary[0];
        if ( first != context.nil ) return first;

        return RubyRational.newRationalNoReduce(context, RubyFixnum.zero(runtime), RubyFixnum.one(runtime));
    }

    public static RubyString unmarshalFrom(UnmarshalStream input) throws java.io.IOException {
        RubyString result = newString(input.getRuntime(), input.unmarshalString());
        input.registerLinkTarget(result);
        return result;
    }

    /**
     * @see org.jruby.util.Pack#unpack
     */
    @JRubyMethod
    public RubyArray unpack(ThreadContext context, IRubyObject obj, Block block) {
        return Pack.unpackWithBlock(context, context.runtime, this.value, stringValue(obj).value, block);
    }

    public RubyArray unpack(IRubyObject obj) {
        return Pack.unpack(getRuntime(), this.value, stringValue(obj).value);
    }

    public void empty() {
        value = ByteList.EMPTY_BYTELIST;
        shareLevel = SHARE_LEVEL_BYTELIST;
    }

    @JRubyMethod
    public IRubyObject encoding(ThreadContext context) {
        return context.runtime.getEncodingService().getEncoding(value.getEncoding());
    }

    // TODO: re-split this
    public IRubyObject encode_bang(ThreadContext context, IRubyObject arg0) {
        return encode_bang(context, new IRubyObject[]{arg0});
    }

    public IRubyObject encode_bang(ThreadContext context, IRubyObject arg0, IRubyObject arg1) {
        return encode_bang(context, new IRubyObject[]{arg0,arg1});
    }

    public IRubyObject encode_bang(ThreadContext context, IRubyObject arg0, IRubyObject arg1, IRubyObject arg2) {
        return encode_bang(context, new IRubyObject[]{arg0,arg1,arg2});
    }

    @JRubyMethod(name = "encode!", optional = 3)
    public IRubyObject encode_bang(ThreadContext context, IRubyObject[] args) {
        IRubyObject[] newstr_p;
        Encoding encindex;

        modify19();

        newstr_p = new IRubyObject[]{this};
        encindex = EncodingUtils.strTranscode(context, args, newstr_p);

        if (encindex == null) return this;
        if (newstr_p[0] == this) {
            this.setEncoding(encindex);
            return this;
        }
        replace(newstr_p[0]);
        this.setEncoding(encindex);
        return this;
    }

    @JRubyMethod
    public IRubyObject encode(ThreadContext context) {
        return EncodingUtils.strEncode(context, this);
    }

    @JRubyMethod
    public IRubyObject encode(ThreadContext context, IRubyObject arg) {
        return EncodingUtils.strEncode(context, this, arg);
    }

    @JRubyMethod
    public IRubyObject encode(ThreadContext context, IRubyObject toEncoding, IRubyObject arg) {
        return EncodingUtils.strEncode(context, this, toEncoding, arg);
    }

    @JRubyMethod
    public IRubyObject encode(ThreadContext context, IRubyObject toEncoding,
            IRubyObject forcedEncoding, IRubyObject opts) {

        return EncodingUtils.strEncode(context, this, toEncoding, forcedEncoding, opts);
    }

    @JRubyMethod
    public IRubyObject force_encoding(ThreadContext context, IRubyObject enc) {
        return force_encoding(EncodingUtils.rbToEncoding(context, enc));
    }

    private IRubyObject force_encoding(Encoding encoding) {
        modifyCheck();
        modify19();
        associateEncoding(encoding);
        clearCodeRange();
        return this;
    }

    @JRubyMethod(name = "valid_encoding?")
    public IRubyObject valid_encoding_p(ThreadContext context) {
        return context.runtime.newBoolean(scanForCodeRange() != CR_BROKEN);
    }

    @JRubyMethod(name = "ascii_only?")
    public IRubyObject ascii_only_p(ThreadContext context) {
        return context.runtime.newBoolean(scanForCodeRange() == CR_7BIT);
    }

    @JRubyMethod
    public IRubyObject b(ThreadContext context) {
        Encoding encoding = ASCIIEncoding.INSTANCE;
        RubyString dup = strDup(context.runtime);
        dup.modify19();
        dup.setEncoding(encoding);
        return dup;
    }

    // MRI: str_scrub arity 0
    @JRubyMethod
    public IRubyObject scrub(ThreadContext context, Block block) {
        return scrub(context, context.nil, block);
    }

    // MRI: str_scrub arity 1
    @JRubyMethod
    public IRubyObject scrub(ThreadContext context, IRubyObject repl, Block block) {
        IRubyObject newStr = strScrub(context, repl, block);
        if (newStr.isNil()) return strDup(context.runtime);
        return newStr;
    }

    @JRubyMethod(name="scrub!")
    public IRubyObject scrub_bang(ThreadContext context, Block block) {
        return scrub_bang(context, context.nil, block);
    }

    // MRI: str_scrub arity 1
    @JRubyMethod(name="scrub!")
    public IRubyObject scrub_bang(ThreadContext context, IRubyObject repl, Block block) {
        IRubyObject newStr = strScrub(context, repl, block);
        if (!newStr.isNil()) return replace(newStr);
        return this;
    }

    @JRubyMethod
    public IRubyObject freeze(ThreadContext context) {
        if (isFrozen()) return this;
        resize(size());
        return super.freeze(context);
    }

    /**
     * Mutator for internal string representation.
     *
     * @param value The new java.lang.String this RubyString should encapsulate
     * @deprecated
     */
    public void setValue(CharSequence value) {
        view(ByteList.plain(value), false);
    }

    public void setValue(ByteList value) {
        view(value);
    }

    public CharSequence getValue() {
        return toString();
    }

    public byte[] getBytes() {
        return value.bytes();
    }

    public ByteList getByteList() {
        return value;
    }

    /** used by ar-jdbc
     *
     */
    public String getUnicodeValue() {
        return RubyEncoding.decodeUTF8(value.getUnsafeBytes(), value.getBegin(), value.getRealSize());
    }

    public static ByteList encodeBytelist(CharSequence value, Encoding encoding) {

        Charset charset = EncodingUtils.charsetForEncoding(encoding);

        // if null charset, let our transcoder handle it
        if (charset == null) {
            return EncodingUtils.transcodeString(value.toString(), encoding, 0);
        }

        byte[] bytes;
        if (charset == RubyEncoding.UTF8) {
            bytes = RubyEncoding.encodeUTF8(value);
        } else if (charset == RubyEncoding.UTF16) {
            bytes = RubyEncoding.encodeUTF16(value);
        } else {
            bytes = RubyEncoding.encode(value, charset);
        }

        return new ByteList(bytes, encoding, false);
    }

    @Override
    public Object toJava(Class target) {
        if (target.isAssignableFrom(String.class)) {
            return decodeString();
        }
        if (target.isAssignableFrom(ByteList.class)) {
            return value;
        }
        if (target == Character.class || target == Character.TYPE) {
            if ( strLength() != 1 ) {
                throw getRuntime().newArgumentError("could not coerce string of length " + strLength() + " (!= 1) into a char");
            }
            return decodeString().charAt(0);
        }
        return super.toJava(target);
    }

    /**
     * Scrub the contents of this string, replacing invalid characters as appropriate.
     *
     * MRI: rb_str_scrub
     */
    public IRubyObject strScrub(ThreadContext context, IRubyObject repl, Block block) {
        Ruby runtime = context.runtime;
        int cr = getCodeRange();
        Encoding enc;
        Encoding encidx;
        IRubyObject buf = context.nil;
        byte[] repBytes;
        int rep;
        int replen = -1;
        boolean tainted = false;

        if (block.isGiven()) {
            if (!repl.isNil()) {
                throw runtime.newArgumentError("both of block and replacement given");
            }
            replen = 0;
        }

        if (cr == CR_7BIT || cr == CR_VALID)
            return context.nil;

        enc = EncodingUtils.STR_ENC_GET(this);
        if (!repl.isNil()) {
            repl = EncodingUtils.strCompatAndValid(context, repl, enc);
            tainted |= repl.isTaint();
        }

        if (enc.isDummy()) {
            return context.nil;
        }
        encidx = enc;

        if (enc.isAsciiCompatible()) {
            byte[] pBytes = value.unsafeBytes();
            int p = value.begin();
            int e = p + value.getRealSize();
            int p1 = p;
            boolean rep7bit_p;
            if (block.isGiven()) {
                repBytes = null;
                rep = 0;
                replen = 0;
                rep7bit_p = false;
            }
            else if (!repl.isNil()) {
                repBytes = ((RubyString)repl).value.unsafeBytes();
                rep = ((RubyString)repl).value.begin();
                replen = ((RubyString)repl).value.getRealSize();
                rep7bit_p = (((RubyString)repl).getCodeRange() == CR_7BIT);
            }
            else if (encidx == UTF8Encoding.INSTANCE) {
                repBytes = SCRUB_REPL_UTF8;
                rep = 0;
                replen = repBytes.length;
                rep7bit_p = false;
            }
            else {
                repBytes = SCRUB_REPL_ASCII;
                rep = 0;
                replen = repBytes.length;
                rep7bit_p = false;
            }
            cr = CR_7BIT;

            p = StringSupport.searchNonAscii(pBytes, p, e);
            if (p == -1) {
                p = e;
            }
            while (p < e) {
                int ret = enc.length(pBytes, p, e);
                if (MBCLEN_NEEDMORE_P(ret)) {
                    break;
                }
                else if (MBCLEN_CHARFOUND_P(ret)) {
                    cr = CR_VALID;
                    p += MBCLEN_CHARFOUND_LEN(ret);
                }
                else if (MBCLEN_INVALID_P(ret)) {
                    /*
                     * p1~p: valid ascii/multibyte chars
                     * p ~e: invalid bytes + unknown bytes
                     */
                    int clen = enc.maxLength();
                    if (buf.isNil()) buf = RubyString.newStringLight(runtime, value.getRealSize());
                    if (p > p1) {
                        ((RubyString)buf).cat(pBytes, p1, p - p1);
                    }

                    if (e - p < clen) clen = e - p;
                    if (clen <= 2) {
                        clen = 1;
                    }
                    else {
                        int q = p;
                        clen--;
                        for (; clen > 1; clen--) {
                            ret = enc.length(pBytes, q, q + clen);
                            if (MBCLEN_NEEDMORE_P(ret)) break;
                            if (MBCLEN_INVALID_P(ret)) continue;
                        }
                    }
                    if (repBytes != null) {
                        ((RubyString)buf).cat(repBytes, rep, replen);
                        if (!rep7bit_p) cr = CR_VALID;
                    }
                    else {
                        repl = block.yieldSpecific(context, RubyString.newString(runtime, pBytes, p, clen, enc));
                        repl = EncodingUtils.strCompatAndValid(context, repl, enc);
                        tainted |= repl.isTaint();
                        ((RubyString)buf).cat((RubyString)repl);
                        if (((RubyString)repl).getCodeRange() == CR_VALID)
                            cr = CR_VALID;
                    }
                    p += clen;
                    p1 = p;
                    p = StringSupport.searchNonAscii(pBytes, p, e);
                    if (p == -1) {
                        p = e;
                        break;
                    }
                }
            }
            if (buf.isNil()) {
                if (p == e) {
                    setCodeRange(cr);
                    return context.nil;
                }
                buf = RubyString.newStringLight(runtime, value.getRealSize());
            }
            if (p1 < p) {
                ((RubyString)buf).cat(pBytes, p1, p - p1);
            }
            if (p < e) {
                if (repBytes != null) {
                    ((RubyString)buf).cat(repBytes, rep, replen);
                    if (!rep7bit_p) cr = CR_VALID;
                }
                else {
                    repl = block.yieldSpecific(context, RubyString.newString(runtime, pBytes, p, e - p, enc));
                    repl = EncodingUtils.strCompatAndValid(context, repl, enc);
                    tainted |= repl.isTaint();
                    ((RubyString)buf).cat((RubyString)repl);
                    if (((RubyString)repl).getCodeRange() == CR_VALID)
                        cr = CR_VALID;
                }
            }
        }
        else {
	        /* ASCII incompatible */
            byte[] pBytes = value.unsafeBytes();
            int p = value.begin();
            int e = p + value.getRealSize();
            int p1 = p;
            int mbminlen = enc.minLength();
            if (block.isGiven()) {
                repBytes = null;
                rep = 0;
                replen = 0;
            }
            else if (!repl.isNil()) {
                repBytes = ((RubyString)repl).value.unsafeBytes();
                rep = ((RubyString)repl).value.begin();
                replen = ((RubyString)repl).value.getRealSize();
            }
            else if (encidx == UTF16BEEncoding.INSTANCE) {
                repBytes = SCRUB_REPL_UTF16BE;
                rep = 0;
                replen = repBytes.length;
            }
            else if (encidx == UTF16LEEncoding.INSTANCE) {
                repBytes = SCRUB_REPL_UTF16LE;
                rep = 0;
                replen = repBytes.length;
            }
            else if (encidx == UTF32BEEncoding.INSTANCE) {
                repBytes = SCRUB_REPL_UTF32BE;
                rep = 0;
                replen = repBytes.length;
            }
            else if (encidx == UTF32LEEncoding.INSTANCE) {
                repBytes = SCRUB_REPL_UTF32LE;
                rep = 0;
                replen = repBytes.length;
            }
            else {
                repBytes = SCRUB_REPL_ASCII;
                rep = 0;
                replen = repBytes.length;
            }

            while (p < e) {
                int ret = StringSupport.preciseLength(enc, pBytes, p, e);
                if (MBCLEN_NEEDMORE_P(ret)) {
                    break;
                }
                else if (MBCLEN_CHARFOUND_P(ret)) {
                    p += MBCLEN_CHARFOUND_LEN(ret);
                }
                else if (MBCLEN_INVALID_P(ret)) {
                    int q = p;
                    int clen = enc.maxLength();
                    if (buf.isNil()) buf = RubyString.newStringLight(runtime, value.getRealSize());
                    if (p > p1) ((RubyString)buf).cat(pBytes, p1, p - p1);

                    if (e - p < clen) clen = e - p;
                    if (clen <= mbminlen * 2) {
                        clen = mbminlen;
                    }
                    else {
                        clen -= mbminlen;
                        for (; clen > mbminlen; clen-=mbminlen) {
                            ret = enc.length(pBytes, q, q + clen);
                            if (MBCLEN_NEEDMORE_P(ret)) break;
                            if (MBCLEN_INVALID_P(ret)) continue;
                        }
                    }
                    if (repBytes != null) {
                        ((RubyString)buf).cat(repBytes, rep, replen);
                    }
                    else {
                        repl = block.yieldSpecific(context, RubyString.newString(runtime, pBytes, p, clen, enc));
                        repl = EncodingUtils.strCompatAndValid(context, repl, enc);
                        tainted |= repl.isTaint();
                        ((RubyString)buf).cat((RubyString)repl);
                    }
                    p += clen;
                    p1 = p;
                }
            }
            if (buf.isNil()) {
                if (p == e) {
                    setCodeRange(CR_VALID);
                    return context.nil;
                }
                buf = RubyString.newStringLight(runtime, value.getRealSize());
            }
            if (p1 < p) {
                ((RubyString)buf).cat(pBytes, p1, p - p1);
            }
            if (p < e) {
                if (repBytes != null) {
                    ((RubyString)buf).cat(repBytes, rep, replen);
                }
                else {
                    repl = block.yieldSpecific(context, RubyString.newString(runtime, pBytes, p, e - p, enc));
                    repl = EncodingUtils.strCompatAndValid(context, repl, enc);
                    tainted |= repl.isTaint();
                    ((RubyString)buf).cat((RubyString)repl);
                }
            }
            cr = CR_VALID;
        }

        buf.setTaint(tainted | isTaint());
        ((RubyString)buf).setEncodingAndCodeRange(enc, cr);
        return buf;
    }

    // MRI: rb_str_offset
    public int rbStrOffset(int pos) {
        return strOffset(pos, isSingleByteOptimizable(this, getEncoding()));
    }

    // MRI: str_offset
    private int strOffset(int nth, boolean singlebyte) {
        int p = value.begin();
        int size = value.realSize();
        int e = p + size;
        int pp = nth(value.getEncoding(), value.unsafeBytes(), p, e, nth, singlebyte);
        if (pp == -1) return size;
        return pp - p;
    }

    private static StringSites sites(ThreadContext context) {
        return context.sites.String;
    }

    @Deprecated
    public final RubyString strDup() {
        return strDup(getRuntime(), getMetaClass().getRealClass());
    }

    @Deprecated
    final RubyString strDup(RubyClass clazz) {
        return strDup(getRuntime(), getMetaClass());
    }

    @Deprecated
    public final void modify19(int length) {
        modifyExpand(length);
    }

    @Deprecated
    public RubyArray split19(ThreadContext context, IRubyObject arg0, boolean useBackref) {
        return splitCommon(context, arg0, useBackref, flags, flags, useBackref);
    }

    @Deprecated
    public IRubyObject lines20(ThreadContext context, Block block) {
        return lines(context, block);
    }

    @Deprecated
    public IRubyObject lines20(ThreadContext context, IRubyObject arg, Block block) {
        return lines(context, arg, block);
    }
}<|MERGE_RESOLUTION|>--- conflicted
+++ resolved
@@ -1590,18 +1590,13 @@
     }
 
     @JRubyMethod(name = "casecmp")
-<<<<<<< HEAD
-    public IRubyObject casecmp19(ThreadContext context, IRubyObject other) {
+    public IRubyObject casecmp(ThreadContext context, IRubyObject other) {
         Ruby runtime = context.runtime;
 
         IRubyObject tmp = other.checkStringType();
         if (tmp.isNil()) return runtime.getNil();
 
         RubyString otherStr = (RubyString) tmp;
-=======
-    public IRubyObject casecmp(ThreadContext context, IRubyObject other) {
-        RubyString otherStr = other.convertToString();
->>>>>>> ea6131a5
         Encoding enc = StringSupport.areCompatible(this, otherStr);
         if (enc == null) return context.nil;
 
@@ -1624,15 +1619,11 @@
 
     @JRubyMethod(name = "casecmp?")
     public IRubyObject casecmp_p(ThreadContext context, IRubyObject other) {
-<<<<<<< HEAD
         Ruby runtime = context.runtime;
 
         IRubyObject tmp = other.checkStringType();
         if (tmp.isNil()) return runtime.getNil();
         RubyString otherStr = (RubyString) tmp;
-=======
-        RubyString otherStr = other.convertToString();
->>>>>>> ea6131a5
 
         Encoding enc = StringSupport.areCompatible(this, otherStr);
         if (enc == null) return context.nil;
@@ -4035,11 +4026,10 @@
 
     @JRubyMethod(name = "start_with?")
     public IRubyObject start_with_p(ThreadContext context, IRubyObject arg) {
-<<<<<<< HEAD
       if (arg instanceof RubyRegexp) {
-          return rindexCommon(context, arg, 0).isNil() ? context.runtime.getFalse() : context.runtime.getTrue();
+          return rindexCommon(context, arg, 0).isNil() ? context.fals : context.tru;
       } else {
-          return start_with_pCommon(arg) ? context.runtime.getTrue() : context.runtime.getFalse();
+          return start_with_pCommon(arg) ? context.tru : context.fals;
       }
     }
 
@@ -4067,19 +4057,12 @@
         } else {
             return context.runtime.getNil();
         }
-=======
-        return start_with_pCommon(arg) ? context.tru : context.fals;
->>>>>>> ea6131a5
     }
 
     @JRubyMethod(name = "start_with?", rest = true)
     public IRubyObject start_with_p(ThreadContext context, IRubyObject[]args) {
         for (int i = 0; i < args.length; i++) {
-<<<<<<< HEAD
-            if (start_with_p(context, args[i]).isTrue()) return context.runtime.getTrue();
-=======
-            if (start_with_pCommon(args[i])) return context.tru;
->>>>>>> ea6131a5
+            if (start_with_p(context, args[i]).isTrue()) return context.tru;
         }
         return context.fals;
     }
