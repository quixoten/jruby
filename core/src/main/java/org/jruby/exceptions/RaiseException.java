/***** BEGIN LICENSE BLOCK *****
 * Version: EPL 2.0/GPL 2.0/LGPL 2.1
 *
 * The contents of this file are subject to the Eclipse Public
 * License Version 2.0 (the "License"); you may not use this file
 * except in compliance with the License. You may obtain a copy of
 * the License at http://www.eclipse.org/legal/epl-v20.html
 *
 * Software distributed under the License is distributed on an "AS
 * IS" basis, WITHOUT WARRANTY OF ANY KIND, either express or
 * implied. See the License for the specific language governing
 * rights and limitations under the License.
 *
 * Copyright (C) 2001 Alan Moore <alan_moore@gmx.net>
 * Copyright (C) 2001-2004 Jan Arne Petersen <jpetersen@uni-bonn.de>
 * Copyright (C) 2002 Benoit Cerrina <b.cerrina@wanadoo.fr>
 * Copyright (C) 2002-2004 Anders Bengtsson <ndrsbngtssn@yahoo.se>
 * Copyright (C) 2004 Thomas E Enebo <enebo@acm.org>
 * Copyright (C) 2004 Joey Gibson <joey@joeygibson.com>
 * Copyright (C) 2004 Stefan Matthias Aust <sma@3plus4.de>
 * Copyright (C) 2005 Charles O Nutter <headius@headius.com>
 *
 * Alternatively, the contents of this file may be used under the terms of
 * either of the GNU General Public License Version 2 or later (the "GPL"),
 * or the GNU Lesser General Public License Version 2.1 or later (the "LGPL"),
 * in which case the provisions of the GPL or the LGPL are applicable instead
 * of those above. If you wish to allow use of your version of this file only
 * under the terms of either the GPL or the LGPL, and not to allow others to
 * use your version of this file under the terms of the EPL, indicate your
 * decision by deleting the provisions above and replace them with the notice
 * and other provisions required by the GPL or the LGPL. If you do not delete
 * the provisions above, a recipient may use your version of this file under
 * the terms of any one of the EPL, the GPL or the LGPL.
 ***** END LICENSE BLOCK *****/

package org.jruby.exceptions;

import java.lang.reflect.Member;
import java.util.Arrays;

import org.jruby.Ruby;
import org.jruby.RubyArray;
import org.jruby.RubyClass;
import org.jruby.RubyException;
import org.jruby.RubyInstanceConfig;
import org.jruby.RubyStandardError;
import org.jruby.RubyString;
import org.jruby.runtime.Helpers;
import org.jruby.runtime.JavaSites;
import org.jruby.runtime.RubyEvent;
import org.jruby.runtime.ThreadContext;
import org.jruby.runtime.backtrace.RubyStackTraceElement;
import org.jruby.runtime.backtrace.TraceType;
import org.jruby.runtime.builtin.IRubyObject;

public class RaiseException extends JumpException {
    private static final long serialVersionUID = -7612079169559973951L;

    private RubyException exception;
    private String providedMessage;

    protected RaiseException(String message, RubyException exception) {
        super(message);
        setException(exception);
        preRaise(exception.getRuntime().getCurrentContext(), RubyException.retrieveBacktrace(exception), true);
    }

    @Override
    public final Throwable fillInStackTrace() {
        // NOTE: super logic (RubyInstanceConfig.JUMPS_HAVE_BACKTRACE) is not relevant for RaiseException

        return this; // do not auto-fill from Throwable.<init> we fill (setStackTrace) in preRaise(...)
    }

    @Deprecated
    public static RaiseException from(RubyException exception, IRubyObject backtrace) {
        return new RaiseException(exception, backtrace);
    }

    public static RaiseException from(Ruby runtime, RubyClass exceptionClass, String msg) {
        return RubyException.newException(runtime, exceptionClass, msg).toThrowable();
    }

    public static RaiseException from(Ruby runtime, RubyClass exceptionClass, String msg, IRubyObject backtrace) {
        RubyException exception = RubyException.newException(runtime, exceptionClass, msg);
        exception.setBacktrace(backtrace);
        return exception.toThrowable();
    }

    @Override
    public String getMessage() {
        if (providedMessage == null) {
            providedMessage = '(' + exception.getMetaClass().getBaseName() + ") " + exception.message(exception.getRuntime().getCurrentContext()).asJavaString();
        }
        return providedMessage;
    }

    /**
     * Gets the exception
     * @return Returns a RubyException
     */
    public final RubyException getException() {
        return exception;
    }

<<<<<<< HEAD
    private void preRaise(ThreadContext context) {
        preRaise(context, (IRubyObject) null);
    }

    private boolean requiresBacktrace(ThreadContext context) {
        // We can only omit backtraces of descendents of Standard error for 'foo rescue nil'
        return context.exceptionRequiresBacktrace ||
                !context.runtime.getStandardError().isInstance(exception) ||
                context.runtime.isDebug();
    }

    private void preRaise(ThreadContext context, IRubyObject backtrace) {
=======
    private void preRaise(ThreadContext context, IRubyObject backtrace, boolean capture) {
>>>>>>> b267aa1e
        context.runtime.incrementExceptionCount();
        if (RubyInstanceConfig.LOG_EXCEPTIONS) TraceType.logException(exception);

        doSetLastError(context);
        doCallEventHook(context);

        if (backtrace == null) {
            if (capture) { // only false to support legacy RaiseException construction (not setting trace)
                if (requiresBacktrace(context)) exception.captureBacktrace(context);
                setStackTraceFromException();
            }
        } else {
            exception.setBacktrace(backtrace);
            if (!backtrace.isNil() && !isEmptyArray(backtrace)) {
                if (requiresBacktrace(context)) exception.captureBacktrace(context);
            }
            setStackTraceFromException();
        }
    }

    private void setStackTraceFromException() {
        RubyStackTraceElement[] rubyTrace = exception.getBacktraceElements();
        if (rubyTrace.length > 5 && "getStackTrace".equals(rubyTrace[0].getMethodName())) { // -Xbacktrace.style=raw
            int skip = 0;
            if ("preRaise".equals(rubyTrace[4].getMethodName())) {
                skip = 5;
            } else if ("preRaise".equals(rubyTrace[3].getMethodName())) {
                skip = 4;
            }
            // NOTE: we could skip more useless Throwable.<init> hierarchy constructor trace
            //  up to org.jruby.exceptions.RaiseException.from ?
            rubyTrace = Arrays.copyOfRange(rubyTrace, skip, rubyTrace.length);
        }
        setStackTrace(javaTraceFromRubyTrace(rubyTrace));
    }

    private StackTraceElement[] skipFillInStackTracePart(StackTraceElement[] trace) {
        final int len = trace.length;
        if (len >= 3) {
            // NOTE: let's not do too much work here - there are 2 paths to fillInStackTrace
            int skip = 0;
            if ("preRaise".equals(trace[2].getMethodName())) {
                skip = 3;
            } else if ("preRaise".equals(trace[1].getMethodName())) {
                skip = 2;
            } else if ("fillInStackTrace".equals(trace[2].getMethodName())) {
                skip = 3; // fillInStackTraceCtor = true;
                // NOTE: we could skip more useless Throwable.<init> hierarchy constructor trace
                //  up to org.jruby.exceptions.RaiseException.from ?
            }
            return Arrays.copyOfRange(trace, skip, len);
        }
        return trace;
    }

    private void fillInStackTraceSkipPreRaise() {
        originalFillInStackTrace(); // (fillInStackTraceSkipPreRaise) originalFillInStackTrace, preRaise
        StackTraceElement[] curTrace = getStackTrace();
        StackTraceElement[] newTrace = skipFillInStackTracePart(curTrace);
        if (newTrace != curTrace) setStackTrace(newTrace);
    }

    private static void doCallEventHook(final ThreadContext context) {
        if (context.runtime.hasEventHooks()) {
            context.runtime.callEventHooks(context, RubyEvent.RAISE, context.getFile(), context.getLine(), context.getFrameName(), context.getFrameKlazz());
        }
    }

    private void doSetLastError(final ThreadContext context) {
        context.setErrorInfo(exception); // $!
    }

    /**
     * Sets the exception
     * @param newException The exception to set
     */
    protected final void setException(RubyException newException) {
        this.exception = newException;
    }

    public static StackTraceElement[] javaTraceFromRubyTrace(RubyStackTraceElement[] trace) {
        StackTraceElement[] newTrace = new StackTraceElement[trace.length];
        for (int i = 0; i < newTrace.length; i++) {
            newTrace[i] = trace[i].asStackTraceElement();
        }
        return newTrace;
    }

<<<<<<< HEAD
=======
    @Deprecated // used by JRuby-Rack
    public static RaiseException createNativeRaiseException(Ruby runtime, Throwable cause) {
        return createNativeRaiseException(runtime, cause, null);
    }
    @Deprecated
    public static RaiseException createNativeRaiseException(Ruby runtime, Throwable cause, Member target) {
        org.jruby.NativeException nativeException = new org.jruby.NativeException(runtime, runtime.getNativeException(), cause);
        return new RaiseException(cause, nativeException);
    }
    @Deprecated
    public RaiseException(Throwable cause, org.jruby.NativeException nativeException) {
        super(nativeException.getMessageAsJavaString(), cause);
        providedMessage = super.getMessage(); // cause.getClass().getId() + ": " + message
        setException(nativeException);
        preRaise(nativeException.getRuntime().getCurrentContext(), nativeException.getCause().getStackTrace());
        setStackTraceFromException();
    }

>>>>>>> b267aa1e
    @Deprecated
    public RaiseException(RubyException exception) {
        this(exception.getMessageAsJavaString(), exception);
    }

    @Deprecated
    public RaiseException(RubyException exception, boolean unused) {
        this(exception.getMessageAsJavaString(), exception);
    }

    @Deprecated
    public RaiseException(RubyException exception, IRubyObject backtrace) {
        // this(exception.getMessageAsJavaString(), exception) would preRaise twice!
        super(exception.getMessageAsJavaString());
        setException(exception);
        preRaise(exception.getRuntime().getCurrentContext(), backtrace, true);
    }

    @Deprecated
    public RaiseException(Ruby runtime, RubyClass exceptionClass, String msg) {
        this(runtime, exceptionClass, msg, null);
    }

    @Deprecated
    public RaiseException(Ruby runtime, RubyClass exceptionClass, String msg, boolean unused) {
        this(runtime, exceptionClass, msg, null);
    }

    @Deprecated
    public RaiseException(Ruby runtime, RubyClass exceptionClass, String msg, IRubyObject backtrace) {
        super(msg == null ? msg = "No message available" : msg);

        providedMessage = '(' + exceptionClass.getName() + ") " + msg;

        final ThreadContext context = runtime.getCurrentContext();
        setException(RubyException.newException(context, exceptionClass, RubyString.newUnicodeString(runtime, msg)));
        preRaise(context, backtrace, true);
    }

    @Deprecated
    public RaiseException(Ruby runtime, RubyClass exceptionClass, String msg, IRubyObject backtrace, boolean unused) {
        this(runtime, exceptionClass, msg, backtrace);
    }

    @Deprecated
    protected final void setException(RubyException newException, boolean unused) {
        this.exception = newException;
    }

<<<<<<< HEAD
=======
    @Deprecated
    private void preRaise(ThreadContext context, StackTraceElement[] javaTrace) {
        preRaise(context, null, false);

        if (requiresBacktrace(context)) {
            exception.prepareIntegratedBacktrace(context, javaTrace);
            setStackTraceFromException();
        } else {
            setStackTrace(skipFillInStackTracePart(javaTrace));
        }
    }

    private boolean requiresBacktrace(ThreadContext context) {
        // We can only omit backtraces of descendents of Standard error for 'foo rescue nil'
        return context.exceptionRequiresBacktrace || !(exception instanceof RubyStandardError);
    }

    private static boolean isEmptyArray(final IRubyObject ary) {
        return ary instanceof RubyArray && ((RubyArray) ary).size() == 0;
    }

>>>>>>> b267aa1e
    private static JavaSites.RaiseExceptionSites sites(ThreadContext context) {
        return context.sites.RaiseException;
    }
}<|MERGE_RESOLUTION|>--- conflicted
+++ resolved
@@ -103,22 +103,7 @@
         return exception;
     }
 
-<<<<<<< HEAD
-    private void preRaise(ThreadContext context) {
-        preRaise(context, (IRubyObject) null);
-    }
-
-    private boolean requiresBacktrace(ThreadContext context) {
-        // We can only omit backtraces of descendents of Standard error for 'foo rescue nil'
-        return context.exceptionRequiresBacktrace ||
-                !context.runtime.getStandardError().isInstance(exception) ||
-                context.runtime.isDebug();
-    }
-
-    private void preRaise(ThreadContext context, IRubyObject backtrace) {
-=======
     private void preRaise(ThreadContext context, IRubyObject backtrace, boolean capture) {
->>>>>>> b267aa1e
         context.runtime.incrementExceptionCount();
         if (RubyInstanceConfig.LOG_EXCEPTIONS) TraceType.logException(exception);
 
@@ -207,8 +192,6 @@
         return newTrace;
     }
 
-<<<<<<< HEAD
-=======
     @Deprecated // used by JRuby-Rack
     public static RaiseException createNativeRaiseException(Ruby runtime, Throwable cause) {
         return createNativeRaiseException(runtime, cause, null);
@@ -227,7 +210,6 @@
         setStackTraceFromException();
     }
 
->>>>>>> b267aa1e
     @Deprecated
     public RaiseException(RubyException exception) {
         this(exception.getMessageAsJavaString(), exception);
@@ -277,8 +259,6 @@
         this.exception = newException;
     }
 
-<<<<<<< HEAD
-=======
     @Deprecated
     private void preRaise(ThreadContext context, StackTraceElement[] javaTrace) {
         preRaise(context, null, false);
@@ -300,7 +280,6 @@
         return ary instanceof RubyArray && ((RubyArray) ary).size() == 0;
     }
 
->>>>>>> b267aa1e
     private static JavaSites.RaiseExceptionSites sites(ThreadContext context) {
         return context.sites.RaiseException;
     }
