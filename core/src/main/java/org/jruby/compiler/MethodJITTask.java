/***** BEGIN LICENSE BLOCK *****
 * Version: EPL 1.0/GPL 2.0/LGPL 2.1
 *
 * The contents of this file are subject to the Eclipse Public
 * License Version 1.0 (the "License"); you may not use this file
 * except in compliance with the License. You may obtain a copy of
 * the License at http://www.eclipse.org/legal/epl-v10.html
 *
 * Software distributed under the License is distributed on an "AS
 * IS" basis, WITHOUT WARRANTY OF ANY KIND, either express or
 * implied. See the License for the specific language governing
 * rights and limitations under the License.
 *
 * Alternatively, the contents of this file may be used under the terms of
 * either of the GNU General Public License Version 2 or later (the "GPL"),
 * or the GNU Lesser General Public License Version 2.1 or later (the "LGPL"),
 * in which case the provisions of the GPL or the LGPL are applicable instead
 * of those above. If you wish to allow use of your version of this file only
 * under the terms of either the GPL or the LGPL, and not to allow others to
 * use your version of this file under the terms of the EPL, indicate your
 * decision by deleting the provisions above and replace them with the notice
 * and other provisions required by the GPL or the LGPL. If you do not delete
 * the provisions above, a recipient may use your version of this file under
 * the terms of any one of the EPL, the GPL or the LGPL.
 ***** END LICENSE BLOCK *****/
package org.jruby.compiler;

import org.jruby.MetaClass;
import org.jruby.Ruby;
import org.jruby.RubyModule;
import org.jruby.ast.util.SexpMaker;
import org.jruby.internal.runtime.methods.CompiledIRMethod;
import org.jruby.internal.runtime.methods.MixedModeIRMethod;
import org.jruby.ir.targets.JVMVisitor;
import org.jruby.ir.targets.JVMVisitorMethodContext;
import org.jruby.runtime.builtin.IRubyObject;
import org.jruby.util.OneShotClassLoader;
import org.jruby.util.collections.IntHashMap;

import java.lang.invoke.MethodHandle;
import java.lang.invoke.MethodType;

class MethodJITTask implements Runnable {
    private JITCompiler jitCompiler;
    private final String className;
    private final MixedModeIRMethod method;
    private final String methodName;

    public MethodJITTask(JITCompiler jitCompiler, MixedModeIRMethod method, String className) {
        this.jitCompiler = jitCompiler;
        this.method = method;
        this.className = className;
        this.methodName = method.getName();
    }

    public void run() {
        // We synchronize against the JITCompiler object so at most one code body will jit at once in a given runtime.
        // This works around unsolved concurrency issues within the process of preparing and jitting the IR.
        // See #4739 for a reproduction script that produced various errors without this.
        synchronized (jitCompiler) {
            try {
                // Check if the method has been explicitly excluded
                if (jitCompiler.config.getExcludedMethods().size() > 0) {
                    String excludeModuleName = className;
                    if (method.getImplementationClass().getMethodLocation().isSingleton()) {
                        IRubyObject possibleRealClass = ((MetaClass) method.getImplementationClass()).getAttached();
                        if (possibleRealClass instanceof RubyModule) {
                            excludeModuleName = "Meta:" + ((RubyModule) possibleRealClass).getName();
                        }
                    }

                    if ((jitCompiler.config.getExcludedMethods().contains(excludeModuleName)
                            || jitCompiler.config.getExcludedMethods().contains(excludeModuleName + '#' + methodName)
                            || jitCompiler.config.getExcludedMethods().contains(methodName))) {
                        method.setCallCount(-1);

                        if (jitCompiler.config.isJitLogging()) {
                            JITCompiler.log(method.getImplementationClass(), method.getFile(), method.getLine(), methodName, "skipping method: " + excludeModuleName + '#' + methodName);
                        }
                        return;
                    }
                }

<<<<<<< HEAD
            String key = SexpMaker.sha1(method.getIRScope());
            Ruby runtime = jitCompiler.runtime;
            JVMVisitor visitor = new JVMVisitor(runtime);
            MethodJITClassGenerator generator = new MethodJITClassGenerator(className, methodName, key, runtime, method, visitor);
=======
                String key = SexpMaker.sha1(method.getIRScope());
                JVMVisitor visitor = new JVMVisitor();
                MethodJITClassGenerator generator = new MethodJITClassGenerator(className, methodName, key, jitCompiler.runtime, method, visitor);
>>>>>>> a0892f60

                JVMVisitorMethodContext context = new JVMVisitorMethodContext();
                generator.compile(context);

<<<<<<< HEAD
            // FIXME: reinstate active bytecode size check
            // At this point we still need to reinstate the bytecode size check, to ensure we're not loading code
            // that's so big that JVMs won't even try to compile it. Removed the check because with the new IR JIT
            // bytecode counts often include all nested scopes, even if they'd be different methods. We need a new
            // mechanism of getting all method sizes.
            Class sourceClass = visitor.defineFromBytecode(method.getIRScope(), generator.bytecode(), new OneShotClassLoader(runtime.getJRubyClassLoader()));
=======
                // FIXME: reinstate active bytecode size check
                // At this point we still need to reinstate the bytecode size check, to ensure we're not loading code
                // that's so big that JVMs won't even try to compile it. Removed the check because with the new IR JIT
                // bytecode counts often include all nested scopes, even if they'd be different methods. We need a new
                // mechanism of getting all method sizes.
                Class sourceClass = visitor.defineFromBytecode(method.getIRScope(), generator.bytecode(), new OneShotClassLoader(jitCompiler.runtime.getJRubyClassLoader()));
>>>>>>> a0892f60

                if (sourceClass == null) {
                    // class could not be found nor generated; give up on JIT and bail out
                    jitCompiler.counts.failCount.incrementAndGet();
                    return;
                } else {
                    generator.updateCounters(jitCompiler.counts, method.ensureInstrsReady());
                }

                // successfully got back a jitted method
                long methodCount = jitCompiler.counts.successCount.incrementAndGet();

                // logEvery n methods based on configuration
                if (jitCompiler.config.getJitLogEvery() > 0) {
                    if (methodCount % jitCompiler.config.getJitLogEvery() == 0) {
                        JITCompiler.log(method.getImplementationClass(), method.getFile(), method.getLine(), methodName, "live compiled methods: " + methodCount);
                    }
                }

                if (jitCompiler.config.isJitLogging()) {
                    JITCompiler.log(method.getImplementationClass(), method.getFile(), method.getLine(), className + '.' + methodName, "done jitting");
                }

                String variableName = context.getVariableName();
                MethodHandle variable = JITCompiler.PUBLIC_LOOKUP.findStatic(sourceClass, variableName, context.getNativeSignature(-1));
                IntHashMap<MethodType> signatures = context.getNativeSignaturesExceptVariable();

                if (signatures.size() == 0) {
                    // only variable-arity
                    method.completeBuild(
                            new CompiledIRMethod(
                                    variable,
                                    method.getIRScope(),
                                    method.getVisibility(),
                                    method.getImplementationClass(),
                                    method.getIRScope().receivesKeywordArgs()));

                } else {
                    // also specific-arity
                    for (IntHashMap.Entry<MethodType> entry : signatures.entrySet()) {
                        method.completeBuild(
                                new CompiledIRMethod(
                                        variable,
                                        JITCompiler.PUBLIC_LOOKUP.findStatic(sourceClass, context.getSpecificName(), entry.getValue()),
                                        entry.getKey(),
                                        method.getIRScope(),
                                        method.getVisibility(),
                                        method.getImplementationClass(),
                                        method.getIRScope().receivesKeywordArgs()));
                        break; // FIXME: only supports one arity
                    }
                }
            } catch (Throwable t) {
                if (jitCompiler.config.isJitLogging()) {
                    JITCompiler.log(method.getImplementationClass(), method.getFile(), method.getLine(), className + '.' + methodName, "Could not compile; passes run: " + method.getIRScope().getExecutedPasses(), t.getMessage());
                    if (jitCompiler.config.isJitLoggingVerbose()) {
                        t.printStackTrace();
                    }
                }

                jitCompiler.counts.failCount.incrementAndGet();
            }
        }
    }
}<|MERGE_RESOLUTION|>--- conflicted
+++ resolved
@@ -81,35 +81,20 @@
                     }
                 }
 
-<<<<<<< HEAD
-            String key = SexpMaker.sha1(method.getIRScope());
-            Ruby runtime = jitCompiler.runtime;
-            JVMVisitor visitor = new JVMVisitor(runtime);
-            MethodJITClassGenerator generator = new MethodJITClassGenerator(className, methodName, key, runtime, method, visitor);
-=======
                 String key = SexpMaker.sha1(method.getIRScope());
-                JVMVisitor visitor = new JVMVisitor();
-                MethodJITClassGenerator generator = new MethodJITClassGenerator(className, methodName, key, jitCompiler.runtime, method, visitor);
->>>>>>> a0892f60
+                Ruby runtime = jitCompiler.runtime;
+                JVMVisitor visitor = new JVMVisitor(runtime);
+                MethodJITClassGenerator generator = new MethodJITClassGenerator(className, methodName, key, runtime, method, visitor);
 
                 JVMVisitorMethodContext context = new JVMVisitorMethodContext();
                 generator.compile(context);
 
-<<<<<<< HEAD
-            // FIXME: reinstate active bytecode size check
-            // At this point we still need to reinstate the bytecode size check, to ensure we're not loading code
-            // that's so big that JVMs won't even try to compile it. Removed the check because with the new IR JIT
-            // bytecode counts often include all nested scopes, even if they'd be different methods. We need a new
-            // mechanism of getting all method sizes.
-            Class sourceClass = visitor.defineFromBytecode(method.getIRScope(), generator.bytecode(), new OneShotClassLoader(runtime.getJRubyClassLoader()));
-=======
                 // FIXME: reinstate active bytecode size check
                 // At this point we still need to reinstate the bytecode size check, to ensure we're not loading code
                 // that's so big that JVMs won't even try to compile it. Removed the check because with the new IR JIT
                 // bytecode counts often include all nested scopes, even if they'd be different methods. We need a new
                 // mechanism of getting all method sizes.
-                Class sourceClass = visitor.defineFromBytecode(method.getIRScope(), generator.bytecode(), new OneShotClassLoader(jitCompiler.runtime.getJRubyClassLoader()));
->>>>>>> a0892f60
+                Class sourceClass = visitor.defineFromBytecode(method.getIRScope(), generator.bytecode(), new OneShotClassLoader(runtime.getJRubyClassLoader()));
 
                 if (sourceClass == null) {
                     // class could not be found nor generated; give up on JIT and bail out
