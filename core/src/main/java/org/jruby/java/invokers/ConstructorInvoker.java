package org.jruby.java.invokers;

import java.lang.reflect.Constructor;
import java.lang.reflect.Member;
import java.util.List;
import org.jruby.Ruby;
import org.jruby.RubyModule;
import org.jruby.RubyProc;
import org.jruby.java.proxies.JavaProxy;
import org.jruby.javasupport.JavaCallable;
import org.jruby.javasupport.JavaConstructor;
import org.jruby.runtime.Block;
import org.jruby.runtime.ThreadContext;
import org.jruby.runtime.builtin.IRubyObject;

public final class ConstructorInvoker extends RubyToJavaInvoker {

    public ConstructorInvoker(RubyModule host, List<Constructor> ctors) {
        super(host, ctors.toArray(new Constructor[ctors.size()]));

        trySetAccessible(getAccessibleObjects());
    }

    @Override
    protected JavaCallable createCallable(Ruby ruby, Member member) {
        return JavaConstructor.create(ruby, (Constructor)member);
    }

    @Override
    protected JavaCallable[] createCallableArray(JavaCallable callable) {
        return new JavaConstructor[] {(JavaConstructor)callable};
    }

    @Override
    protected JavaCallable[] createCallableArray(int size) {
        return new JavaConstructor[size];
    }

    @Override
    protected JavaCallable[][] createCallableArrayArray(int size) {
        return new JavaConstructor[size][];
    }

    @Override
    protected Class[] getMemberParameterTypes(Member member) {
        return ((Constructor) member).getParameterTypes();
    }

    @Override
    protected boolean isMemberVarArgs(Member member) {
        return ((Constructor) member).isVarArgs();
    }

    @Override
    public IRubyObject call(ThreadContext context, IRubyObject self, RubyModule clazz, String name, IRubyObject[] args) {
        JavaProxy proxy = castJavaProxy(self);
        JavaConstructor constructor = (JavaConstructor) findCallable(self, name, args, args.length);

<<<<<<< HEAD
        int len = args.length;
        final Object[] convertedArgs;
        JavaConstructor constructor = (JavaConstructor) findCallable(self, name, args, len);
        if (constructor.isVarArgs()) {
            len = constructor.getArity() - 1;
            convertedArgs = new Object[len + 1];
            for (int i = 0; i < len && i < args.length; i++) {
                convertedArgs[i] = convertArg(args[i], constructor, i);
            }
            convertedArgs[len] = convertVarArgs(args, constructor);
        } else {
            convertedArgs = new Object[len];
            for (int i = 0; i < len && i < args.length; i++) {
                convertedArgs[i] = convertArg(args[i], constructor, i);
            }
        }

        proxy.setObject(constructor.newInstanceDirect(context, convertedArgs));
        
=======
        final Object[] convertedArgs = convertArguments(constructor, args);
        proxy.setObject( constructor.newInstanceDirect(convertedArgs) );
>>>>>>> aaf16814
        return self;
    }

    @Override
    public IRubyObject call(ThreadContext context, IRubyObject self, RubyModule clazz, String name) {
        if (javaVarargsCallables != null) return call(context, self, clazz, name, IRubyObject.NULL_ARRAY);
        JavaProxy proxy = castJavaProxy(self);
        JavaConstructor constructor = (JavaConstructor) findCallableArityZero(self, name);

        proxy.setObject(constructor.newInstanceDirect(context));
        
        return self;
    }

    @Override
    public IRubyObject call(ThreadContext context, IRubyObject self, RubyModule clazz, String name, IRubyObject arg0) {
        if (javaVarargsCallables != null) return call(context, self, clazz, name, new IRubyObject[] {arg0});
        JavaProxy proxy = castJavaProxy(self);
        JavaConstructor constructor = (JavaConstructor) findCallableArityOne(self, name, arg0);
        final Class<?>[] paramTypes = constructor.getParameterTypes();
        Object cArg0 = arg0.toJava(paramTypes[0]);

        proxy.setObject(constructor.newInstanceDirect(context, cArg0));
        
        return self;
    }

    @Override
    public IRubyObject call(ThreadContext context, IRubyObject self, RubyModule clazz, String name, IRubyObject arg0, IRubyObject arg1) {
        if (javaVarargsCallables != null) return call(context, self, clazz, name, new IRubyObject[] {arg0, arg1});
        JavaProxy proxy = castJavaProxy(self);
        JavaConstructor constructor = (JavaConstructor) findCallableArityTwo(self, name, arg0, arg1);
        final Class<?>[] paramTypes = constructor.getParameterTypes();
        Object cArg0 = arg0.toJava(paramTypes[0]);
        Object cArg1 = arg1.toJava(paramTypes[1]);

        proxy.setObject(constructor.newInstanceDirect(context, cArg0, cArg1));

        return self;
    }

    @Override
    public IRubyObject call(ThreadContext context, IRubyObject self, RubyModule clazz, String name, IRubyObject arg0, IRubyObject arg1, IRubyObject arg2) {
        if (javaVarargsCallables != null) return call(context, self, clazz, name, new IRubyObject[] {arg0, arg1, arg2});
        JavaProxy proxy = castJavaProxy(self);
        JavaConstructor constructor = (JavaConstructor) findCallableArityThree(self, name, arg0, arg1, arg2);
        final Class<?>[] paramTypes = constructor.getParameterTypes();
        Object cArg0 = arg0.toJava(paramTypes[0]);
        Object cArg1 = arg1.toJava(paramTypes[1]);
        Object cArg2 = arg2.toJava(paramTypes[2]);

        proxy.setObject(constructor.newInstanceDirect(context, cArg0, cArg1, cArg2));

        return self;
    }

    @Override
    public IRubyObject call(ThreadContext context, IRubyObject self, RubyModule clazz, String name, IRubyObject[] args, Block block) {
        if (block.isGiven()) {
            JavaProxy proxy = castJavaProxy(self);

            int len = args.length;
            // too much array creation!
            Object[] convertedArgs = new Object[len + 1];
            IRubyObject[] intermediate = new IRubyObject[len + 1];
            System.arraycopy(args, 0, intermediate, 0, len);
            intermediate[len] = RubyProc.newProc(context.runtime, block, block.type);

            JavaConstructor constructor = (JavaConstructor) findCallable(self, name, intermediate, len + 1);
            final Class<?>[] paramTypes = constructor.getParameterTypes();
            for (int i = 0; i < len + 1; i++) {
                convertedArgs[i] = intermediate[i].toJava(paramTypes[i]);
            }

            proxy.setObject(constructor.newInstanceDirect(context, convertedArgs));

            return self;
        }
        return call(context, self, clazz, name, args);
    }

    @Override
    public IRubyObject call(ThreadContext context, IRubyObject self, RubyModule clazz, String name, Block block) {
        if (block.isGiven()) {
            JavaProxy proxy = castJavaProxy(self);

            RubyProc proc = RubyProc.newProc(context.runtime, block, block.type);
            JavaConstructor constructor = (JavaConstructor) findCallableArityOne(self, name, proc);
            final Class<?>[] paramTypes = constructor.getParameterTypes();
            Object cArg0 = proc.toJava(paramTypes[0]);

            proxy.setObject(constructor.newInstanceDirect(context, cArg0));

            return self;
        }
        return call(context, self, clazz, name);
    }

    @Override
    public IRubyObject call(ThreadContext context, IRubyObject self, RubyModule clazz, String name, IRubyObject arg0, Block block) {
        if (block.isGiven()) {
            JavaProxy proxy = castJavaProxy(self);

            RubyProc proc = RubyProc.newProc(context.runtime, block, block.type);
            JavaConstructor constructor = (JavaConstructor) findCallableArityTwo(self, name, arg0, proc);
            final Class<?>[] paramTypes = constructor.getParameterTypes();
            Object cArg0 = arg0.toJava(paramTypes[0]);
            Object cArg1 = proc.toJava(paramTypes[1]);

            proxy.setObject(constructor.newInstanceDirect(context, cArg0, cArg1));

            return self;
        }
        return call(context, self, clazz, name, arg0);
    }

    @Override
    public IRubyObject call(ThreadContext context, IRubyObject self, RubyModule clazz, String name, IRubyObject arg0, IRubyObject arg1, Block block) {
        if (block.isGiven()) {
            JavaProxy proxy = castJavaProxy(self);

            RubyProc proc = RubyProc.newProc(context.runtime, block, block.type);
            JavaConstructor constructor = (JavaConstructor) findCallableArityThree(self, name, arg0, arg1, proc);
            final Class<?>[] paramTypes = constructor.getParameterTypes();
            Object cArg0 = arg0.toJava(paramTypes[0]);
            Object cArg1 = arg1.toJava(paramTypes[1]);
            Object cArg2 = proc.toJava(paramTypes[2]);

            proxy.setObject(constructor.newInstanceDirect(context, cArg0, cArg1, cArg2));

            return self;
        }
        return call(context, self, clazz, name, arg0, arg1);
    }

    @Override
    public IRubyObject call(ThreadContext context, IRubyObject self, RubyModule clazz, String name, IRubyObject arg0, IRubyObject arg1, IRubyObject arg2, Block block) {
        if (block.isGiven()) {
            JavaProxy proxy = castJavaProxy(self);

            RubyProc proc = RubyProc.newProc(context.runtime, block, block.type);
            JavaConstructor constructor = (JavaConstructor) findCallableArityFour(self, name, arg0, arg1, arg2, proc);
            final Class<?>[] paramTypes = constructor.getParameterTypes();
            Object cArg0 = arg0.toJava(paramTypes[0]);
            Object cArg1 = arg1.toJava(paramTypes[1]);
            Object cArg2 = arg2.toJava(paramTypes[2]);
            Object cArg3 = proc.toJava(paramTypes[3]);

            proxy.setObject(constructor.newInstanceDirect(context, cArg0, cArg1, cArg2, cArg3));

            return self;
        }
        return call(context, self, clazz, name, arg0, arg1, arg2);
    }
}<|MERGE_RESOLUTION|>--- conflicted
+++ resolved
@@ -56,30 +56,9 @@
         JavaProxy proxy = castJavaProxy(self);
         JavaConstructor constructor = (JavaConstructor) findCallable(self, name, args, args.length);
 
-<<<<<<< HEAD
-        int len = args.length;
-        final Object[] convertedArgs;
-        JavaConstructor constructor = (JavaConstructor) findCallable(self, name, args, len);
-        if (constructor.isVarArgs()) {
-            len = constructor.getArity() - 1;
-            convertedArgs = new Object[len + 1];
-            for (int i = 0; i < len && i < args.length; i++) {
-                convertedArgs[i] = convertArg(args[i], constructor, i);
-            }
-            convertedArgs[len] = convertVarArgs(args, constructor);
-        } else {
-            convertedArgs = new Object[len];
-            for (int i = 0; i < len && i < args.length; i++) {
-                convertedArgs[i] = convertArg(args[i], constructor, i);
-            }
-        }
-
-        proxy.setObject(constructor.newInstanceDirect(context, convertedArgs));
-        
-=======
         final Object[] convertedArgs = convertArguments(constructor, args);
-        proxy.setObject( constructor.newInstanceDirect(convertedArgs) );
->>>>>>> aaf16814
+        proxy.setObject( constructor.newInstanceDirect(context, convertedArgs) );
+
         return self;
     }
 
@@ -90,7 +69,7 @@
         JavaConstructor constructor = (JavaConstructor) findCallableArityZero(self, name);
 
         proxy.setObject(constructor.newInstanceDirect(context));
-        
+
         return self;
     }
 
@@ -103,7 +82,7 @@
         Object cArg0 = arg0.toJava(paramTypes[0]);
 
         proxy.setObject(constructor.newInstanceDirect(context, cArg0));
-        
+
         return self;
     }
 
