--- conflicted
+++ resolved
@@ -57,10 +57,6 @@
 import static org.jruby.util.CodegenUtils.prettyParams;
 
 public abstract class RubyToJavaInvoker<T extends JavaCallable> extends JavaMethod {
-<<<<<<< HEAD
-=======
-
->>>>>>> fe0411a2
     static final NonBlockingHashMapLong NULL_CACHE = new NullHashMapLong();
 
     protected T javaCallable; /* null if multiple callable members */
@@ -355,21 +351,7 @@
         return accessible;
     }
 
-<<<<<<< HEAD
-    static <T extends AccessibleObject> T[] setAccessible(T[] accessibles) {
-=======
-    private static void rethrowIfNotInaccessibleObject(RuntimeException re) {
-        // Mega gross, but how else are we supposed to catch this and support Java 8?
-        if (re.getClass().getName().equals("java.lang.reflect.InaccessibleObjectException")) {
-            // ok, leave it inaccessible
-        } else {
-            // throw all other RuntimeException
-            throw re;
-        }
-    }
-
     static <T extends AccessibleObject & Member> T[] setAccessible(T[] accessibles) {
->>>>>>> fe0411a2
         // TODO: Replace flag that's false on 9 with proper module checks
         if (!Ruby.isSecurityRestricted() &&
                 Options.JI_SETACCESSIBLE.load()) {
