--- conflicted
+++ resolved
@@ -23,28 +23,8 @@
 
     @Override
     public IRubyObject call(ThreadContext context, IRubyObject self, RubyModule clazz, String name, IRubyObject[] args) {
-<<<<<<< HEAD
-        int len = args.length;
-        final Object[] convertedArgs;
-        JavaMethod method = (JavaMethod)findCallable(self, name, args, len);
-        if (method.isVarArgs()) {
-            len = method.getArity() - 1;
-            convertedArgs = new Object[len + 1];
-            for (int i = 0; i < len && i < args.length; i++) {
-                convertedArgs[i] = convertArg(args[i], method, i);
-            }
-            convertedArgs[len] = convertVarArgs(args, method);
-        } else {
-            convertedArgs = new Object[len];
-            for (int i = 0; i < len && i < args.length; i++) {
-                convertedArgs[i] = convertArg(args[i], method, i);
-            }
-        }
-        return method.invokeStaticDirect(context, convertedArgs);
-=======
         JavaMethod method = (JavaMethod) findCallable(self, name, args, args.length);
-        return method.invokeStaticDirect( convertArguments(method, args) );
->>>>>>> aaf16814
+        return method.invokeStaticDirect( context, convertArguments(method, args) );
     }
 
     @Override
