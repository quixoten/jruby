--- conflicted
+++ resolved
@@ -606,11 +606,7 @@
         ScriptEngine instance = newScriptEngine();
         instance.eval("def trigger_npe\nraise java.lang.NullPointerException.new\nend");
         try {
-<<<<<<< HEAD
-            ((Invocable) instance).invokeMethod(Object.class,"trigger_npe");
-=======
-            Object result = ((Invocable) instance).invokeMethod(Object.class,"trigger_npe", null);
->>>>>>> 2fd985f2
+            ((Invocable) instance).invokeMethod(Object.class,"trigger_npe", null);
             fail("Expected javax.script.ScriptException");
         } catch (javax.script.ScriptException sex) {
             // javax.script.ScriptException is expected
@@ -651,11 +647,7 @@
         ScriptEngine instance = newScriptEngine();
         instance.eval("def trigger_npe\nraise java.lang.NullPointerException.new\nend");
         try {
-<<<<<<< HEAD
-            ((Invocable) instance).invokeFunction("trigger_npe");
-=======
-            Object result = ((Invocable) instance).invokeFunction("trigger_npe", null);
->>>>>>> 2fd985f2
+            ((Invocable) instance).invokeFunction("trigger_npe", null);
             fail("Expected javax.script.ScriptException");
         } catch (javax.script.ScriptException sex) {
             // javax.script.ScriptException is expected
