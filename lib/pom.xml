--- conflicted
+++ resolved
@@ -5,11 +5,7 @@
   <parent>
     <groupId>org.jruby</groupId>
     <artifactId>jruby-parent</artifactId>
-<<<<<<< HEAD
     <version>9000.dev-SNAPSHOT</version>
-=======
-    <version>1.7.14.dev-SNAPSHOT</version>
->>>>>>> 3ada3d95
   </parent>
   <artifactId>jruby-lib</artifactId>
   <packaging>pom</packaging>
@@ -24,11 +20,7 @@
     <dependency>
       <groupId>org.jruby</groupId>
       <artifactId>jruby-core</artifactId>
-<<<<<<< HEAD
       <version>9000.dev-SNAPSHOT</version>
-=======
-      <version>1.7.14.dev-SNAPSHOT</version>
->>>>>>> 3ada3d95
     </dependency>
     <dependency>
       <groupId>org.jruby.gems</groupId>
