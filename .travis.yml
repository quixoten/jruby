--- conflicted
+++ resolved
@@ -24,27 +24,6 @@
   global:
     - MALLOC_ARENA_MAX=2
   matrix:
-<<<<<<< HEAD
-=======
-    - PHASE='-Ptest'
-    - PHASE='-Prake -Dtask=test:jruby'
-    - PHASE='-Prake -Dtask=test:jruby:fullint'
-    - PHASE='-Prake -Dtask=test:jruby:jit'
-    - PHASE='-Prake -Dtask=test:mri'
-    - PHASE='-Prake -Dtask=test:mri:fullint'
-    - PHASE='-Prake -Dtask=test:mri:jit'
-    - PHASE='-Prake -Dtask=test:slow_suites'
-    - PHASE='-Prake -Dtask=test:tracing'
-    - PHASE='-Prake -Dtask=spec:ji'
-    - PHASE='-Prake -Dtask=spec:compiler'
-    - PHASE='-Prake -Dtask=spec:compiler' JRUBY_OPTS=-Xcompile.invokedynamic
-    - PHASE='-Prake -Dtask=spec:ffi'
-    - PHASE='-Prake -Dtask=spec:regression'
-    - PHASE='-Prake -Dtask=spec:ruby:fast'
-    - PHASE='-Prake -Dtask=spec:jruby'
-    - PHASE='-Prake -Dtask=spec:jrubyc'
-    - PHASE='-Prake -Dtask=spec:profiler'
->>>>>>> 1ac43bb7
     - JT='test specs :language'
     - JT='test specs :core'
     - JT='test specs :library'
