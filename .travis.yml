--- conflicted
+++ resolved
@@ -42,14 +42,6 @@
     - PHASE='-Prake -Dtask=spec:jruby'
     - PHASE='-Prake -Dtask=spec:jrubyc'
     - PHASE='-Prake -Dtask=spec:profiler'
-<<<<<<< HEAD
-    #- JT='test specs :language'
-    #- JT='test specs :core'
-    #- JT='test specs :library'
-    #- JT='test specs :truffle'
-    #- JT='test mri'
-    #- JT='test integration'
-=======
     - JT='test specs :language'
     - JT='test specs :core'
     - JT='test specs :library'
@@ -57,7 +49,6 @@
     - JT='test mri'
     - JT='test integration'
     - JTR='ci --batch ../lib/ruby/truffle/jruby+truffle/gem_ci/travis.txt'
->>>>>>> 1d8ac7b7
 
 matrix:
   include:
