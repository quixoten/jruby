language: java

sudo: false

dist: trusty

cache:
 directories:
   - $HOME/.m2

before_install:
  - unset _JAVA_OPTIONS
  - rm ~/.m2/settings.xml
  - export MAVEN_SKIP_RC=true
<<<<<<< HEAD
  - export MAVEN_OPTS="-Xmn52M -Xmx504M -XX:CompressedClassSpaceSize=96M -XX:MaxMetaspaceSize=120M"
  - export JAVA_OPTS="$JAVA_OPTS -XX:CompressedClassSpaceSize=72M -XX:MaxMetaspaceSize=96M"
=======
  - mvn -Xmx32M -v | grep 1.7.0; if [ $? = 0 ]; then export MAVEN_OPTS="-XX:MaxPermSize=160M"; else export MAVEN_OPTS="-XX:MaxMetaspaceSize=144M -XX:CompressedClassSpaceSize=96M"; fi
  - export MAVEN_OPTS="-Xms64M -Xmx512M $MAVEN_OPTS"
  - export JAVA_OPTS="$JAVA_OPTS"

>>>>>>> 3a4eefb0

before_script:
  - unset GEM_PATH GEM_HOME IRBRC JRUBY_OPTS
  - unset _JAVA_OPTIONS # travis/travis#8408
  - export PATH="`pwd`/bin:$PATH"
  - echo $HOME
  - echo $JAVA_OPTS
  - echo $MAVEN_OPTS

jdk:
<<<<<<< HEAD
  - oraclejdk8
=======
  - openjdk7
>>>>>>> 3a4eefb0

os:
  - linux

env:
  global:
<<<<<<< HEAD
    - JAVA_OPTS="-XX:+TieredCompilation -XX:TieredStopAtLevel=1 -Xmn36M -Xmx768M -XX:InitialCodeCacheSize=40M -XX:ReservedCodeCacheSize=120M -Djava.security.egd=file:/dev/./urandom"
=======
    - JAVA_OPTS="-XX:+TieredCompilation -XX:TieredStopAtLevel=1 -Xms48M -Xmx640M -XX:InitialCodeCacheSize=40M -XX:ReservedCodeCacheSize=120M -Djava.security.egd=file:/dev/./urandom"
>>>>>>> 3a4eefb0
    - MALLOC_ARENA_MAX=2
  matrix:
    - PHASE='-Ptest'
    - PHASE='-Prake -Dtask=test:jruby'
    #- PHASE='-Prake -Dtask=test:jruby:fullint' # included with OpenJDK bellow
    - PHASE='-Prake -Dtask=test:jruby:jit'
    - PHASE='-Prake -Dtask=test:jruby:aot'
    - PHASE='-Prake -Dtask=test:mri'
    - PHASE='-Prake -Dtask=test:mri:fullint'
    - PHASE='-Prake -Dtask=test:mri:jit'
    - PHASE='-Prake -Dtask=test:slow_suites'
    - PHASE='-Prake -Dtask=test:tracing'
    - PHASE='-Prake -Dtask=spec:ji'
    - PHASE='-Prake -Dtask=spec:compiler'
    - PHASE='-Prake -Dtask=spec:compiler' JRUBY_OPTS=-Xcompile.invokedynamic
    - PHASE='-Prake -Dtask=spec:ffi'
    - PHASE='-Prake -Dtask=spec:regression'
    - PHASE='-Prake -Dtask=spec:ruby:fast'
    - PHASE='-Prake -Dtask=spec:jruby'
    - PHASE='-Prake -Dtask=spec:jrubyc'
    - PHASE='-Prake -Dtask=spec:profiler'

matrix:
  include:
    - env: PHASE='-Ptest'
      jdk: openjdk8
    - env: PHASE='-Prake -Dtask=test:jruby:fullint'
      jdk: openjdk8
    # these profile do no need to run for all JDKs
    - env: PHASE='-Pdist'
      jdk: openjdk8
    - env: PHASE='-Pjruby-jars'
      jdk: openjdk8
    - env: PHASE='-Pmain'
      jdk: oraclejdk8
    - env: PHASE='-Pcomplete'
      jdk: oraclejdk8
    - env: PHASE='-Posgi'
      jdk: oraclejdk8
    - env: PHASE='-Pj2ee'
      jdk: oraclejdk8
<<<<<<< HEAD
=======
    - env: PHASE='-Prake -Dtask=test:mri'
      jdk: oraclejdk8
    # These next two started crashing on JDK7 in March 2015, possibly due to JVM issues on Travis's Docker-based env
>>>>>>> 3a4eefb0
    - env: PHASE='-Pjruby-jars,test -Dinvoker.test=extended'
      jdk: oraclejdk8
    - env: PHASE='-Pmain,test -Dinvoker.test=extended'
      jdk: oraclejdk8
    - env: PHASE='-Pjruby_complete_jar_extended -Dinvoker.skip=true'
      jdk: oraclejdk8
    - env: COMMAND=test/check_versions.sh
      jdk: oraclejdk8
    - env: PHASE='-Prake -Dtask=test:jruby:jit'
      jdk: oraclejdk9
    - env: PHASE='-Prake -Dtask=test:mri:jit'
      jdk: oraclejdk9
    - env: PHASE='-Prake -Dtask=spec:ruby:fast'
      jdk: oraclejdk9
    - env: PHASE='-Pmain'
      jdk: oraclejdk9
    - env: PHASE='-Pcomplete'
      jdk: oraclejdk9
  allow_failures:
    - env: PHASE='-Prake -Dtask=test:jruby:jit'
      jdk: oraclejdk9
    - env: PHASE='-Prake -Dtask=test:mri:jit'
      jdk: oraclejdk9
    - env: PHASE='-Prake -Dtask=spec:ruby:fast'
      jdk: oraclejdk9

install:
  - ./mvnw $MAVEN_CLI_OPTS package -B -Dinvoker.skip -Dmaven.test.skip
script: tool/travis-script.sh

notifications:
  irc:
    channels:
      - "irc.freenode.org#jruby"
    on_success: change
    on_failure: always
    template:
      - "%{repository} (%{branch}:%{commit} by %{author}): %{message} (%{build_url})"
    skip_join: true

# we are on a branch
    on_success: always
    on_failure: never

services:
  - redis-server

addons:
  apt:
    packages:
      - oracle-java9-installer<|MERGE_RESOLUTION|>--- conflicted
+++ resolved
@@ -12,15 +12,9 @@
   - unset _JAVA_OPTIONS
   - rm ~/.m2/settings.xml
   - export MAVEN_SKIP_RC=true
-<<<<<<< HEAD
-  - export MAVEN_OPTS="-Xmn52M -Xmx504M -XX:CompressedClassSpaceSize=96M -XX:MaxMetaspaceSize=120M"
-  - export JAVA_OPTS="$JAVA_OPTS -XX:CompressedClassSpaceSize=72M -XX:MaxMetaspaceSize=96M"
-=======
   - mvn -Xmx32M -v | grep 1.7.0; if [ $? = 0 ]; then export MAVEN_OPTS="-XX:MaxPermSize=160M"; else export MAVEN_OPTS="-XX:MaxMetaspaceSize=144M -XX:CompressedClassSpaceSize=96M"; fi
   - export MAVEN_OPTS="-Xms64M -Xmx512M $MAVEN_OPTS"
   - export JAVA_OPTS="$JAVA_OPTS"
-
->>>>>>> 3a4eefb0
 
 before_script:
   - unset GEM_PATH GEM_HOME IRBRC JRUBY_OPTS
@@ -31,22 +25,14 @@
   - echo $MAVEN_OPTS
 
 jdk:
-<<<<<<< HEAD
   - oraclejdk8
-=======
-  - openjdk7
->>>>>>> 3a4eefb0
 
 os:
   - linux
 
 env:
   global:
-<<<<<<< HEAD
-    - JAVA_OPTS="-XX:+TieredCompilation -XX:TieredStopAtLevel=1 -Xmn36M -Xmx768M -XX:InitialCodeCacheSize=40M -XX:ReservedCodeCacheSize=120M -Djava.security.egd=file:/dev/./urandom"
-=======
     - JAVA_OPTS="-XX:+TieredCompilation -XX:TieredStopAtLevel=1 -Xms48M -Xmx640M -XX:InitialCodeCacheSize=40M -XX:ReservedCodeCacheSize=120M -Djava.security.egd=file:/dev/./urandom"
->>>>>>> 3a4eefb0
     - MALLOC_ARENA_MAX=2
   matrix:
     - PHASE='-Ptest'
@@ -88,12 +74,6 @@
       jdk: oraclejdk8
     - env: PHASE='-Pj2ee'
       jdk: oraclejdk8
-<<<<<<< HEAD
-=======
-    - env: PHASE='-Prake -Dtask=test:mri'
-      jdk: oraclejdk8
-    # These next two started crashing on JDK7 in March 2015, possibly due to JVM issues on Travis's Docker-based env
->>>>>>> 3a4eefb0
     - env: PHASE='-Pjruby-jars,test -Dinvoker.test=extended'
       jdk: oraclejdk8
     - env: PHASE='-Pmain,test -Dinvoker.test=extended'
