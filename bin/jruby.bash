--- conflicted
+++ resolved
@@ -240,14 +240,10 @@
             java_args=("${java_args[@]}" "-Dgraal.option.$opt")
         elif [ "${val:0:15}" = "-Dgraal.option." ]; then # Graal options
             opt=${val:15}
-<<<<<<< HEAD
             java_args=("${java_args[@]}" "-Dgraal.option.$opt")
-=======
-            java_args=("${java_args[@]}" "-Djvmci.option.$opt")
         elif [ "${val:0:8}" = "-Dgraal." ]; then # Graal options
             opt=${val:8}
-            java_args=("${java_args[@]}" "-Djvmci.option.$opt")
->>>>>>> 712f62cd
+            java_args=("${java_args[@]}" "-Dgraal.option.$opt")
         else
             if [ "${val:0:3}" = "-ea" ]; then
                 VERIFY_JRUBY="yes"
