--- conflicted
+++ resolved
@@ -11,42 +11,15 @@
   # Debug utilities specific to Truffle.
   module Debug
 
-<<<<<<< HEAD
-    def self.break(file = nil, line = nil, condition = nil)
-      if line.nil?
-        raise 'must specify both a file and a line, or neither' unless file.nil?
-        Truffle::Primitive.simple_shell
-      elsif not condition.nil?
-        Truffle::Primitive.attach file, line do |binding|
-          if binding.eval(condition)
-            Truffle::Primitive.simple_shell
-          end
-        end
-      elsif block_given?
-        Truffle::Primitive.attach file, line do |binding|
-          if yield binding
-            Truffle::Primitive.simple_shell
-          end
-        end
-      else
-        Truffle::Primitive.attach file, line do |binding|
-          Truffle::Primitive.simple_shell
-        end
-      end
-    end
-
-    def self.clear(file, line)
-      Truffle::Primitive.detach file, line
-=======
     # Break and enter an interactive shell.
     # @return [nil]
     #
     # # Usage
-    # 
+    #
     # In the shell you can type normal Ruby expressions and have them evaluated
     # in the current frame. Results will be printed via `#inspect`, like in
     # IRB.
-    # 
+    #
     # Extra commands available are:
     #
     # * `continue` leave the interactive shell and continue execution
@@ -75,9 +48,31 @@
     # 99
     # > continue
     # ```
-    def self.break
-      Truffle::Primitive.simple_shell
->>>>>>> 596a74a5
+    def self.break(file = nil, line = nil, condition = nil)
+      if line.nil?
+        raise 'must specify both a file and a line, or neither' unless file.nil?
+        Truffle::Primitive.simple_shell
+      elsif not condition.nil?
+        Truffle::Primitive.attach file, line do |binding|
+          if binding.eval(condition)
+            Truffle::Primitive.simple_shell
+          end
+        end
+      elsif block_given?
+        Truffle::Primitive.attach file, line do |binding|
+          if yield binding
+            Truffle::Primitive.simple_shell
+          end
+        end
+      else
+        Truffle::Primitive.attach file, line do |binding|
+          Truffle::Primitive.simple_shell
+        end
+      end
+    end
+
+    def self.clear(file, line)
+      Truffle::Primitive.detach file, line
     end
 
   end
