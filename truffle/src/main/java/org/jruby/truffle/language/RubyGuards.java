--- conflicted
+++ resolved
@@ -225,13 +225,12 @@
         return Layouts.HANDLE.isHandle(object);
     }
 
-<<<<<<< HEAD
     public static boolean isTracePoint(DynamicObject object) {
         return Layouts.TRACE_POINT.isTracePoint(object);
-=======
+    }
+
     public static boolean isNullPointer(DynamicObject pointer) {
         return Layouts.POINTER.getPointer(pointer) == PointerPrimitiveNodes.NULL_POINTER;
->>>>>>> 96a38e8c
     }
 
     // Internal types
