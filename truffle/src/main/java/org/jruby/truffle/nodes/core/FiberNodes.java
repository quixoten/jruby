--- conflicted
+++ resolved
@@ -118,26 +118,16 @@
     public static void start(RubyBasicObject fiber) {
         assert RubyGuards.isRubyFiber(fiber);
         getFields(fiber).thread = Thread.currentThread();
-        fiber.getContext().getThreadManager().initializeCurrentThread(getFields(fiber).rubyThread);
+        BasicObjectNodes.getContext(fiber).getThreadManager().initializeCurrentThread(getFields(fiber).rubyThread);
         ThreadNodes.getFiberManager(getFields(fiber).rubyThread).registerFiber(fiber);
-<<<<<<< HEAD
         BasicObjectNodes.getContext(fiber).getSafepointManager().enterThread();
-        BasicObjectNodes.getContext(fiber).getThreadManager().enterGlobalLock(getFields(fiber).rubyThread);
-=======
-        fiber.getContext().getSafepointManager().enterThread();
->>>>>>> d3c2aa3a
     }
 
     // Only used by the main thread which cannot easily wrap everything inside a try/finally.
     public static void cleanup(RubyBasicObject fiber) {
         assert RubyGuards.isRubyFiber(fiber);
         getFields(fiber).alive = false;
-<<<<<<< HEAD
-        BasicObjectNodes.getContext(fiber).getThreadManager().leaveGlobalLock();
         BasicObjectNodes.getContext(fiber).getSafepointManager().leaveThread();
-=======
-        fiber.getContext().getSafepointManager().leaveThread();
->>>>>>> d3c2aa3a
         ThreadNodes.getFiberManager(getFields(fiber).rubyThread).unregisterFiber(fiber);
         getFields(fiber).thread = null;
     }
@@ -155,11 +145,7 @@
     private static Object[] waitForResume(final RubyBasicObject fiber) {
         assert RubyGuards.isRubyFiber(fiber);
 
-<<<<<<< HEAD
-        final FiberMessage message = BasicObjectNodes.getContext(fiber).getThreadManager().runUntilResult(new ThreadManager.BlockingActionWithoutGlobalLock<FiberMessage>() {
-=======
-        final FiberMessage message = fiber.getContext().getThreadManager().runUntilResult(new ThreadManager.BlockingAction<FiberMessage>() {
->>>>>>> d3c2aa3a
+        final FiberMessage message = BasicObjectNodes.getContext(fiber).getThreadManager().runUntilResult(new ThreadManager.BlockingAction<FiberMessage>() {
             @Override
             public FiberMessage block() throws InterruptedException {
                 return getFields(fiber).messageQueue.take();
@@ -389,12 +375,13 @@
 
     public static class FiberFields {
         public final RubyBasicObject rubyThread;
+        @CompilerDirectives.CompilationFinal
         public String name;
         public final boolean isRootFiber;
-        // we need 2 slots when the safepoint manager sends the kill message and there is another message unprocessed
-        public final BlockingQueue<FiberMessage> messageQueue = new LinkedBlockingQueue<>(2);
-        public RubyBasicObject lastResumedByFiber = null;
-        public boolean alive = true;
+        // we need 2 slots when the FiberManager sends the kill message and there is another message unprocessed
+        public final BlockingQueue<FiberNodes.FiberMessage> messageQueue = new LinkedBlockingQueue<>(2);
+        public volatile RubyBasicObject lastResumedByFiber = null;
+        public volatile boolean alive = true;
         public volatile Thread thread;
 
         public FiberFields(RubyBasicObject rubyThread, boolean isRootFiber) {
@@ -403,4 +390,5 @@
             this.isRootFiber = isRootFiber;
         }
     }
+
 }