--- conflicted
+++ resolved
@@ -279,17 +279,16 @@
         return o.getLogicalClass() == getContext().getCoreLibrary().getRationalClass();
     }
 
-<<<<<<< HEAD
     public boolean isForeignObject(Object object) {
         return (object instanceof TruffleObject) && !(isRubyBasicObject(object));
-=======
+    }
+
     public boolean isNaN(double value) {
         return Double.isNaN(value);
     }
 
     public boolean isInfinity(double value) {
         return Double.isInfinite(value);
->>>>>>> 48b70554
     }
 
     // Copied from RubyTypesGen
