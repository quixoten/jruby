/*
 * Copyright (c) 2014, 2015 Oracle and/or its affiliates. All rights reserved. This
 * code is released under a tri EPL/GPL/LGPL license. You can use it,
 * redistribute it and/or modify it under the terms of the:
 *
 * Eclipse Public License version 1.0
 * GNU General Public License version 2
 * GNU Lesser General Public License version 2.1
 */
package org.jruby.truffle.nodes.dispatch;

import com.oracle.truffle.api.Assumption;
import com.oracle.truffle.api.CompilerDirectives;
import com.oracle.truffle.api.frame.Frame;
import com.oracle.truffle.api.frame.FrameInstance;
import com.oracle.truffle.api.frame.VirtualFrame;
import com.oracle.truffle.api.object.DynamicObject;
import com.oracle.truffle.api.object.Shape;
import org.jruby.truffle.nodes.RubyGuards;
import org.jruby.truffle.nodes.objects.SingletonClassNode;
import org.jruby.truffle.runtime.RubyArguments;
import org.jruby.truffle.runtime.RubyCallStack;
import org.jruby.truffle.runtime.RubyContext;
import org.jruby.truffle.runtime.control.RaiseException;
import org.jruby.truffle.runtime.layouts.Layouts;
import org.jruby.truffle.runtime.methods.InternalMethod;

import java.util.concurrent.Callable;

public final class UnresolvedDispatchNode extends DispatchNode {

    private int depth = 0;

    private final boolean ignoreVisibility;
    private final MissingBehavior missingBehavior;

    @Child private SingletonClassNode singletonClassNode;

    public UnresolvedDispatchNode(
            RubyContext context,
            boolean ignoreVisibility,
            MissingBehavior missingBehavior,
            DispatchAction dispatchAction) {
        super(context, dispatchAction);
        this.ignoreVisibility = ignoreVisibility;
        this.missingBehavior = missingBehavior;
    }

    @Override
    protected boolean guard(Object methodName, Object receiver) {
        return false;
    }

    @Override
    public Object executeDispatch(
            final VirtualFrame frame,
            final Object receiverObject,
            final Object methodName,
            DynamicObject blockObject,
            final Object[] argumentsObjects) {
        CompilerDirectives.transferToInterpreterAndInvalidate();

        final DispatchNode dispatch = atomic(new Callable<DispatchNode>() {
            @Override
            public DispatchNode call() throws Exception {
                final DispatchNode first = getHeadNode().getFirstDispatchNode();

                // First try to see if we did not a miss a specialization added by another thread.

                DispatchNode lookupDispatch = first;
                while (lookupDispatch != null) {
                    if (lookupDispatch.guard(methodName, receiverObject)) {
                        // This one worked, no need to rewrite anything.
                        return lookupDispatch;
                    }
                    lookupDispatch = lookupDispatch.getNext();
                }

                // We need a new node to handle this case.

                final DispatchNode newDispathNode;

                if (depth == getContext().getOptions().DISPATCH_CACHE) {
                    newDispathNode = new UncachedDispatchNode(getContext(), ignoreVisibility, getDispatchAction(), missingBehavior);
                } else {
                    depth++;
                    if (receiverObject instanceof DynamicObject) {
                        newDispathNode = doDynamicObject(frame, first, receiverObject, methodName, argumentsObjects);
                    } else if (RubyGuards.isForeignObject(receiverObject)) {
                        newDispathNode = createForeign(argumentsObjects, first, methodName);
                    } else {
                        newDispathNode = doUnboxedObject(frame, first, receiverObject, methodName);
                    }
                }

                first.replace(newDispathNode);
                return newDispathNode;
            }
        });

        return dispatch.executeDispatch(frame, receiverObject, methodName, blockObject, argumentsObjects);
    }

    private DispatchNode createForeign(Object[] argumentsObjects, DispatchNode first, Object methodName) {
        return new CachedForeignDispatchNode(getContext(), first, methodName, argumentsObjects.length);
    }

    private DispatchNode doUnboxedObject(
            VirtualFrame frame,
            DispatchNode first,
            Object receiverObject,
            Object methodName) {
        final DynamicObject callerClass;

        if (ignoreVisibility) {
            callerClass = null;
        } else {
            callerClass = getContext().getCoreLibrary().getMetaClass(RubyArguments.getSelf(frame.getArguments()));
        }

        final String methodNameString = toString(methodName);
        final InternalMethod method = lookup(callerClass, receiverObject, methodNameString, ignoreVisibility);

        if (method == null) {
            return createMethodMissingNode(first, methodName, receiverObject);
        }

        if (receiverObject instanceof Boolean) {
            final Assumption falseUnmodifiedAssumption = Layouts.MODULE.getFields(getContext().getCoreLibrary().getFalseClass()).getUnmodifiedAssumption();
            final InternalMethod falseMethod = lookup(callerClass, false, methodNameString, ignoreVisibility);

            final Assumption trueUnmodifiedAssumption = Layouts.MODULE.getFields(getContext().getCoreLibrary().getTrueClass()).getUnmodifiedAssumption();
            final InternalMethod trueMethod = lookup(callerClass, true, methodNameString, ignoreVisibility);
            assert falseMethod != null || trueMethod != null;

            return new CachedBooleanDispatchNode(getContext(),
                    methodName, first,
                    falseUnmodifiedAssumption, falseMethod,
                    trueUnmodifiedAssumption, trueMethod,
                    getDispatchAction());
        } else {
            return new CachedUnboxedDispatchNode(getContext(),
                    methodName, first, receiverObject.getClass(),
                    Layouts.MODULE.getFields(getContext().getCoreLibrary().getLogicalClass(receiverObject)).getUnmodifiedAssumption(), method, getDispatchAction());
        }
    }

    private DispatchNode doDynamicObject(
            VirtualFrame frame,
            DispatchNode first,
            Object receiverObject,
            Object methodName,
            Object[] argumentsObjects) {
        final DynamicObject callerClass;

        if (ignoreVisibility) {
            callerClass = null;
        } else if (getDispatchAction() == DispatchAction.RESPOND_TO_METHOD) {
            final Frame callerFrame = RubyCallStack.getCallerFrame(getContext()).getFrame(FrameInstance.FrameAccess.READ_ONLY, true);
            callerClass = getContext().getCoreLibrary().getMetaClass(RubyArguments.getSelf(callerFrame.getArguments()));
        } else {
            callerClass = getContext().getCoreLibrary().getMetaClass(RubyArguments.getSelf(frame.getArguments()));
        }

        final InternalMethod method = lookup(callerClass, receiverObject, toString(methodName), ignoreVisibility);

        if (method == null) {
            return createMethodMissingNode(first, methodName, receiverObject);
        }

        final DynamicObject receiverMetaClass = getContext().getCoreLibrary().getMetaClass(receiverObject);
        if (RubyGuards.isRubySymbol(receiverObject)) {
            return new CachedBoxedSymbolDispatchNode(getContext(), methodName, first, method, getDispatchAction());
        } else if (Layouts.CLASS.getIsSingleton(receiverMetaClass)) {
            return new CachedSingletonDispatchNode(getContext(), methodName, first, ((DynamicObject) receiverObject),
                    receiverMetaClass, method, getDispatchAction());
        } else {
            return new CachedBoxedDispatchNode(getContext(), methodName, first, ((DynamicObject) receiverObject).getShape(),
                    receiverMetaClass, method, getDispatchAction());
        }
    }

    private String toString(Object methodName) {
        if (methodName instanceof String) {
            return (String) methodName;
        } else if (RubyGuards.isRubyString(methodName)) {
            return methodName.toString();
        } else if (RubyGuards.isRubySymbol(methodName)) {
            return Layouts.SYMBOL.getString((DynamicObject) methodName);
        } else {
            throw new UnsupportedOperationException();
        }
    }

<<<<<<< HEAD
=======
    private DispatchNode tryMultilanguage(VirtualFrame frame, DispatchNode first, Object methodName, Object[] argumentsObjects) {
        if (getContext().getMultilanguageObject() != null) {
            CompilerAsserts.neverPartOfCompilation();
            TruffleObject multilanguageObject = getContext().getMultilanguageObject();
            ForeignObjectAccessNode readLanguage = ForeignObjectAccessNode.getAccess(Read.create(Receiver.create(), Argument.create()));
            TruffleObject language = (TruffleObject) readLanguage.executeForeign(frame, multilanguageObject, methodName);
            if (language != null) {
                // EXECUTE(READ(...),...) on language
                return new CachedForeignGlobalDispatchNode(getContext(), first, methodName, language, argumentsObjects.length);
            }
        }
        return null;
    }

>>>>>>> 0fb04574
    private DispatchNode createMethodMissingNode(
            DispatchNode first,
            Object methodName,
            Object receiverObject) {
        // TODO (eregon, 26 Aug. 2015): should handle primitive types as well
        final Shape shape = (receiverObject instanceof DynamicObject) ? ((DynamicObject) receiverObject).getShape() : null;

        switch (missingBehavior) {
            case RETURN_MISSING: {
                return new CachedBoxedReturnMissingDispatchNode(getContext(), methodName, first, shape,
                        getContext().getCoreLibrary().getMetaClass(receiverObject), getDispatchAction());
            }

            case CALL_METHOD_MISSING: {
                final InternalMethod method = lookup(null, receiverObject, "method_missing", true);

                if (method == null) {
                    throw new RaiseException(getContext().getCoreLibrary().runtimeError(
                            receiverObject.toString() + " didn't have a #method_missing", this));
                }

                return new CachedBoxedMethodMissingDispatchNode(getContext(), methodName, first, shape,
                        getContext().getCoreLibrary().getMetaClass(receiverObject), method, getDispatchAction());
            }

            default: {
                throw new UnsupportedOperationException(missingBehavior.toString());
            }
        }
    }

}<|MERGE_RESOLUTION|>--- conflicted
+++ resolved
@@ -192,23 +192,6 @@
         }
     }
 
-<<<<<<< HEAD
-=======
-    private DispatchNode tryMultilanguage(VirtualFrame frame, DispatchNode first, Object methodName, Object[] argumentsObjects) {
-        if (getContext().getMultilanguageObject() != null) {
-            CompilerAsserts.neverPartOfCompilation();
-            TruffleObject multilanguageObject = getContext().getMultilanguageObject();
-            ForeignObjectAccessNode readLanguage = ForeignObjectAccessNode.getAccess(Read.create(Receiver.create(), Argument.create()));
-            TruffleObject language = (TruffleObject) readLanguage.executeForeign(frame, multilanguageObject, methodName);
-            if (language != null) {
-                // EXECUTE(READ(...),...) on language
-                return new CachedForeignGlobalDispatchNode(getContext(), first, methodName, language, argumentsObjects.length);
-            }
-        }
-        return null;
-    }
-
->>>>>>> 0fb04574
     private DispatchNode createMethodMissingNode(
             DispatchNode first,
             Object methodName,
