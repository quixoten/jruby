/*
 * Copyright (c) 2013, 2015 Oracle and/or its affiliates. All rights reserved. This
 * code is released under a tri EPL/GPL/LGPL license. You can use it,
 * redistribute it and/or modify it under the terms of the:
 *
 * Eclipse Public License version 1.0
 * GNU General Public License version 2
 * GNU Lesser General Public License version 2.1
 */
package org.jruby.truffle.nodes.core;

import com.oracle.truffle.api.CompilerDirectives;
import com.oracle.truffle.api.dsl.NodeChild;
import com.oracle.truffle.api.dsl.Specialization;
import com.oracle.truffle.api.frame.VirtualFrame;
import com.oracle.truffle.api.source.SourceSection;
import com.oracle.truffle.api.utilities.ConditionProfile;

import org.joni.exception.ValueException;
import org.jruby.runtime.Visibility;
import org.jruby.truffle.nodes.RubyNode;
import org.jruby.truffle.nodes.coerce.ToIntNode;
import org.jruby.truffle.nodes.coerce.ToIntNodeFactory;
import org.jruby.truffle.runtime.RubyContext;
import org.jruby.truffle.runtime.control.RaiseException;
import org.jruby.truffle.runtime.core.RubyArray;
import org.jruby.truffle.runtime.core.RubyMatchData;
import org.jruby.truffle.runtime.core.RubyRange;
import org.jruby.truffle.runtime.core.RubyString;
import org.jruby.truffle.runtime.core.RubySymbol;
import org.jruby.util.ByteList;

import java.util.Arrays;

@CoreClass(name = "MatchData")
public abstract class MatchDataNodes {

    @CoreMethod(names = "[]", required = 1, lowerFixnumParameters = 0, taintFromSelf = true)
    public abstract static class GetIndexNode extends CoreMethodNode {

        @Child private ToIntNode toIntNode;

        public GetIndexNode(RubyContext context, SourceSection sourceSection) {
            super(context, sourceSection);
        }

        public GetIndexNode(GetIndexNode prev) {
            super(prev);
        }

        @Specialization
        public Object getIndex(RubyMatchData matchData, int index) {
            notDesignedForCompilation();

            final Object[] values = matchData.getValues();
            final int normalizedIndex = RubyArray.normalizeIndex(values.length, index);

            if ((normalizedIndex < 0) || (normalizedIndex >= values.length)) {
                return nil();
            } else {
                return values[normalizedIndex];
            }
        }

        @Specialization
        public Object getIndex(RubyMatchData matchData, RubySymbol index) {
            notDesignedForCompilation();

            try {
                final int i = matchData.getBackrefNumber(index.getSymbolBytes());

                return getIndex(matchData, i);
            } catch (final ValueException e) {
                CompilerDirectives.transferToInterpreter();

                throw new RaiseException(
                    getContext().getCoreLibrary().indexError(String.format("undefined group name reference: %s", index.toString()), this));
            }
        }

        @Specialization
        public Object getIndex(RubyMatchData matchData, RubyString index) {
            notDesignedForCompilation();

            try {
                final int i = matchData.getBackrefNumber(index.getByteList());

                return getIndex(matchData, i);
            }
            catch (final ValueException e) {
                CompilerDirectives.transferToInterpreter();

                throw new RaiseException(
                        getContext().getCoreLibrary().indexError(String.format("undefined group name reference: %s", index.toString()), this));
            }
        }

<<<<<<< HEAD
        @Specialization(guards = { "!isRubySymbol(index)", "!isRubyString(index)" })
=======
        @Specialization(guards = {"!isRubySymbol(arguments[1])", "!isRubyString(arguments[1])", "!isIntegerFixnumRange(arguments[1])"})
>>>>>>> 8a825e79
        public Object getIndex(VirtualFrame frame, RubyMatchData matchData, Object index) {
            notDesignedForCompilation();

            if (toIntNode == null) {
                CompilerDirectives.transferToInterpreter();
                toIntNode = insert(ToIntNodeFactory.create(getContext(), getSourceSection(), null));
            }

            return getIndex(matchData, toIntNode.executeIntegerFixnum(frame, index));
        }

        @Specialization(guards = {"!isRubySymbol(arguments[1])", "!isRubyString(arguments[1])"})
        public Object getIndex(VirtualFrame frame, RubyMatchData matchData, RubyRange.IntegerFixnumRange range) {
            final Object[] values = matchData.getValues();
            final int normalizedIndex = RubyArray.normalizeIndex(values.length, range.getBegin());
            final int end = RubyArray.normalizeIndex(values.length, range.getEnd());
            final int exclusiveEnd = RubyArray.clampExclusiveIndex(values.length, range.doesExcludeEnd() ? end : end + 1);
            final int length = exclusiveEnd - normalizedIndex;

            final Object[] store = Arrays.copyOfRange(values, normalizedIndex, normalizedIndex + length);
            return new RubyArray(getContext().getCoreLibrary().getArrayClass(), store, length);
        }

    }

    @CoreMethod(names = "begin", required = 1, lowerFixnumParameters = 1)
    public abstract static class BeginNode extends CoreMethodNode {

        private final ConditionProfile badIndexProfile = ConditionProfile.createBinaryProfile();

        public BeginNode(RubyContext context, SourceSection sourceSection) {
            super(context, sourceSection);
        }

        public BeginNode(BeginNode prev) {
            super(prev);
        }

        @Specialization
        public Object begin(RubyMatchData matchData, int index) {
            notDesignedForCompilation();

            if (badIndexProfile.profile((index < 0) || (index >= matchData.getNumberOfRegions()))) {
                CompilerDirectives.transferToInterpreter();

                throw new RaiseException(
                        getContext().getCoreLibrary().indexError(String.format("index %d out of matches", index), this));

            } else {
                return matchData.begin(index);
            }
        }
    }


    @CoreMethod(names = "captures")
    public abstract static class CapturesNode extends CoreMethodNode {

        public CapturesNode(RubyContext context, SourceSection sourceSection) {
            super(context, sourceSection);
        }

        public CapturesNode(CapturesNode prev) {
            super(prev);
        }

        @Specialization
        public RubyArray toA(RubyMatchData matchData) {
            notDesignedForCompilation();

            return RubyArray.fromObjects(getContext().getCoreLibrary().getArrayClass(), matchData.getCaptures());
        }
    }

    @CoreMethod(names = "end", required = 1, lowerFixnumParameters = 1)
    public abstract static class EndNode extends CoreMethodNode {

        private final ConditionProfile badIndexProfile = ConditionProfile.createBinaryProfile();

        public EndNode(RubyContext context, SourceSection sourceSection) {
            super(context, sourceSection);
        }

        public EndNode(EndNode prev) {
            super(prev);
        }

        @Specialization
        public Object end(RubyMatchData matchData, int index) {
            notDesignedForCompilation();

            if (badIndexProfile.profile((index < 0) || (index >= matchData.getNumberOfRegions()))) {
                CompilerDirectives.transferToInterpreter();

                throw new RaiseException(
                        getContext().getCoreLibrary().indexError(String.format("index %d out of matches", index), this));

            } else {
                return matchData.end(index);
            }
        }
    }

    @CoreMethod(names = {"length", "size"})
    public abstract static class LengthNode extends CoreMethodNode {

        public LengthNode(RubyContext context, SourceSection sourceSection) {
            super(context, sourceSection);
        }

        public LengthNode(LengthNode prev) {
            super(prev);
        }

        @Specialization
        public int length(RubyMatchData matchData) {
            return matchData.getValues().length;
        }

    }

    @CoreMethod(names = "pre_match")
    public abstract static class PreMatchNode extends CoreMethodNode {

        public PreMatchNode(RubyContext context, SourceSection sourceSection) {
            super(context, sourceSection);
        }

        public PreMatchNode(PreMatchNode prev) {
            super(prev);
        }

        @Specialization
        public RubyString preMatch(RubyMatchData matchData) {
            return matchData.getPre();
        }

    }

    @CoreMethod(names = "post_match")
    public abstract static class PostMatchNode extends CoreMethodNode {

        public PostMatchNode(RubyContext context, SourceSection sourceSection) {
            super(context, sourceSection);
        }

        public PostMatchNode(PostMatchNode prev) {
            super(prev);
        }

        @Specialization
        public RubyString postMatch(RubyMatchData matchData) {
            return matchData.getPost();
        }

    }

    @CoreMethod(names = "to_a")
    public abstract static class ToANode extends CoreMethodNode {

        public ToANode(RubyContext context, SourceSection sourceSection) {
            super(context, sourceSection);
        }

        public ToANode(ToANode prev) {
            super(prev);
        }

        @Specialization
        public RubyArray toA(RubyMatchData matchData) {
            notDesignedForCompilation();

            return RubyArray.fromObjects(getContext().getCoreLibrary().getArrayClass(), matchData.getValues());
        }
    }

    @CoreMethod(names = "to_s")
    public abstract static class ToSNode extends CoreMethodNode {

        public ToSNode(RubyContext context, SourceSection sourceSection) {
            super(context, sourceSection);
        }

        public ToSNode(ToSNode prev) {
            super(prev);
        }

        @Specialization
        public RubyString toS(RubyMatchData matchData) {
            notDesignedForCompilation();

            final ByteList bytes = matchData.getGlobal().getBytes().dup();
            return getContext().makeString(bytes);
        }
    }

    @CoreMethod(names = "values_at", argumentsAsArray = true)
    public abstract static class ValuesAtNode extends CoreMethodNode {

        public ValuesAtNode(RubyContext context, SourceSection sourceSection) {
            super(context, sourceSection);
        }

        public ValuesAtNode(ValuesAtNode prev) {
            super(prev);
        }

        @Specialization
        public RubyArray valuesAt(RubyMatchData matchData, Object[] args) {
            notDesignedForCompilation();

            final int[] indicies = new int[args.length];

            for (int n = 0; n < args.length; n++) {
                indicies[n] = (int) args[n];
            }

            return RubyArray.fromObjects(getContext().getCoreLibrary().getArrayClass(), matchData.valuesAt(indicies));
        }

    }

    // Not a core method, used to simulate Rubinius @source.
    @NodeChild(value = "self")
    public abstract static class RubiniusSourceNode extends RubyNode {

        public RubiniusSourceNode(RubyContext context, SourceSection sourceSection) {
            super(context, sourceSection);
        }

        public RubiniusSourceNode(RubiniusSourceNode prev) {
            super(prev);
        }

        @Specialization
        public RubyString rubiniusSource(RubyMatchData matchData) {
            return matchData.getSource();
        }
    }

}<|MERGE_RESOLUTION|>--- conflicted
+++ resolved
@@ -95,11 +95,7 @@
             }
         }
 
-<<<<<<< HEAD
-        @Specialization(guards = { "!isRubySymbol(index)", "!isRubyString(index)" })
-=======
-        @Specialization(guards = {"!isRubySymbol(arguments[1])", "!isRubyString(arguments[1])", "!isIntegerFixnumRange(arguments[1])"})
->>>>>>> 8a825e79
+        @Specialization(guards = {"!isRubySymbol(index)", "!isRubyString(index)", "!isIntegerFixnumRange(index)"})
         public Object getIndex(VirtualFrame frame, RubyMatchData matchData, Object index) {
             notDesignedForCompilation();
 
@@ -111,7 +107,7 @@
             return getIndex(matchData, toIntNode.executeIntegerFixnum(frame, index));
         }
 
-        @Specialization(guards = {"!isRubySymbol(arguments[1])", "!isRubyString(arguments[1])"})
+        @Specialization(guards = {"!isRubySymbol(range)", "!isRubyString(range)"})
         public Object getIndex(VirtualFrame frame, RubyMatchData matchData, RubyRange.IntegerFixnumRange range) {
             final Object[] values = matchData.getValues();
             final int normalizedIndex = RubyArray.normalizeIndex(values.length, range.getBegin());
