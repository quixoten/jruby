#-*- mode: ruby -*-

require 'rexml/document'
require 'rexml/xpath'

<<<<<<< HEAD
version = File.read( File.join( File.dirname(File.expand_path(__FILE__)), '..', '..', 'VERSION' ) ).strip

File.open( 'lib/jruby-jars/version.rb', 'w' ) do |f|
  f.print <<EOF
module JRubyJars
  VERSION = '#{version.sub( /-SNAPSHOT$/, '' )}'
  MAVEN_VERSION = '#{version}'
end
EOF
end

Gem::Specification.new do |s|
  s.name = 'jruby-jars'
  s.version = version.sub( /-SNAPSHOT$/, '' )
=======
doc = REXML::Document.new File.new(File.join('..', '..', 'pom.xml'))
version = REXML::XPath.first(doc, "//project/version").text

Gem::Specification.new do |s|
  s.name = 'jruby-jars'
  s.version =  version.sub( /-SNAPSHOT/, '.dev' )
>>>>>>> dde48059
  s.authors = ['Charles Oliver Nutter']
  s.email = 'headius@headius.com'
  s.summary = 'The core JRuby code and the JRuby stdlib as jar files.'
  s.homepage = 'http://github.com/jruby/jruby/tree/master/gem/jruby-jars'
  s.description = File.read('README.txt', encoding: 'UTF-8').split(/\n{2,}/)[3]
  s.rubyforge_project = 'jruby/jruby'
<<<<<<< HEAD
  s.files = Dir['[A-Z]*'] + Dir['lib/**/*.rb'] + Dir[ "lib/**/jruby-*-#{version}*.jar" ] + Dir[ 'test/**/*']
end

# vim: syntax=Ruby
=======
  s.licenses = %w(EPL-1.0 GPL-2.0 LGPL-2.1)
  s.files = FileList['[A-Z]*', 'lib/**/*.rb', "lib/**/jruby-*-#{version}.jar", 'test/**/*'].to_a
end
>>>>>>> dde48059
<|MERGE_RESOLUTION|>--- conflicted
+++ resolved
@@ -3,13 +3,15 @@
 require 'rexml/document'
 require 'rexml/xpath'
 
-<<<<<<< HEAD
 version = File.read( File.join( File.dirname(File.expand_path(__FILE__)), '..', '..', 'VERSION' ) ).strip
+
+# this regexp can be refined to work with pre, rc1, rc2 and such cases
+ruby_version = version.sub( /-SNAPSHOT$/, '' )
 
 File.open( 'lib/jruby-jars/version.rb', 'w' ) do |f|
   f.print <<EOF
 module JRubyJars
-  VERSION = '#{version.sub( /-SNAPSHOT$/, '' )}'
+  VERSION = '#{ruby_version}'
   MAVEN_VERSION = '#{version}'
 end
 EOF
@@ -17,28 +19,15 @@
 
 Gem::Specification.new do |s|
   s.name = 'jruby-jars'
-  s.version = version.sub( /-SNAPSHOT$/, '' )
-=======
-doc = REXML::Document.new File.new(File.join('..', '..', 'pom.xml'))
-version = REXML::XPath.first(doc, "//project/version").text
-
-Gem::Specification.new do |s|
-  s.name = 'jruby-jars'
-  s.version =  version.sub( /-SNAPSHOT/, '.dev' )
->>>>>>> dde48059
+  s.version = ruby_version
   s.authors = ['Charles Oliver Nutter']
   s.email = 'headius@headius.com'
   s.summary = 'The core JRuby code and the JRuby stdlib as jar files.'
   s.homepage = 'http://github.com/jruby/jruby/tree/master/gem/jruby-jars'
   s.description = File.read('README.txt', encoding: 'UTF-8').split(/\n{2,}/)[3]
   s.rubyforge_project = 'jruby/jruby'
-<<<<<<< HEAD
+  s.licenses = %w(EPL-1.0 GPL-2.0 LGPL-2.1)
   s.files = Dir['[A-Z]*'] + Dir['lib/**/*.rb'] + Dir[ "lib/**/jruby-*-#{version}*.jar" ] + Dir[ 'test/**/*']
 end
 
-# vim: syntax=Ruby
-=======
-  s.licenses = %w(EPL-1.0 GPL-2.0 LGPL-2.1)
-  s.files = FileList['[A-Z]*', 'lib/**/*.rb', "lib/**/jruby-*-#{version}.jar", 'test/**/*'].to_a
-end
->>>>>>> dde48059
+# vim: syntax=Ruby