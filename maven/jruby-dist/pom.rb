require 'rubygems/package'
require 'fileutils'
project 'JRuby Dist' do

  version = File.read( File.join( basedir, '..', '..', 'VERSION' ) ).strip

  model_version '4.0.0'
  id "org.jruby:jruby-dist:#{version}"
  inherit "org.jruby:jruby-artifacts:#{version}"
  packaging 'pom'

<<<<<<< HEAD
  properties( 'main.basedir' => '${project.parent.parent.basedir}',
              'ruby.maven.version' => '3.3.3',
              'ruby.maven.libs.version' => '3.3.3' )

  # pre-installed gems - not default gems !
  gem 'ruby-maven', '${ruby.maven.version}', :scope => 'provided'

  # HACK: add torquebox repo only when building from filesystem
  # not when using the pom as "dependency" in some other projects
  profile 'gem proxy' do

    activation do
      file( :exists => '../jruby' )
    end

    repository( :url => 'https://otto.takari.io/content/repositories/rubygems/maven/releases',
                :id => 'rubygems-releases' )
  end

  jruby_plugin :gem do
    execute_goal :initialize
  end
=======
  properties( 'tesla.dump.pom' => 'pom.xml',
              'tesla.dump.readonly' => true,
              'tesla.version' => '0.1.1' )
>>>>>>> d24a9975

  phase 'prepare-package' do

    plugin :dependency do
      execute_goals( 'unpack',
                     :id => 'unpack jruby-stdlib',
                     'stripVersion' =>  'true',
                     'artifactItems' => [ { 'groupId' =>  'org.jruby',
                                            'artifactId' =>  'jruby-stdlib',
                                            'version' =>  '${project.version}',
                                            'type' =>  'jar',
                                            'overWrite' =>  'false',
                                            'outputDirectory' =>  '${project.build.directory}' } ] )
    end

    execute :pack200 do |ctx|
      jruby_home = Dir[ File.join( ctx.project.build.directory.to_pathname,
                                   'META-INF/jruby.home/**/*.jar' ) ]
      gem_home = Dir[ File.join( ctx.project.build.directory.to_pathname,
                                  'rubygems-provided/**/*.jar' ) ]
      lib_dir = Dir[ File.join( ctx.basedir.to_pathname,
                                '../../lib/*.jar' ) ]

      (jruby_home + gem_home + lib_dir).each do |f|
        file = f.sub /.jar$/, '' 
        unless File.exists?( file + '.pack.gz' )
          puts "pack200 #{f.sub(/.*jruby.home./, '').sub(/.*rubygems-provided./, '')}"
          system('pack200', "#{file}.pack.gz", "#{file}.jar")
        end
      end
    end

    execute :fix_executable_bits do |ctx|
      Dir[ File.join( ctx.project.build.directory.to_pathname,
                      'META-INF/jruby.home/bin/*' ) ].each do |f|
        unless f.match /.(bat|exe|dll)$/
          puts f
          File.chmod( 0755, f ) rescue nil
        end
      end
    end
  end

  phase :package do
    plugin( :assembly, '2.4',
            :recompressZippedFiles => true,
            :tarLongFileMode =>  'gnu' ) do
      execute_goals( :single, :id => 'bin.tar.gz and bin.zip',
                     :descriptors => [ 'src/main/assembly/bin.xml' ] )
      execute_goals( :single, :id => 'bin200.tar.gz',
                     :attach => false,
                     :descriptors => [ 'src/main/assembly/bin200.xml' ] )
    end
  end

  plugin( :invoker )

  # since the source packages are done from the git repository we need
  # to be inside a git controlled directory. for example the source packages
  # itself does not contain the git repository and can not pack
  # the source packages itself !!

  profile 'source dist' do

    activation do
      file( :exists => '../../.git' )
    end

    phase 'package' do
      execute :pack_sources do |ctx|
        require 'fileutils'

        revision = `git log -1 --format="%H"`.chomp
      
        basefile = "#{ctx.project.build.directory}/#{ctx.project.artifactId}-#{ctx.project.version}-src"
        
        FileUtils.cd( File.join( ctx.project.basedir.to_s, '..', '..' ) ) do
          [ 'tar', 'zip' ].each do |format|
            puts "create #{basefile}.#{format}"
            system( "git archive --prefix 'jruby-#{ctx.project.version}/' --format #{format} #{revision} . -o #{basefile}.#{format}" ) || raise( "error creating #{format}-file" )
          end
        end
        puts "zipping #{basefile}.tar"
        system( "gzip #{basefile}.tar -f" ) || raise( "error zipping #{basefile}.tar" )
      end
      plugin 'org.codehaus.mojo:build-helper-maven-plugin' do
        execute_goal( 'attach-artifact',
                      :id => 'attach-artifacts',
                      :artifacts => [ { :file => '${project.build.directory}/${project.build.finalName}-src.zip',
                                        :type => 'zip',
                                        :classifier => 'src' } ] )
        
      end
      plugin( 'net.ju-n.maven.plugins:checksum-maven-plugin', '1.2' ) do
        execute_goals( :artifacts, :algorithms => ['SHA256' ] )
      end
    end
  end
end<|MERGE_RESOLUTION|>--- conflicted
+++ resolved
@@ -9,7 +9,6 @@
   inherit "org.jruby:jruby-artifacts:#{version}"
   packaging 'pom'
 
-<<<<<<< HEAD
   properties( 'main.basedir' => '${project.parent.parent.basedir}',
               'ruby.maven.version' => '3.3.3',
               'ruby.maven.libs.version' => '3.3.3' )
@@ -32,11 +31,6 @@
   jruby_plugin :gem do
     execute_goal :initialize
   end
-=======
-  properties( 'tesla.dump.pom' => 'pom.xml',
-              'tesla.dump.readonly' => true,
-              'tesla.version' => '0.1.1' )
->>>>>>> d24a9975
 
   phase 'prepare-package' do
 
@@ -61,7 +55,7 @@
                                 '../../lib/*.jar' ) ]
 
       (jruby_home + gem_home + lib_dir).each do |f|
-        file = f.sub /.jar$/, '' 
+        file = f.sub /.jar$/, ''
         unless File.exists?( file + '.pack.gz' )
           puts "pack200 #{f.sub(/.*jruby.home./, '').sub(/.*rubygems-provided./, '')}"
           system('pack200', "#{file}.pack.gz", "#{file}.jar")
@@ -110,9 +104,9 @@
         require 'fileutils'
 
         revision = `git log -1 --format="%H"`.chomp
-      
+
         basefile = "#{ctx.project.build.directory}/#{ctx.project.artifactId}-#{ctx.project.version}-src"
-        
+
         FileUtils.cd( File.join( ctx.project.basedir.to_s, '..', '..' ) ) do
           [ 'tar', 'zip' ].each do |format|
             puts "create #{basefile}.#{format}"
@@ -128,7 +122,7 @@
                       :artifacts => [ { :file => '${project.build.directory}/${project.build.finalName}-src.zip',
                                         :type => 'zip',
                                         :classifier => 'src' } ] )
-        
+
       end
       plugin( 'net.ju-n.maven.plugins:checksum-maven-plugin', '1.2' ) do
         execute_goals( :artifacts, :algorithms => ['SHA256' ] )
