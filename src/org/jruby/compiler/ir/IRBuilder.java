--- conflicted
+++ resolved
@@ -265,12 +265,8 @@
 // this is not a big deal.  Think this through!
 
 public class IRBuilder {
-<<<<<<< HEAD
-    
-=======
     protected static final Operand[] NO_ARGS = new Operand[]{};
 
->>>>>>> 6385f9ae
     private static final Logger LOG = LoggerFactory.getLogger("IRBuilder");
     private static final   UnexecutableNil U_NIL = UnexecutableNil.U_NIL;
     private static String  rubyVersion = "1.8"; // default is 1.8
@@ -308,12 +304,8 @@
             long t1 = new Date().getTime();
             Node ast = buildAST(isCommandLineScript, args[i]);
             long t2 = new Date().getTime();
-<<<<<<< HEAD
             IRManager manager = new IRManager();
-            IRScope scope = new IRBuilder(manager).buildRoot((RootNode) ast);
-=======
-            IRScope scope = createIRBuilder().buildRoot((RootNode) ast);
->>>>>>> 6385f9ae
+            IRScope scope = createIRBuilder(manager).buildRoot((RootNode) ast);
             long t3 = new Date().getTime();
             if (isDebug) {
                 LOG.debug("################## Before local optimization pass ##################");
@@ -476,8 +468,8 @@
         }
     }
 
-    public static IRBuilder createIRBuilder() {
-        return is1_9() ? new IRBuilder19() : new IRBuilder();
+    public static IRBuilder createIRBuilder(IRManager manager) {
+        return is1_9() ? new IRBuilder19(manager) : new IRBuilder(manager);
     }
 
     public Node skipOverNewlines(IRScope s, Node n) {
@@ -1085,11 +1077,7 @@
         s.addInstr(new DefineClassInstr(ret, c, container, superClass));
 
         // Create a new nested builder to ensure this gets its own IR builder state 
-<<<<<<< HEAD
-        Operand rv = (new IRBuilder(manager)).build(classNode.getBodyNode(), c);
-=======
-        Operand rv = createIRBuilder().build(classNode.getBodyNode(), c);
->>>>>>> 6385f9ae
+        Operand rv = createIRBuilder(manager).build(classNode.getBodyNode(), c);
         if (rv != null) c.addInstr(new ReturnInstr(rv));
 
         return ret;
@@ -1116,11 +1104,7 @@
         s.addInstr(new DefineMetaClassInstr(ret, receiver, mc));
 
         // Create a new nested builder to ensure this gets its own IR builder state 
-<<<<<<< HEAD
-        Operand rv = (new IRBuilder(manager)).build(sclassNode.getBodyNode(), mc);
-=======
-        Operand rv = createIRBuilder().build(sclassNode.getBodyNode(), mc);
->>>>>>> 6385f9ae
+        Operand rv = createIRBuilder(manager).build(sclassNode.getBodyNode(), mc);
         if (rv != null) mc.addInstr(new ReturnInstr(rv));
 
         return ret;
@@ -1773,11 +1757,7 @@
             Node bodyNode = defNode.getBodyNode();
 
             // Create a new nested builder to ensure this gets its own IR builder state 
-<<<<<<< HEAD
-            Operand rv = (new IRBuilder(manager)).build(bodyNode, method);
-=======
-            Operand rv = createIRBuilder().build(bodyNode, method);
->>>>>>> 6385f9ae
+            Operand rv = createIRBuilder(manager).build(bodyNode, method);
             if (rv != null) method.addInstr(new ReturnInstr(rv));
         } else {
             method.addInstr(new ReturnInstr(Nil.NIL));
@@ -2328,11 +2308,7 @@
 
         // Create a new nested builder to ensure this gets its own IR builder state 
         // like the ensure block stack
-<<<<<<< HEAD
-        IRBuilder closureBuilder = new IRBuilder(manager);
-=======
-        IRBuilder closureBuilder = createIRBuilder();
->>>>>>> 6385f9ae
+        IRBuilder closureBuilder = createIRBuilder(manager);
 
         // Receive self
         closure.addInstr(new ReceiveSelfInstruction(getSelf(closure)));
@@ -2444,11 +2420,7 @@
         s.addInstr(new DefineModuleInstr(m, ret, container));
 
         // Create a new nested builder to ensure this gets its own IR builder state 
-<<<<<<< HEAD
-        Operand rv = (new IRBuilder(manager)).build(moduleNode.getBodyNode(), m);
-=======
-        Operand rv = createIRBuilder().build(moduleNode.getBodyNode(), m);
->>>>>>> 6385f9ae
+        Operand rv = createIRBuilder(manager).build(moduleNode.getBodyNode(), m);
         if (rv != null) m.addInstr(new ReturnInstr(rv));
 
         return ret;
