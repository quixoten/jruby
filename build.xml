--- conflicted
+++ resolved
@@ -1296,48 +1296,6 @@
   <target name="jruby-nailgun" depends="generate-method-classes,build-ng"
     description="Set up JRuby to be run with Nailgun (jruby-ng, jruby-ng-server)">
     <mkdir dir="${build.dir}/nailmain"/>
-<<<<<<< HEAD
-=======
-    <javac srcdir="${nailgun.home}/src/java" destdir="${build.dir}/nailmain"
-      classpath="${nailgun.home}/nailgun-0.7.1.jar:${jruby.classes.dir}" debug="true"
-      source="${javac.version}" target="${javac.version}"
-      deprecation="true" encoding="UTF-8" />
-    <taskdef name="jarjar" classname="com.tonicsystems.jarjar.JarJarTask"
-      classpath="${build.lib.dir}/jarjar-1.0rc8.jar"/>
-    <jarjar destfile="${nailgun.home}/jruby-nailgun.jar">
-      <fileset dir="${jruby.classes.dir}">
-        <exclude name="org/jruby/util/ant/**/*.class"/>
-      </fileset>
-      <fileset dir="${build.dir}/nailmain"/>
-      <zipfileset src="${build.lib.dir}/asm-3.1.jar"/>
-      <zipfileset src="${build.lib.dir}/asm-commons-3.1.jar"/>
-      <zipfileset src="${build.lib.dir}/asm-util-3.1.jar"/>
-      <zipfileset src="${build.lib.dir}/asm-analysis-3.1.jar"/>
-      <zipfileset src="${build.lib.dir}/asm-tree-3.1.jar"/>
-      <zipfileset src="${build.lib.dir}/bytelist.jar"/>
-      <zipfileset src="${build.lib.dir}/constantine.jar"/>
-      <zipfileset src="${build.lib.dir}/jvyamlb-0.2.5.jar"/>
-      <zipfileset src="${build.lib.dir}/jline-0.9.93.jar"/>
-      <zipfileset src="${build.lib.dir}/jcodings.jar"/>
-      <zipfileset src="${build.lib.dir}/joni.jar"/>
-      <zipfileset src="${build.lib.dir}/jna-posix.jar"/>
-      <zipfileset src="${build.lib.dir}/jna.jar"/>
-      <zipfileset src="${build.lib.dir}/jffi.jar"/>
-      <zipfileset src="${build.lib.dir}/jffi-i386-Linux.jar"/>
-      <zipfileset src="${build.lib.dir}/jffi-amd64-Linux.jar"/>
-      <zipfileset src="${build.lib.dir}/jffi-Darwin.jar"/>
-      <zipfileset src="${build.lib.dir}/jffi-x86-SunOS.jar"/>
-      <zipfileset src="${build.lib.dir}/jffi-amd64-SunOS.jar"/>
-      <zipfileset src="${build.lib.dir}/joda-time-1.5.1.jar"/>
-      <zipfileset src="${nailgun.home}/nailgun-0.7.1.jar"/>
-      <zipfileset src="${build.lib.dir}/yydebug.jar"/>
-      <rule pattern="org.objectweb.asm.**" result="jruby.objectweb.asm.@1"/>
-      <manifest>
-        <attribute name="Built-By" value="${user.name}"/>
-        <attribute name="Main-Class" value="org.jruby.Main"/>
-      </manifest>
-    </jarjar>
->>>>>>> 277f85b0
   </target>
 
   <target name="fetch-rails">
